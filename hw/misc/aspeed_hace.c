--- conflicted
+++ resolved
@@ -156,11 +156,8 @@
                               bool acc_mode)
 {
     struct iovec iov[ASPEED_HACE_MAX_SG];
-<<<<<<< HEAD
-=======
     uint32_t total_msg_len;
     uint32_t pad_offset;
->>>>>>> ae35f033
     g_autofree uint8_t *digest_buf = NULL;
     size_t digest_len = 0;
     bool sg_acc_mode_final_request = false;
