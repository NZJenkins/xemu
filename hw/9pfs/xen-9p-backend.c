/*
 * Xen 9p backend
 *
 * Copyright Aporeto 2017
 *
 * Authors:
 *  Stefano Stabellini <stefano@aporeto.com>
 *
 */

/*
 * Not so fast! You might want to read the 9p developer docs first:
 * https://wiki.qemu.org/Documentation/9p
 */

#include "qemu/osdep.h"

#include "hw/9pfs/9p.h"
#include "hw/xen/xen-legacy-backend.h"
#include "hw/9pfs/xen-9pfs.h"
#include "qapi/error.h"
#include "qemu/config-file.h"
#include "qemu/main-loop.h"
#include "qemu/option.h"
#include "qemu/iov.h"
#include "fsdev/qemu-fsdev.h"

#include "trace.h"

#define VERSIONS "1"
#define MAX_RINGS 8
#define MAX_RING_ORDER 9

typedef struct Xen9pfsRing {
    struct Xen9pfsDev *priv;

    int ref;
    xenevtchn_handle   *evtchndev;
    int evtchn;
    int local_port;
    int ring_order;
    struct xen_9pfs_data_intf *intf;
    unsigned char *data;
    struct xen_9pfs_data ring;

    struct iovec *sg;
    QEMUBH *bh;
    Coroutine *co;

    /* local copies, so that we can read/write PDU data directly from
     * the ring */
    RING_IDX out_cons, out_size, in_cons;
    bool inprogress;
} Xen9pfsRing;

typedef struct Xen9pfsDev {
    struct XenLegacyDevice xendev;  /* must be first */
    V9fsState state;
    char *path;
    char *security_model;
    char *tag;
    char *id;

    int num_rings;
    Xen9pfsRing *rings;
    MemReentrancyGuard mem_reentrancy_guard;
} Xen9pfsDev;

static void xen_9pfs_disconnect(struct XenLegacyDevice *xendev);

static void xen_9pfs_in_sg(Xen9pfsRing *ring,
                           struct iovec *in_sg,
                           int *num,
                           uint32_t idx,
                           uint32_t size)
{
    RING_IDX cons, prod, masked_prod, masked_cons;

    cons = ring->intf->in_cons;
    prod = ring->intf->in_prod;
    xen_rmb();
    masked_prod = xen_9pfs_mask(prod, XEN_FLEX_RING_SIZE(ring->ring_order));
    masked_cons = xen_9pfs_mask(cons, XEN_FLEX_RING_SIZE(ring->ring_order));

    if (masked_prod < masked_cons) {
        in_sg[0].iov_base = ring->ring.in + masked_prod;
        in_sg[0].iov_len = masked_cons - masked_prod;
        *num = 1;
    } else {
        in_sg[0].iov_base = ring->ring.in + masked_prod;
        in_sg[0].iov_len = XEN_FLEX_RING_SIZE(ring->ring_order) - masked_prod;
        in_sg[1].iov_base = ring->ring.in;
        in_sg[1].iov_len = masked_cons;
        *num = 2;
    }
}

static void xen_9pfs_out_sg(Xen9pfsRing *ring,
                            struct iovec *out_sg,
                            int *num,
                            uint32_t idx)
{
    RING_IDX cons, prod, masked_prod, masked_cons;

    cons = ring->intf->out_cons;
    prod = ring->intf->out_prod;
    xen_rmb();
    masked_prod = xen_9pfs_mask(prod, XEN_FLEX_RING_SIZE(ring->ring_order));
    masked_cons = xen_9pfs_mask(cons, XEN_FLEX_RING_SIZE(ring->ring_order));

    if (masked_cons < masked_prod) {
        out_sg[0].iov_base = ring->ring.out + masked_cons;
        out_sg[0].iov_len = ring->out_size;
        *num = 1;
    } else {
        if (ring->out_size >
            (XEN_FLEX_RING_SIZE(ring->ring_order) - masked_cons)) {
            out_sg[0].iov_base = ring->ring.out + masked_cons;
            out_sg[0].iov_len = XEN_FLEX_RING_SIZE(ring->ring_order) -
                                masked_cons;
            out_sg[1].iov_base = ring->ring.out;
            out_sg[1].iov_len = ring->out_size -
                                (XEN_FLEX_RING_SIZE(ring->ring_order) -
                                 masked_cons);
            *num = 2;
        } else {
            out_sg[0].iov_base = ring->ring.out + masked_cons;
            out_sg[0].iov_len = ring->out_size;
            *num = 1;
        }
    }
}

static ssize_t xen_9pfs_pdu_vmarshal(V9fsPDU *pdu,
                                     size_t offset,
                                     const char *fmt,
                                     va_list ap)
{
    Xen9pfsDev *xen_9pfs = container_of(pdu->s, Xen9pfsDev, state);
    struct iovec in_sg[2];
    int num;
    ssize_t ret;

    xen_9pfs_in_sg(&xen_9pfs->rings[pdu->tag % xen_9pfs->num_rings],
                   in_sg, &num, pdu->idx, ROUND_UP(offset + 128, 512));

    ret = v9fs_iov_vmarshal(in_sg, num, offset, 0, fmt, ap);
    if (ret < 0) {
        xen_pv_printf(&xen_9pfs->xendev, 0,
                      "Failed to encode VirtFS reply type %d\n",
                      pdu->id + 1);
        xen_be_set_state(&xen_9pfs->xendev, XenbusStateClosing);
        xen_9pfs_disconnect(&xen_9pfs->xendev);
    }
    return ret;
}

static ssize_t xen_9pfs_pdu_vunmarshal(V9fsPDU *pdu,
                                       size_t offset,
                                       const char *fmt,
                                       va_list ap)
{
    Xen9pfsDev *xen_9pfs = container_of(pdu->s, Xen9pfsDev, state);
    struct iovec out_sg[2];
    int num;
    ssize_t ret;

    xen_9pfs_out_sg(&xen_9pfs->rings[pdu->tag % xen_9pfs->num_rings],
                    out_sg, &num, pdu->idx);

    ret = v9fs_iov_vunmarshal(out_sg, num, offset, 0, fmt, ap);
    if (ret < 0) {
        xen_pv_printf(&xen_9pfs->xendev, 0,
                      "Failed to decode VirtFS request type %d\n", pdu->id);
        xen_be_set_state(&xen_9pfs->xendev, XenbusStateClosing);
        xen_9pfs_disconnect(&xen_9pfs->xendev);
    }
    return ret;
}

static void xen_9pfs_init_out_iov_from_pdu(V9fsPDU *pdu,
                                           struct iovec **piov,
                                           unsigned int *pniov,
                                           size_t size)
{
    Xen9pfsDev *xen_9pfs = container_of(pdu->s, Xen9pfsDev, state);
    Xen9pfsRing *ring = &xen_9pfs->rings[pdu->tag % xen_9pfs->num_rings];
    int num;

    g_free(ring->sg);

    ring->sg = g_new0(struct iovec, 2);
    xen_9pfs_out_sg(ring, ring->sg, &num, pdu->idx);
    *piov = ring->sg;
    *pniov = num;
}

static void xen_9pfs_init_in_iov_from_pdu(V9fsPDU *pdu,
                                          struct iovec **piov,
                                          unsigned int *pniov,
                                          size_t size)
{
    Xen9pfsDev *xen_9pfs = container_of(pdu->s, Xen9pfsDev, state);
    Xen9pfsRing *ring = &xen_9pfs->rings[pdu->tag % xen_9pfs->num_rings];
    int num;
    size_t buf_size;

    g_free(ring->sg);

    ring->sg = g_new0(struct iovec, 2);
    ring->co = qemu_coroutine_self();
    /* make sure other threads see ring->co changes before continuing */
    smp_wmb();

again:
    xen_9pfs_in_sg(ring, ring->sg, &num, pdu->idx, size);
    buf_size = iov_size(ring->sg, num);
    if (buf_size  < size) {
        qemu_coroutine_yield();
        goto again;
    }
    ring->co = NULL;
    /* make sure other threads see ring->co changes before continuing */
    smp_wmb();

    *piov = ring->sg;
    *pniov = num;
}

static void xen_9pfs_push_and_notify(V9fsPDU *pdu)
{
    RING_IDX prod;
    Xen9pfsDev *priv = container_of(pdu->s, Xen9pfsDev, state);
    Xen9pfsRing *ring = &priv->rings[pdu->tag % priv->num_rings];

    g_free(ring->sg);
    ring->sg = NULL;

    ring->intf->out_cons = ring->out_cons;
    xen_wmb();

    prod = ring->intf->in_prod;
    xen_rmb();
    ring->intf->in_prod = prod + pdu->size;
    xen_wmb();

    ring->inprogress = false;
    qemu_xen_evtchn_notify(ring->evtchndev, ring->local_port);

    qemu_bh_schedule(ring->bh);
}

static const V9fsTransport xen_9p_transport = {
    .pdu_vmarshal = xen_9pfs_pdu_vmarshal,
    .pdu_vunmarshal = xen_9pfs_pdu_vunmarshal,
    .init_in_iov_from_pdu = xen_9pfs_init_in_iov_from_pdu,
    .init_out_iov_from_pdu = xen_9pfs_init_out_iov_from_pdu,
    .push_and_notify = xen_9pfs_push_and_notify,
};

static int xen_9pfs_init(struct XenLegacyDevice *xendev)
{
    return 0;
}

static int xen_9pfs_receive(Xen9pfsRing *ring)
{
    P9MsgHeader h;
    RING_IDX cons, prod, masked_prod, masked_cons, queued;
    V9fsPDU *pdu;

    if (ring->inprogress) {
        return 0;
    }

    cons = ring->intf->out_cons;
    prod = ring->intf->out_prod;
    xen_rmb();

    queued = xen_9pfs_queued(prod, cons, XEN_FLEX_RING_SIZE(ring->ring_order));
    if (queued < sizeof(h)) {
        return 0;
    }
    ring->inprogress = true;

    masked_prod = xen_9pfs_mask(prod, XEN_FLEX_RING_SIZE(ring->ring_order));
    masked_cons = xen_9pfs_mask(cons, XEN_FLEX_RING_SIZE(ring->ring_order));

    xen_9pfs_read_packet((uint8_t *) &h, ring->ring.out, sizeof(h),
                         masked_prod, &masked_cons,
                         XEN_FLEX_RING_SIZE(ring->ring_order));
    if (queued < le32_to_cpu(h.size_le)) {
        return 0;
    }

    /* cannot fail, because we only handle one request per ring at a time */
    pdu = pdu_alloc(&ring->priv->state);
    ring->out_size = le32_to_cpu(h.size_le);
    ring->out_cons = cons + le32_to_cpu(h.size_le);

    pdu_submit(pdu, &h);

    return 0;
}

static void xen_9pfs_bh(void *opaque)
{
    Xen9pfsRing *ring = opaque;
    bool wait;

again:
    wait = ring->co != NULL && qemu_coroutine_entered(ring->co);
    /* paired with the smb_wmb barriers in xen_9pfs_init_in_iov_from_pdu */
    smp_rmb();
    if (wait) {
        cpu_relax();
        goto again;
    }

    if (ring->co != NULL) {
        qemu_coroutine_enter_if_inactive(ring->co);
    }
    xen_9pfs_receive(ring);
}

static void xen_9pfs_evtchn_event(void *opaque)
{
    Xen9pfsRing *ring = opaque;
    evtchn_port_t port;

    port = qemu_xen_evtchn_pending(ring->evtchndev);
    qemu_xen_evtchn_unmask(ring->evtchndev, port);

    qemu_bh_schedule(ring->bh);
}

static void xen_9pfs_disconnect(struct XenLegacyDevice *xendev)
{
    Xen9pfsDev *xen_9pdev = container_of(xendev, Xen9pfsDev, xendev);
    int i;

    trace_xen_9pfs_disconnect(xendev->name);

    for (i = 0; i < xen_9pdev->num_rings; i++) {
        if (xen_9pdev->rings[i].evtchndev != NULL) {
            qemu_set_fd_handler(qemu_xen_evtchn_fd(xen_9pdev->rings[i].evtchndev),
                                NULL, NULL, NULL);
            qemu_xen_evtchn_unbind(xen_9pdev->rings[i].evtchndev,
                                   xen_9pdev->rings[i].local_port);
            xen_9pdev->rings[i].evtchndev = NULL;
        }
        if (xen_9pdev->rings[i].data != NULL) {
            xen_be_unmap_grant_refs(&xen_9pdev->xendev,
                                    xen_9pdev->rings[i].data,
                                    xen_9pdev->rings[i].intf->ref,
                                    (1 << xen_9pdev->rings[i].ring_order));
            xen_9pdev->rings[i].data = NULL;
        }
        if (xen_9pdev->rings[i].intf != NULL) {
<<<<<<< HEAD
            xen_be_unmap_grant_refs(&xen_9pdev->xendev,
                                    xen_9pdev->rings[i].intf,
                                    1);
=======
            xen_be_unmap_grant_ref(&xen_9pdev->xendev,
                                   xen_9pdev->rings[i].intf,
                                   xen_9pdev->rings[i].ref);
>>>>>>> ae35f033
            xen_9pdev->rings[i].intf = NULL;
        }
        if (xen_9pdev->rings[i].bh != NULL) {
            qemu_bh_delete(xen_9pdev->rings[i].bh);
            xen_9pdev->rings[i].bh = NULL;
        }
    }

    g_free(xen_9pdev->id);
    xen_9pdev->id = NULL;
    g_free(xen_9pdev->tag);
    xen_9pdev->tag = NULL;
    g_free(xen_9pdev->path);
    xen_9pdev->path = NULL;
    g_free(xen_9pdev->security_model);
    xen_9pdev->security_model = NULL;
    g_free(xen_9pdev->rings);
    xen_9pdev->rings = NULL;
}

static int xen_9pfs_free(struct XenLegacyDevice *xendev)
{
    trace_xen_9pfs_free(xendev->name);

    return 0;
}

static int xen_9pfs_connect(struct XenLegacyDevice *xendev)
{
    Error *err = NULL;
    int i;
    Xen9pfsDev *xen_9pdev = container_of(xendev, Xen9pfsDev, xendev);
    V9fsState *s = &xen_9pdev->state;
    QemuOpts *fsdev;

    trace_xen_9pfs_connect(xendev->name);

    if (xenstore_read_fe_int(&xen_9pdev->xendev, "num-rings",
                             &xen_9pdev->num_rings) == -1 ||
        xen_9pdev->num_rings > MAX_RINGS || xen_9pdev->num_rings < 1) {
        return -1;
    }

    xen_9pdev->rings = g_new0(Xen9pfsRing, xen_9pdev->num_rings);
    for (i = 0; i < xen_9pdev->num_rings; i++) {
        char *str;
        int ring_order;

        xen_9pdev->rings[i].priv = xen_9pdev;
        xen_9pdev->rings[i].evtchn = -1;
        xen_9pdev->rings[i].local_port = -1;

        str = g_strdup_printf("ring-ref%u", i);
        if (xenstore_read_fe_int(&xen_9pdev->xendev, str,
                                 &xen_9pdev->rings[i].ref) == -1) {
            g_free(str);
            goto out;
        }
        g_free(str);
        str = g_strdup_printf("event-channel-%u", i);
        if (xenstore_read_fe_int(&xen_9pdev->xendev, str,
                                 &xen_9pdev->rings[i].evtchn) == -1) {
            g_free(str);
            goto out;
        }
        g_free(str);

        xen_9pdev->rings[i].intf =
            xen_be_map_grant_ref(&xen_9pdev->xendev,
                                 xen_9pdev->rings[i].ref,
                                 PROT_READ | PROT_WRITE);
        if (!xen_9pdev->rings[i].intf) {
            goto out;
        }
        ring_order = xen_9pdev->rings[i].intf->ring_order;
        if (ring_order > MAX_RING_ORDER) {
            goto out;
        }
        xen_9pdev->rings[i].ring_order = ring_order;
        xen_9pdev->rings[i].data =
            xen_be_map_grant_refs(&xen_9pdev->xendev,
                                  xen_9pdev->rings[i].intf->ref,
                                  (1 << ring_order),
                                  PROT_READ | PROT_WRITE);
        if (!xen_9pdev->rings[i].data) {
            goto out;
        }
        xen_9pdev->rings[i].ring.in = xen_9pdev->rings[i].data;
        xen_9pdev->rings[i].ring.out = xen_9pdev->rings[i].data +
                                       XEN_FLEX_RING_SIZE(ring_order);

        xen_9pdev->rings[i].bh = qemu_bh_new_guarded(xen_9pfs_bh,
                                                     &xen_9pdev->rings[i],
                                                     &xen_9pdev->mem_reentrancy_guard);
        xen_9pdev->rings[i].out_cons = 0;
        xen_9pdev->rings[i].out_size = 0;
        xen_9pdev->rings[i].inprogress = false;


        xen_9pdev->rings[i].evtchndev = qemu_xen_evtchn_open();
        if (xen_9pdev->rings[i].evtchndev == NULL) {
            goto out;
        }
        qemu_set_cloexec(qemu_xen_evtchn_fd(xen_9pdev->rings[i].evtchndev));
        xen_9pdev->rings[i].local_port = qemu_xen_evtchn_bind_interdomain
                                            (xen_9pdev->rings[i].evtchndev,
                                             xendev->dom,
                                             xen_9pdev->rings[i].evtchn);
        if (xen_9pdev->rings[i].local_port == -1) {
            xen_pv_printf(xendev, 0,
                          "xenevtchn_bind_interdomain failed port=%d\n",
                          xen_9pdev->rings[i].evtchn);
            goto out;
        }
        xen_pv_printf(xendev, 2, "bind evtchn port %d\n", xendev->local_port);
        qemu_set_fd_handler(qemu_xen_evtchn_fd(xen_9pdev->rings[i].evtchndev),
                            xen_9pfs_evtchn_event, NULL, &xen_9pdev->rings[i]);
    }

    xen_9pdev->security_model = xenstore_read_be_str(xendev, "security_model");
    xen_9pdev->path = xenstore_read_be_str(xendev, "path");
    xen_9pdev->id = s->fsconf.fsdev_id =
        g_strdup_printf("xen9p%d", xendev->dev);
    xen_9pdev->tag = s->fsconf.tag = xenstore_read_fe_str(xendev, "tag");
    fsdev = qemu_opts_create(qemu_find_opts("fsdev"),
            s->fsconf.tag,
            1, NULL);
    qemu_opt_set(fsdev, "fsdriver", "local", NULL);
    qemu_opt_set(fsdev, "path", xen_9pdev->path, NULL);
    qemu_opt_set(fsdev, "security_model", xen_9pdev->security_model, NULL);
    qemu_opts_set_id(fsdev, s->fsconf.fsdev_id);
    qemu_fsdev_add(fsdev, &err);
    if (err) {
        error_report_err(err);
    }
    v9fs_device_realize_common(s, &xen_9p_transport, NULL);

    return 0;

out:
    xen_9pfs_free(xendev);
    return -1;
}

static void xen_9pfs_alloc(struct XenLegacyDevice *xendev)
{
    trace_xen_9pfs_alloc(xendev->name);

    xenstore_write_be_str(xendev, "versions", VERSIONS);
    xenstore_write_be_int(xendev, "max-rings", MAX_RINGS);
    xenstore_write_be_int(xendev, "max-ring-page-order", MAX_RING_ORDER);
}

static const struct XenDevOps xen_9pfs_ops = {
    .size       = sizeof(Xen9pfsDev),
    .flags      = DEVOPS_FLAG_NEED_GNTDEV,
    .alloc      = xen_9pfs_alloc,
    .init       = xen_9pfs_init,
    .initialise = xen_9pfs_connect,
    .disconnect = xen_9pfs_disconnect,
    .free       = xen_9pfs_free,
};

static void xen_9pfs_register_backend(void)
{
    xen_be_register("9pfs", &xen_9pfs_ops);
}
xen_backend_init(xen_9pfs_register_backend);<|MERGE_RESOLUTION|>--- conflicted
+++ resolved
@@ -357,15 +357,9 @@
             xen_9pdev->rings[i].data = NULL;
         }
         if (xen_9pdev->rings[i].intf != NULL) {
-<<<<<<< HEAD
-            xen_be_unmap_grant_refs(&xen_9pdev->xendev,
-                                    xen_9pdev->rings[i].intf,
-                                    1);
-=======
             xen_be_unmap_grant_ref(&xen_9pdev->xendev,
                                    xen_9pdev->rings[i].intf,
                                    xen_9pdev->rings[i].ref);
->>>>>>> ae35f033
             xen_9pdev->rings[i].intf = NULL;
         }
         if (xen_9pdev->rings[i].bh != NULL) {
