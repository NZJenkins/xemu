--- conflicted
+++ resolved
@@ -277,15 +277,9 @@
 
     /* PCI -> ISA bridge */
     i82378_dev = DEVICE(pci_new(PCI_DEVFN(11, 0), "i82378"));
-<<<<<<< HEAD
-    qdev_connect_gpio_out(i82378_dev, 0,
-                          qdev_get_gpio_in(DEVICE(cpu), PPC6xx_INPUT_INT));
-    qdev_realize_and_unref(i82378_dev, BUS(pci_bus), &error_fatal);
-=======
     qdev_realize_and_unref(i82378_dev, BUS(pci_bus), &error_fatal);
     qdev_connect_gpio_out(i82378_dev, 0,
                           qdev_get_gpio_in(DEVICE(cpu), PPC6xx_INPUT_INT));
->>>>>>> ae35f033
 
     sysbus_connect_irq(pcihost, 0, qdev_get_gpio_in(i82378_dev, 15));
     isa_bus = ISA_BUS(qdev_get_child_bus(i82378_dev, "isa.0"));
