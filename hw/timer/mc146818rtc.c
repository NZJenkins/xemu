/*
 * QEMU MC146818 RTC emulation
 *
 * Copyright (c) 2003-2004 Fabrice Bellard
 *
 * Permission is hereby granted, free of charge, to any person obtaining a copy
 * of this software and associated documentation files (the "Software"), to deal
 * in the Software without restriction, including without limitation the rights
 * to use, copy, modify, merge, publish, distribute, sublicense, and/or sell
 * copies of the Software, and to permit persons to whom the Software is
 * furnished to do so, subject to the following conditions:
 *
 * The above copyright notice and this permission notice shall be included in
 * all copies or substantial portions of the Software.
 *
 * THE SOFTWARE IS PROVIDED "AS IS", WITHOUT WARRANTY OF ANY KIND, EXPRESS OR
 * IMPLIED, INCLUDING BUT NOT LIMITED TO THE WARRANTIES OF MERCHANTABILITY,
 * FITNESS FOR A PARTICULAR PURPOSE AND NONINFRINGEMENT. IN NO EVENT SHALL
 * THE AUTHORS OR COPYRIGHT HOLDERS BE LIABLE FOR ANY CLAIM, DAMAGES OR OTHER
 * LIABILITY, WHETHER IN AN ACTION OF CONTRACT, TORT OR OTHERWISE, ARISING FROM,
 * OUT OF OR IN CONNECTION WITH THE SOFTWARE OR THE USE OR OTHER DEALINGS IN
 * THE SOFTWARE.
 */

#include "qemu/osdep.h"
#include "qemu/cutils.h"
#include "qemu/bcd.h"
#include "hw/hw.h"
#include "qemu/timer.h"
#include "sysemu/sysemu.h"
#include "sysemu/replay.h"
#include "hw/timer/mc146818rtc.h"
#include "qapi/error.h"
#include "qapi/qapi-commands-target.h"
#include "qapi/qapi-events-target.h"
#include "qapi/visitor.h"
#include "exec/address-spaces.h"

#ifdef TARGET_I386
#include "hw/i386/apic.h"
#endif

//#define DEBUG_CMOS
//#define DEBUG_COALESCED

#ifdef DEBUG_CMOS
# define CMOS_DPRINTF(format, ...)      printf(format, ## __VA_ARGS__)
#else
# define CMOS_DPRINTF(format, ...)      do { } while (0)
#endif

#ifdef DEBUG_COALESCED
# define DPRINTF_C(format, ...)      printf(format, ## __VA_ARGS__)
#else
# define DPRINTF_C(format, ...)      do { } while (0)
#endif

#define SEC_PER_MIN     60
#define MIN_PER_HOUR    60
#define SEC_PER_HOUR    3600
#define HOUR_PER_DAY    24
#define SEC_PER_DAY     86400

#define RTC_REINJECT_ON_ACK_COUNT 20
#define RTC_CLOCK_RATE            32768
#define UIP_HOLD_LENGTH           (8 * NANOSECONDS_PER_SECOND / 32768)

#define MC146818_RTC(obj) OBJECT_CHECK(RTCState, (obj), TYPE_MC146818_RTC)

typedef struct RTCState {
    ISADevice parent_obj;

    MemoryRegion io;
<<<<<<< HEAD
    uint8_t cmos_data[256];
=======
    MemoryRegion coalesced_io;
    uint8_t cmos_data[128];
>>>>>>> 131b9a05
    uint8_t cmos_index;
    int32_t base_year;
    uint64_t base_rtc;
    uint64_t last_update;
    int64_t offset;
    qemu_irq irq;
    int it_shift;
    /* periodic timer */
    QEMUTimer *periodic_timer;
    int64_t next_periodic_time;
    /* update-ended timer */
    QEMUTimer *update_timer;
    uint64_t next_alarm_time;
    uint16_t irq_reinject_on_ack_count;
    uint32_t irq_coalesced;
    uint32_t period;
    QEMUTimer *coalesced_timer;
    Notifier clock_reset_notifier;
    LostTickPolicy lost_tick_policy;
    Notifier suspend_notifier;
    QLIST_ENTRY(RTCState) link;
} RTCState;

static void rtc_set_time(RTCState *s);
static void rtc_update_time(RTCState *s);
static void rtc_set_cmos(RTCState *s, const struct tm *tm);
static inline int rtc_from_bcd(RTCState *s, int a);
static uint64_t get_next_alarm(RTCState *s);

static inline bool rtc_running(RTCState *s)
{
    return (!(s->cmos_data[RTC_REG_B] & REG_B_SET) &&
            (s->cmos_data[RTC_REG_A] & 0x70) <= 0x20);
}

static uint64_t get_guest_rtc_ns(RTCState *s)
{
    uint64_t guest_clock = qemu_clock_get_ns(rtc_clock);

    return s->base_rtc * NANOSECONDS_PER_SECOND +
        guest_clock - s->last_update + s->offset;
}

static void rtc_coalesced_timer_update(RTCState *s)
{
    if (s->irq_coalesced == 0) {
        timer_del(s->coalesced_timer);
    } else {
        /* divide each RTC interval to 2 - 8 smaller intervals */
        int c = MIN(s->irq_coalesced, 7) + 1;
        int64_t next_clock = qemu_clock_get_ns(rtc_clock) +
            periodic_clock_to_ns(s->period / c);
        timer_mod(s->coalesced_timer, next_clock);
    }
}

static QLIST_HEAD(, RTCState) rtc_devices =
    QLIST_HEAD_INITIALIZER(rtc_devices);

#ifdef TARGET_I386
void qmp_rtc_reset_reinjection(Error **errp)
{
    RTCState *s;

    QLIST_FOREACH(s, &rtc_devices, link) {
        s->irq_coalesced = 0;
    }
}

static bool rtc_policy_slew_deliver_irq(RTCState *s)
{
    apic_reset_irq_delivered();
    qemu_irq_raise(s->irq);
    return apic_get_irq_delivered();
}

static void rtc_coalesced_timer(void *opaque)
{
    RTCState *s = opaque;

    if (s->irq_coalesced != 0) {
        s->cmos_data[RTC_REG_C] |= 0xc0;
        DPRINTF_C("cmos: injecting from timer\n");
        if (rtc_policy_slew_deliver_irq(s)) {
            s->irq_coalesced--;
            DPRINTF_C("cmos: coalesced irqs decreased to %d\n",
                      s->irq_coalesced);
        }
    }

    rtc_coalesced_timer_update(s);
}
#else
static bool rtc_policy_slew_deliver_irq(RTCState *s)
{
    assert(0);
    return false;
}
#endif

static uint32_t rtc_periodic_clock_ticks(RTCState *s)
{
    int period_code;

    if (!(s->cmos_data[RTC_REG_B] & REG_B_PIE)) {
        return 0;
     }

    period_code = s->cmos_data[RTC_REG_A] & 0x0f;

    return periodic_period_to_clock(period_code);
}

/*
 * handle periodic timer. @old_period indicates the periodic timer update
 * is just due to period adjustment.
 */
static void
periodic_timer_update(RTCState *s, int64_t current_time, uint32_t old_period)
{
    uint32_t period;
    int64_t cur_clock, next_irq_clock, lost_clock = 0;

    period = rtc_periodic_clock_ticks(s);

    if (period) {
        /* compute 32 khz clock */
        cur_clock =
            muldiv64(current_time, RTC_CLOCK_RATE, NANOSECONDS_PER_SECOND);

        /*
        * if the periodic timer's update is due to period re-configuration,
        * we should count the clock since last interrupt.
        */
        if (old_period) {
            int64_t last_periodic_clock, next_periodic_clock;

            next_periodic_clock = muldiv64(s->next_periodic_time,
                                    RTC_CLOCK_RATE, NANOSECONDS_PER_SECOND);
            last_periodic_clock = next_periodic_clock - old_period;
            lost_clock = cur_clock - last_periodic_clock;
            assert(lost_clock >= 0);
        }

        /*
         * s->irq_coalesced can change for two reasons:
         *
         * a) if one or more periodic timer interrupts have been lost,
         *    lost_clock will be more that a period.
         *
         * b) when the period may be reconfigured, we expect the OS to
         *    treat delayed tick as the new period.  So, when switching
         *    from a shorter to a longer period, scale down the missing,
         *    because the OS will treat past delayed ticks as longer
         *    (leftovers are put back into lost_clock).  When switching
         *    to a shorter period, scale up the missing ticks since the
         *    OS handler will treat past delayed ticks as shorter.
         */
        if (s->lost_tick_policy == LOST_TICK_POLICY_SLEW) {
            uint32_t old_irq_coalesced = s->irq_coalesced;

            s->period = period;
            lost_clock += old_irq_coalesced * old_period;
            s->irq_coalesced = lost_clock / s->period;
            lost_clock %= s->period;
            if (old_irq_coalesced != s->irq_coalesced ||
                old_period != s->period) {
                DPRINTF_C("cmos: coalesced irqs scaled from %d to %d, "
                          "period scaled from %d to %d\n", old_irq_coalesced,
                          s->irq_coalesced, old_period, s->period);
                rtc_coalesced_timer_update(s);
            }
        } else {
           /*
             * no way to compensate the interrupt if LOST_TICK_POLICY_SLEW
             * is not used, we should make the time progress anyway.
             */
            lost_clock = MIN(lost_clock, period);
        }

        assert(lost_clock >= 0 && lost_clock <= period);

        next_irq_clock = cur_clock + period - lost_clock;
        s->next_periodic_time = periodic_clock_to_ns(next_irq_clock) + 1;
        timer_mod(s->periodic_timer, s->next_periodic_time);
    } else {
        s->irq_coalesced = 0;
        timer_del(s->periodic_timer);
    }
}

static void rtc_periodic_timer(void *opaque)
{
    RTCState *s = opaque;

    periodic_timer_update(s, s->next_periodic_time, 0);
    s->cmos_data[RTC_REG_C] |= REG_C_PF;
    if (s->cmos_data[RTC_REG_B] & REG_B_PIE) {
        s->cmos_data[RTC_REG_C] |= REG_C_IRQF;
        if (s->lost_tick_policy == LOST_TICK_POLICY_SLEW) {
            if (s->irq_reinject_on_ack_count >= RTC_REINJECT_ON_ACK_COUNT)
                s->irq_reinject_on_ack_count = 0;
            if (!rtc_policy_slew_deliver_irq(s)) {
                s->irq_coalesced++;
                rtc_coalesced_timer_update(s);
                DPRINTF_C("cmos: coalesced irqs increased to %d\n",
                          s->irq_coalesced);
            }
        } else
            qemu_irq_raise(s->irq);
    }
}

/* handle update-ended timer */
static void check_update_timer(RTCState *s)
{
    uint64_t next_update_time;
    uint64_t guest_nsec;
    int next_alarm_sec;

    /* From the data sheet: "Holding the dividers in reset prevents
     * interrupts from operating, while setting the SET bit allows"
     * them to occur.
     */
    if ((s->cmos_data[RTC_REG_A] & 0x60) == 0x60) {
        assert((s->cmos_data[RTC_REG_A] & REG_A_UIP) == 0);
        timer_del(s->update_timer);
        return;
    }

    guest_nsec = get_guest_rtc_ns(s) % NANOSECONDS_PER_SECOND;
    next_update_time = qemu_clock_get_ns(rtc_clock)
        + NANOSECONDS_PER_SECOND - guest_nsec;

    /* Compute time of next alarm.  One second is already accounted
     * for in next_update_time.
     */
    next_alarm_sec = get_next_alarm(s);
    s->next_alarm_time = next_update_time +
                         (next_alarm_sec - 1) * NANOSECONDS_PER_SECOND;

    /* If update_in_progress latched the UIP bit, we must keep the timer
     * programmed to the next second, so that UIP is cleared.  Otherwise,
     * if UF is already set, we might be able to optimize.
     */
    if (!(s->cmos_data[RTC_REG_A] & REG_A_UIP) &&
        (s->cmos_data[RTC_REG_C] & REG_C_UF)) {
        /* If AF cannot change (i.e. either it is set already, or
         * SET=1 and then the time is not updated), nothing to do.
         */
        if ((s->cmos_data[RTC_REG_B] & REG_B_SET) ||
            (s->cmos_data[RTC_REG_C] & REG_C_AF)) {
            timer_del(s->update_timer);
            return;
        }

        /* UF is set, but AF is clear.  Program the timer to target
         * the alarm time.  */
        next_update_time = s->next_alarm_time;
    }
    if (next_update_time != timer_expire_time_ns(s->update_timer)) {
        timer_mod(s->update_timer, next_update_time);
    }
}

static inline uint8_t convert_hour(RTCState *s, uint8_t hour)
{
    if (!(s->cmos_data[RTC_REG_B] & REG_B_24H)) {
        hour %= 12;
        if (s->cmos_data[RTC_HOURS] & 0x80) {
            hour += 12;
        }
    }
    return hour;
}

static uint64_t get_next_alarm(RTCState *s)
{
    int32_t alarm_sec, alarm_min, alarm_hour, cur_hour, cur_min, cur_sec;
    int32_t hour, min, sec;

    rtc_update_time(s);

    alarm_sec = rtc_from_bcd(s, s->cmos_data[RTC_SECONDS_ALARM]);
    alarm_min = rtc_from_bcd(s, s->cmos_data[RTC_MINUTES_ALARM]);
    alarm_hour = rtc_from_bcd(s, s->cmos_data[RTC_HOURS_ALARM]);
    alarm_hour = alarm_hour == -1 ? -1 : convert_hour(s, alarm_hour);

    cur_sec = rtc_from_bcd(s, s->cmos_data[RTC_SECONDS]);
    cur_min = rtc_from_bcd(s, s->cmos_data[RTC_MINUTES]);
    cur_hour = rtc_from_bcd(s, s->cmos_data[RTC_HOURS]);
    cur_hour = convert_hour(s, cur_hour);

    if (alarm_hour == -1) {
        alarm_hour = cur_hour;
        if (alarm_min == -1) {
            alarm_min = cur_min;
            if (alarm_sec == -1) {
                alarm_sec = cur_sec + 1;
            } else if (cur_sec > alarm_sec) {
                alarm_min++;
            }
        } else if (cur_min == alarm_min) {
            if (alarm_sec == -1) {
                alarm_sec = cur_sec + 1;
            } else {
                if (cur_sec > alarm_sec) {
                    alarm_hour++;
                }
            }
            if (alarm_sec == SEC_PER_MIN) {
                /* wrap to next hour, minutes is not in don't care mode */
                alarm_sec = 0;
                alarm_hour++;
            }
        } else if (cur_min > alarm_min) {
            alarm_hour++;
        }
    } else if (cur_hour == alarm_hour) {
        if (alarm_min == -1) {
            alarm_min = cur_min;
            if (alarm_sec == -1) {
                alarm_sec = cur_sec + 1;
            } else if (cur_sec > alarm_sec) {
                alarm_min++;
            }

            if (alarm_sec == SEC_PER_MIN) {
                alarm_sec = 0;
                alarm_min++;
            }
            /* wrap to next day, hour is not in don't care mode */
            alarm_min %= MIN_PER_HOUR;
        } else if (cur_min == alarm_min) {
            if (alarm_sec == -1) {
                alarm_sec = cur_sec + 1;
            }
            /* wrap to next day, hours+minutes not in don't care mode */
            alarm_sec %= SEC_PER_MIN;
        }
    }

    /* values that are still don't care fire at the next min/sec */
    if (alarm_min == -1) {
        alarm_min = 0;
    }
    if (alarm_sec == -1) {
        alarm_sec = 0;
    }

    /* keep values in range */
    if (alarm_sec == SEC_PER_MIN) {
        alarm_sec = 0;
        alarm_min++;
    }
    if (alarm_min == MIN_PER_HOUR) {
        alarm_min = 0;
        alarm_hour++;
    }
    alarm_hour %= HOUR_PER_DAY;

    hour = alarm_hour - cur_hour;
    min = hour * MIN_PER_HOUR + alarm_min - cur_min;
    sec = min * SEC_PER_MIN + alarm_sec - cur_sec;
    return sec <= 0 ? sec + SEC_PER_DAY : sec;
}

static void rtc_update_timer(void *opaque)
{
    RTCState *s = opaque;
    int32_t irqs = REG_C_UF;
    int32_t new_irqs;

    assert((s->cmos_data[RTC_REG_A] & 0x60) != 0x60);

    /* UIP might have been latched, update time and clear it.  */
    rtc_update_time(s);
    s->cmos_data[RTC_REG_A] &= ~REG_A_UIP;

    if (qemu_clock_get_ns(rtc_clock) >= s->next_alarm_time) {
        irqs |= REG_C_AF;
        if (s->cmos_data[RTC_REG_B] & REG_B_AIE) {
            qemu_system_wakeup_request(QEMU_WAKEUP_REASON_RTC, NULL);
        }
    }

    new_irqs = irqs & ~s->cmos_data[RTC_REG_C];
    s->cmos_data[RTC_REG_C] |= irqs;
    if ((new_irqs & s->cmos_data[RTC_REG_B]) != 0) {
        s->cmos_data[RTC_REG_C] |= REG_C_IRQF;
        qemu_irq_raise(s->irq);
    }
    check_update_timer(s);
}

static void cmos_ioport_write(void *opaque, hwaddr addr,
                              uint64_t data, unsigned size)
{
    RTCState *s = opaque;
    uint32_t old_period;
    bool update_periodic_timer;

    if (addr == 0) {
        s->cmos_index = data & 0x7f;
    } else if (addr == 2) {
        s->cmos_index = data;
    } else {
        CMOS_DPRINTF("cmos: write index=0x%02x val=0x%02" PRIx64 "\n",
                     s->cmos_index, data);
        switch(s->cmos_index) {
        case RTC_SECONDS_ALARM:
        case RTC_MINUTES_ALARM:
        case RTC_HOURS_ALARM:
            s->cmos_data[s->cmos_index] = data;
            check_update_timer(s);
            break;
<<<<<<< HEAD
#ifdef XBOX
        case RTC_XBOX_CENTURY:
#else
=======
>>>>>>> 131b9a05
        case RTC_IBM_PS2_CENTURY_BYTE:
            s->cmos_index = RTC_CENTURY;
            /* fall through */
        case RTC_CENTURY:
#endif
        case RTC_SECONDS:
        case RTC_MINUTES:
        case RTC_HOURS:
        case RTC_DAY_OF_WEEK:
        case RTC_DAY_OF_MONTH:
        case RTC_MONTH:
        case RTC_YEAR:
            s->cmos_data[s->cmos_index] = data;
            /* if in set mode, do not update the time */
            if (rtc_running(s)) {
                rtc_set_time(s);
                check_update_timer(s);
            }
            break;
        case RTC_REG_A:
            update_periodic_timer = (s->cmos_data[RTC_REG_A] ^ data) & 0x0f;
            old_period = rtc_periodic_clock_ticks(s);

            if ((data & 0x60) == 0x60) {
                if (rtc_running(s)) {
                    rtc_update_time(s);
                }
                /* What happens to UIP when divider reset is enabled is
                 * unclear from the datasheet.  Shouldn't matter much
                 * though.
                 */
                s->cmos_data[RTC_REG_A] &= ~REG_A_UIP;
            } else if (((s->cmos_data[RTC_REG_A] & 0x60) == 0x60) &&
                    (data & 0x70)  <= 0x20) {
                /* when the divider reset is removed, the first update cycle
                 * begins one-half second later*/
                if (!(s->cmos_data[RTC_REG_B] & REG_B_SET)) {
                    s->offset = 500000000;
                    rtc_set_time(s);
                }
                s->cmos_data[RTC_REG_A] &= ~REG_A_UIP;
            }
            /* UIP bit is read only */
            s->cmos_data[RTC_REG_A] = (data & ~REG_A_UIP) |
                (s->cmos_data[RTC_REG_A] & REG_A_UIP);

            if (update_periodic_timer) {
                periodic_timer_update(s, qemu_clock_get_ns(rtc_clock),
                                      old_period);
            }

            check_update_timer(s);
            break;
        case RTC_REG_B:
            update_periodic_timer = (s->cmos_data[RTC_REG_B] ^ data)
                                       & REG_B_PIE;
            old_period = rtc_periodic_clock_ticks(s);

            if (data & REG_B_SET) {
                /* update cmos to when the rtc was stopping */
                if (rtc_running(s)) {
                    rtc_update_time(s);
                }
                /* set mode: reset UIP mode */
                s->cmos_data[RTC_REG_A] &= ~REG_A_UIP;
                data &= ~REG_B_UIE;
            } else {
                /* if disabling set mode, update the time */
                if ((s->cmos_data[RTC_REG_B] & REG_B_SET) &&
                    (s->cmos_data[RTC_REG_A] & 0x70) <= 0x20) {
                    s->offset = get_guest_rtc_ns(s) % NANOSECONDS_PER_SECOND;
                    rtc_set_time(s);
                }
            }
            /* if an interrupt flag is already set when the interrupt
             * becomes enabled, raise an interrupt immediately.  */
            if (data & s->cmos_data[RTC_REG_C] & REG_C_MASK) {
                s->cmos_data[RTC_REG_C] |= REG_C_IRQF;
                qemu_irq_raise(s->irq);
            } else {
                s->cmos_data[RTC_REG_C] &= ~REG_C_IRQF;
                qemu_irq_lower(s->irq);
            }
            s->cmos_data[RTC_REG_B] = data;

            if (update_periodic_timer) {
                periodic_timer_update(s, qemu_clock_get_ns(rtc_clock),
                                      old_period);
            }

            check_update_timer(s);
            break;
        case RTC_REG_C:
        case RTC_REG_D:
            /* cannot write to them */
            break;
        default:
            s->cmos_data[s->cmos_index] = data;
            break;
        }
    }
}

static inline int rtc_to_bcd(RTCState *s, int a)
{
    if (s->cmos_data[RTC_REG_B] & REG_B_DM) {
        return a;
    } else {
        return ((a / 10) << 4) | (a % 10);
    }
}

static inline int rtc_from_bcd(RTCState *s, int a)
{
    if ((a & 0xc0) == 0xc0) {
        return -1;
    }
    if (s->cmos_data[RTC_REG_B] & REG_B_DM) {
        return a;
    } else {
        return ((a >> 4) * 10) + (a & 0x0f);
    }
}

static void rtc_get_time(RTCState *s, struct tm *tm)
{
    tm->tm_sec = rtc_from_bcd(s, s->cmos_data[RTC_SECONDS]);
    tm->tm_min = rtc_from_bcd(s, s->cmos_data[RTC_MINUTES]);
    tm->tm_hour = rtc_from_bcd(s, s->cmos_data[RTC_HOURS] & 0x7f);
    if (!(s->cmos_data[RTC_REG_B] & REG_B_24H)) {
        tm->tm_hour %= 12;
        if (s->cmos_data[RTC_HOURS] & 0x80) {
            tm->tm_hour += 12;
        }
    }
    tm->tm_wday = rtc_from_bcd(s, s->cmos_data[RTC_DAY_OF_WEEK]) - 1;
    tm->tm_mday = rtc_from_bcd(s, s->cmos_data[RTC_DAY_OF_MONTH]);
    tm->tm_mon = rtc_from_bcd(s, s->cmos_data[RTC_MONTH]) - 1;
    tm->tm_year =
        rtc_from_bcd(s, s->cmos_data[RTC_YEAR]) + s->base_year +
#ifdef XBOX
        rtc_from_bcd(s, s->cmos_data[RTC_XBOX_CENTURY]) * 100 - 1900;
#else
        rtc_from_bcd(s, s->cmos_data[RTC_CENTURY]) * 100 - 1900;
#endif
}

static void rtc_set_time(RTCState *s)
{
    struct tm tm;

    rtc_get_time(s, &tm);
    s->base_rtc = mktimegm(&tm);
    s->last_update = qemu_clock_get_ns(rtc_clock);

    qapi_event_send_rtc_change(qemu_timedate_diff(&tm));
}

static void rtc_set_cmos(RTCState *s, const struct tm *tm)
{
    int year;

    s->cmos_data[RTC_SECONDS] = rtc_to_bcd(s, tm->tm_sec);
    s->cmos_data[RTC_MINUTES] = rtc_to_bcd(s, tm->tm_min);
    if (s->cmos_data[RTC_REG_B] & REG_B_24H) {
        /* 24 hour format */
        s->cmos_data[RTC_HOURS] = rtc_to_bcd(s, tm->tm_hour);
    } else {
        /* 12 hour format */
        int h = (tm->tm_hour % 12) ? tm->tm_hour % 12 : 12;
        s->cmos_data[RTC_HOURS] = rtc_to_bcd(s, h);
        if (tm->tm_hour >= 12)
            s->cmos_data[RTC_HOURS] |= 0x80;
    }
    s->cmos_data[RTC_DAY_OF_WEEK] = rtc_to_bcd(s, tm->tm_wday + 1);
    s->cmos_data[RTC_DAY_OF_MONTH] = rtc_to_bcd(s, tm->tm_mday);
    s->cmos_data[RTC_MONTH] = rtc_to_bcd(s, tm->tm_mon + 1);
    year = tm->tm_year + 1900 - s->base_year;
    s->cmos_data[RTC_YEAR] = rtc_to_bcd(s, year % 100);
#ifdef XBOX
    s->cmos_data[RTC_XBOX_CENTURY] = rtc_to_bcd(s, year / 100);
#else
    s->cmos_data[RTC_CENTURY] = rtc_to_bcd(s, year / 100);
#endif
}

static void rtc_update_time(RTCState *s)
{
    struct tm ret;
    time_t guest_sec;
    int64_t guest_nsec;

    guest_nsec = get_guest_rtc_ns(s);
    guest_sec = guest_nsec / NANOSECONDS_PER_SECOND;
    gmtime_r(&guest_sec, &ret);

    /* Is SET flag of Register B disabled? */
    if ((s->cmos_data[RTC_REG_B] & REG_B_SET) == 0) {
        rtc_set_cmos(s, &ret);
    }
}

static int update_in_progress(RTCState *s)
{
    int64_t guest_nsec;

    if (!rtc_running(s)) {
        return 0;
    }
    if (timer_pending(s->update_timer)) {
        int64_t next_update_time = timer_expire_time_ns(s->update_timer);
        /* Latch UIP until the timer expires.  */
        if (qemu_clock_get_ns(rtc_clock) >=
            (next_update_time - UIP_HOLD_LENGTH)) {
            s->cmos_data[RTC_REG_A] |= REG_A_UIP;
            return 1;
        }
    }

    guest_nsec = get_guest_rtc_ns(s);
    /* UIP bit will be set at last 244us of every second. */
    if ((guest_nsec % NANOSECONDS_PER_SECOND) >=
        (NANOSECONDS_PER_SECOND - UIP_HOLD_LENGTH)) {
        return 1;
    }
    return 0;
}

static uint64_t cmos_ioport_read(void *opaque, hwaddr addr,
                                 unsigned size)
{
    RTCState *s = opaque;
    int ret;
    if ((addr & 1) == 0) {
        return 0xff;
    } else {
        switch(s->cmos_index) {
<<<<<<< HEAD
#ifdef XBOX
        case RTC_XBOX_CENTURY:
#else
=======
>>>>>>> 131b9a05
        case RTC_IBM_PS2_CENTURY_BYTE:
            s->cmos_index = RTC_CENTURY;
            /* fall through */
        case RTC_CENTURY:
#endif
        case RTC_SECONDS:
        case RTC_MINUTES:
        case RTC_HOURS:
        case RTC_DAY_OF_WEEK:
        case RTC_DAY_OF_MONTH:
        case RTC_MONTH:
        case RTC_YEAR:
            /* if not in set mode, calibrate cmos before
             * reading*/
            if (rtc_running(s)) {
                rtc_update_time(s);
            }
            ret = s->cmos_data[s->cmos_index];
            break;
        case RTC_REG_A:
            ret = s->cmos_data[s->cmos_index];
            if (update_in_progress(s)) {
                ret |= REG_A_UIP;
            }
            break;
        case RTC_REG_C:
            ret = s->cmos_data[s->cmos_index];
            qemu_irq_lower(s->irq);
            s->cmos_data[RTC_REG_C] = 0x00;
            if (ret & (REG_C_UF | REG_C_AF)) {
                check_update_timer(s);
            }

            if(s->irq_coalesced &&
                    (s->cmos_data[RTC_REG_B] & REG_B_PIE) &&
                    s->irq_reinject_on_ack_count < RTC_REINJECT_ON_ACK_COUNT) {
                s->irq_reinject_on_ack_count++;
                s->cmos_data[RTC_REG_C] |= REG_C_IRQF | REG_C_PF;
                DPRINTF_C("cmos: injecting on ack\n");
                if (rtc_policy_slew_deliver_irq(s)) {
                    s->irq_coalesced--;
                    DPRINTF_C("cmos: coalesced irqs decreased to %d\n",
                              s->irq_coalesced);
                }
            }
            break;
        default:
            ret = s->cmos_data[s->cmos_index];
            break;
        }
        CMOS_DPRINTF("cmos: read index=0x%02x val=0x%02x\n",
                     s->cmos_index, ret);
        return ret;
    }
}

void rtc_set_memory(ISADevice *dev, int addr, int val)
{
    RTCState *s = MC146818_RTC(dev);
    if (addr >= 0 && addr < sizeof(s->cmos_data))
        s->cmos_data[addr] = val;
}

int rtc_get_memory(ISADevice *dev, int addr)
{
    RTCState *s = MC146818_RTC(dev);
    assert(addr >= 0 && addr < sizeof(s->cmos_data));
    return s->cmos_data[addr];
}

static void rtc_set_date_from_host(ISADevice *dev)
{
    RTCState *s = MC146818_RTC(dev);
    struct tm tm;

    qemu_get_timedate(&tm, 0);

    s->base_rtc = mktimegm(&tm);
    s->last_update = qemu_clock_get_ns(rtc_clock);
    s->offset = 0;

    /* set the CMOS date */
    rtc_set_cmos(s, &tm);
}

static int rtc_pre_save(void *opaque)
{
    RTCState *s = opaque;

    rtc_update_time(s);

    return 0;
}

static int rtc_post_load(void *opaque, int version_id)
{
    RTCState *s = opaque;

    if (version_id <= 2 || rtc_clock == QEMU_CLOCK_REALTIME) {
        rtc_set_time(s);
        s->offset = 0;
        check_update_timer(s);
    }

    /* The periodic timer is deterministic in record/replay mode,
     * so there is no need to update it after loading the vmstate.
     * Reading RTC here would misalign record and replay.
     */
    if (replay_mode == REPLAY_MODE_NONE) {
        uint64_t now = qemu_clock_get_ns(rtc_clock);
        if (now < s->next_periodic_time ||
            now > (s->next_periodic_time + get_max_clock_jump())) {
            periodic_timer_update(s, qemu_clock_get_ns(rtc_clock), 0);
        }
    }

    if (version_id >= 2) {
        if (s->lost_tick_policy == LOST_TICK_POLICY_SLEW) {
            rtc_coalesced_timer_update(s);
        }
    }
    return 0;
}

static bool rtc_irq_reinject_on_ack_count_needed(void *opaque)
{
    RTCState *s = (RTCState *)opaque;
    return s->irq_reinject_on_ack_count != 0;
}

static const VMStateDescription vmstate_rtc_irq_reinject_on_ack_count = {
    .name = "mc146818rtc/irq_reinject_on_ack_count",
    .version_id = 1,
    .minimum_version_id = 1,
    .needed = rtc_irq_reinject_on_ack_count_needed,
    .fields = (VMStateField[]) {
        VMSTATE_UINT16(irq_reinject_on_ack_count, RTCState),
        VMSTATE_END_OF_LIST()
    }
};

static const VMStateDescription vmstate_rtc = {
    .name = "mc146818rtc",
    .version_id = 3,
    .minimum_version_id = 1,
    .pre_save = rtc_pre_save,
    .post_load = rtc_post_load,
    .fields = (VMStateField[]) {
        VMSTATE_BUFFER(cmos_data, RTCState),
        VMSTATE_UINT8(cmos_index, RTCState),
        VMSTATE_UNUSED(7*4),
        VMSTATE_TIMER_PTR(periodic_timer, RTCState),
        VMSTATE_INT64(next_periodic_time, RTCState),
        VMSTATE_UNUSED(3*8),
        VMSTATE_UINT32_V(irq_coalesced, RTCState, 2),
        VMSTATE_UINT32_V(period, RTCState, 2),
        VMSTATE_UINT64_V(base_rtc, RTCState, 3),
        VMSTATE_UINT64_V(last_update, RTCState, 3),
        VMSTATE_INT64_V(offset, RTCState, 3),
        VMSTATE_TIMER_PTR_V(update_timer, RTCState, 3),
        VMSTATE_UINT64_V(next_alarm_time, RTCState, 3),
        VMSTATE_END_OF_LIST()
    },
    .subsections = (const VMStateDescription*[]) {
        &vmstate_rtc_irq_reinject_on_ack_count,
        NULL
    }
};

static void rtc_notify_clock_reset(Notifier *notifier, void *data)
{
    RTCState *s = container_of(notifier, RTCState, clock_reset_notifier);
    int64_t now = *(int64_t *)data;

    rtc_set_date_from_host(ISA_DEVICE(s));
    periodic_timer_update(s, now, 0);
    check_update_timer(s);

    if (s->lost_tick_policy == LOST_TICK_POLICY_SLEW) {
        rtc_coalesced_timer_update(s);
    }
}

/* set CMOS shutdown status register (index 0xF) as S3_resume(0xFE)
   BIOS will read it and start S3 resume at POST Entry */
static void rtc_notify_suspend(Notifier *notifier, void *data)
{
    RTCState *s = container_of(notifier, RTCState, suspend_notifier);
    rtc_set_memory(ISA_DEVICE(s), 0xF, 0xFE);
}

static void rtc_reset(void *opaque)
{
    RTCState *s = opaque;

    s->cmos_data[RTC_REG_B] &= ~(REG_B_PIE | REG_B_AIE | REG_B_SQWE);
    s->cmos_data[RTC_REG_C] &= ~(REG_C_UF | REG_C_IRQF | REG_C_PF | REG_C_AF);
    check_update_timer(s);

    qemu_irq_lower(s->irq);

    if (s->lost_tick_policy == LOST_TICK_POLICY_SLEW) {
        s->irq_coalesced = 0;
        s->irq_reinject_on_ack_count = 0;
    }
}

static const MemoryRegionOps cmos_ops = {
    .read = cmos_ioport_read,
    .write = cmos_ioport_write,
    .impl = {
        .min_access_size = 1,
        .max_access_size = 1,
    },
    .endianness = DEVICE_LITTLE_ENDIAN,
};

static void rtc_get_date(Object *obj, struct tm *current_tm, Error **errp)
{
    RTCState *s = MC146818_RTC(obj);

    rtc_update_time(s);
    rtc_get_time(s, current_tm);
}

static void rtc_realizefn(DeviceState *dev, Error **errp)
{
    ISADevice *isadev = ISA_DEVICE(dev);
    RTCState *s = MC146818_RTC(dev);
    int base = 0x70;

    s->cmos_data[RTC_REG_A] = 0x26;
    s->cmos_data[RTC_REG_B] = 0x02;
    s->cmos_data[RTC_REG_C] = 0x00;
    s->cmos_data[RTC_REG_D] = 0x80;

    /* This is for historical reasons.  The default base year qdev property
     * was set to 2000 for most machine types before the century byte was
     * implemented.
     *
     * This if statement means that the century byte will be always 0
     * (at least until 2079...) for base_year = 1980, but will be set
     * correctly for base_year = 2000.
     */
    if (s->base_year == 2000) {
        s->base_year = 0;
    }

    rtc_set_date_from_host(isadev);

    switch (s->lost_tick_policy) {
#ifdef TARGET_I386
    case LOST_TICK_POLICY_SLEW:
        s->coalesced_timer =
            timer_new_ns(rtc_clock, rtc_coalesced_timer, s);
        break;
#endif
    case LOST_TICK_POLICY_DISCARD:
        break;
    default:
        error_setg(errp, "Invalid lost tick policy.");
        return;
    }

    s->periodic_timer = timer_new_ns(rtc_clock, rtc_periodic_timer, s);
    s->update_timer = timer_new_ns(rtc_clock, rtc_update_timer, s);
    check_update_timer(s);

    s->clock_reset_notifier.notify = rtc_notify_clock_reset;
    qemu_clock_register_reset_notifier(rtc_clock,
                                       &s->clock_reset_notifier);

    s->suspend_notifier.notify = rtc_notify_suspend;
    qemu_register_suspend_notifier(&s->suspend_notifier);

    memory_region_init_io(&s->io, OBJECT(s), &cmos_ops, s, "rtc", 4);
    isa_register_ioport(isadev, &s->io, base);

    /* register rtc 0x70 port for coalesced_pio */
    memory_region_set_flush_coalesced(&s->io);
    memory_region_init_io(&s->coalesced_io, OBJECT(s), &cmos_ops,
                          s, "rtc-index", 1);
    memory_region_add_subregion(&s->io, 0, &s->coalesced_io);
    memory_region_add_coalescing(&s->coalesced_io, 0, 1);

    qdev_set_legacy_instance_id(dev, base, 3);
    qemu_register_reset(rtc_reset, s);

    object_property_add_tm(OBJECT(s), "date", rtc_get_date, NULL);

    qdev_init_gpio_out(dev, &s->irq, 1);
}

ISADevice *mc146818_rtc_init(ISABus *bus, int base_year, qemu_irq intercept_irq)
{
    DeviceState *dev;
    ISADevice *isadev;
    RTCState *s;

    isadev = isa_create(bus, TYPE_MC146818_RTC);
    dev = DEVICE(isadev);
    s = MC146818_RTC(isadev);
    qdev_prop_set_int32(dev, "base_year", base_year);
    qdev_init_nofail(dev);
    if (intercept_irq) {
        qdev_connect_gpio_out(dev, 0, intercept_irq);
    } else {
        isa_connect_gpio_out(isadev, 0, RTC_ISA_IRQ);
    }
    QLIST_INSERT_HEAD(&rtc_devices, s, link);

    object_property_add_alias(qdev_get_machine(), "rtc-time", OBJECT(s),
                              "date", NULL);

    return isadev;
}

static Property mc146818rtc_properties[] = {
    DEFINE_PROP_INT32("base_year", RTCState, base_year, 1980),
    DEFINE_PROP_LOSTTICKPOLICY("lost_tick_policy", RTCState,
                               lost_tick_policy, LOST_TICK_POLICY_DISCARD),
    DEFINE_PROP_END_OF_LIST(),
};

static void rtc_resetdev(DeviceState *d)
{
    RTCState *s = MC146818_RTC(d);

    /* Reason: VM do suspend self will set 0xfe
     * Reset any values other than 0xfe(Guest suspend case) */
    if (s->cmos_data[0x0f] != 0xfe) {
        s->cmos_data[0x0f] = 0x00;
    }
}

static void rtc_class_initfn(ObjectClass *klass, void *data)
{
    DeviceClass *dc = DEVICE_CLASS(klass);

    dc->realize = rtc_realizefn;
    dc->reset = rtc_resetdev;
    dc->vmsd = &vmstate_rtc;
    dc->props = mc146818rtc_properties;
    /* Reason: needs to be wired up by rtc_init() */
    dc->user_creatable = false;
}

static const TypeInfo mc146818rtc_info = {
    .name          = TYPE_MC146818_RTC,
    .parent        = TYPE_ISA_DEVICE,
    .instance_size = sizeof(RTCState),
    .class_init    = rtc_class_initfn,
};

static void mc146818rtc_register_types(void)
{
    type_register_static(&mc146818rtc_info);
}

type_init(mc146818rtc_register_types)<|MERGE_RESOLUTION|>--- conflicted
+++ resolved
@@ -71,12 +71,8 @@
     ISADevice parent_obj;
 
     MemoryRegion io;
-<<<<<<< HEAD
+    MemoryRegion coalesced_io;
     uint8_t cmos_data[256];
-=======
-    MemoryRegion coalesced_io;
-    uint8_t cmos_data[128];
->>>>>>> 131b9a05
     uint8_t cmos_index;
     int32_t base_year;
     uint64_t base_rtc;
@@ -493,12 +489,9 @@
             s->cmos_data[s->cmos_index] = data;
             check_update_timer(s);
             break;
-<<<<<<< HEAD
 #ifdef XBOX
         case RTC_XBOX_CENTURY:
 #else
-=======
->>>>>>> 131b9a05
         case RTC_IBM_PS2_CENTURY_BYTE:
             s->cmos_index = RTC_CENTURY;
             /* fall through */
@@ -736,12 +729,9 @@
         return 0xff;
     } else {
         switch(s->cmos_index) {
-<<<<<<< HEAD
 #ifdef XBOX
         case RTC_XBOX_CENTURY:
 #else
-=======
->>>>>>> 131b9a05
         case RTC_IBM_PS2_CENTURY_BYTE:
             s->cmos_index = RTC_CENTURY;
             /* fall through */
