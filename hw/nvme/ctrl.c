--- conflicted
+++ resolved
@@ -1478,36 +1478,18 @@
 
 static void nvme_update_cq_eventidx(const NvmeCQueue *cq)
 {
-<<<<<<< HEAD
-    uint32_t v = cpu_to_le32(cq->head);
-
-    //not in 7.2: trace_pci_nvme_update_cq_eventidx(cq->cqid, cq->head);
-
-    pci_dma_write(PCI_DEVICE(cq->ctrl), cq->ei_addr, &v, sizeof(v));
-=======
     trace_pci_nvme_update_cq_eventidx(cq->cqid, cq->head);
 
     stl_le_pci_dma(PCI_DEVICE(cq->ctrl), cq->ei_addr, cq->head,
                    MEMTXATTRS_UNSPECIFIED);
->>>>>>> ae35f033
 }
 
 static void nvme_update_cq_head(NvmeCQueue *cq)
 {
-<<<<<<< HEAD
-    uint32_t v;
-
-    pci_dma_read(&cq->ctrl->parent_obj, cq->db_addr, &v, sizeof(v));
-
-    cq->head = le32_to_cpu(v);
-
-    trace_pci_nvme_shadow_doorbell_cq(cq->cqid, cq->head);
-=======
     ldl_le_pci_dma(PCI_DEVICE(cq->ctrl), cq->db_addr, &cq->head,
                    MEMTXATTRS_UNSPECIFIED);
 
     trace_pci_nvme_update_cq_head(cq->cqid, cq->head);
->>>>>>> ae35f033
 }
 
 static void nvme_post_cqes(void *opaque)
@@ -7316,31 +7298,14 @@
 
 static void nvme_update_sq_eventidx(const NvmeSQueue *sq)
 {
-<<<<<<< HEAD
-    uint32_t v = cpu_to_le32(sq->tail);
-
-    pci_dma_write(&sq->ctrl->parent_obj, sq->ei_addr, &v, sizeof(v));
-
-    trace_pci_nvme_eventidx_sq(sq->sqid, sq->tail);
-=======
     trace_pci_nvme_update_sq_eventidx(sq->sqid, sq->tail);
 
     stl_le_pci_dma(PCI_DEVICE(sq->ctrl), sq->ei_addr, sq->tail,
                    MEMTXATTRS_UNSPECIFIED);
->>>>>>> ae35f033
 }
 
 static void nvme_update_sq_tail(NvmeSQueue *sq)
 {
-<<<<<<< HEAD
-    uint32_t v;
-
-    pci_dma_read(&sq->ctrl->parent_obj, sq->db_addr, &v, sizeof(v));
-
-    sq->tail = le32_to_cpu(v);
-
-    trace_pci_nvme_shadow_doorbell_sq(sq->sqid, sq->tail);
-=======
     ldl_le_pci_dma(PCI_DEVICE(sq->ctrl), sq->db_addr, &sq->tail,
                    MEMTXATTRS_UNSPECIFIED);
 
@@ -7420,7 +7385,6 @@
         return &n->atomic;
     }
     return NULL;
->>>>>>> ae35f033
 }
 
 static void nvme_process_sq(void *opaque)
