--- conflicted
+++ resolved
@@ -9,9 +9,6 @@
 TESTS += test-noc
 test-noc: LDFLAGS = -nostdlib -static
 run-test-noc: QEMU_OPTS += -cpu rv64,c=false
-<<<<<<< HEAD
-run-plugin-test-noc-%: QEMU_OPTS += -cpu rv64,c=false
-=======
 
 TESTS += test-aes
 run-test-aes: QEMU_OPTS += -cpu rv64,zk=on
@@ -20,5 +17,4 @@
 TESTS += test-fcvtmod
 test-fcvtmod: CFLAGS += -march=rv64imafdc
 test-fcvtmod: LDFLAGS += -static
-run-test-fcvtmod: QEMU_OPTS += -cpu rv64,d=true,zfa=true
->>>>>>> ae35f033
+run-test-fcvtmod: QEMU_OPTS += -cpu rv64,d=true,zfa=true