--- conflicted
+++ resolved
@@ -520,11 +520,7 @@
                                         int scale, int attributes,
                                         QEMUTimerCB *cb, void *opaque)
 {
-<<<<<<< HEAD
-    QEMUTimer *ts = (QEMUTimer *)g_malloc0(sizeof(QEMUTimer));
-=======
-    QEMUTimer *ts = g_new0(QEMUTimer, 1);
->>>>>>> b67b00e6
+    QEMUTimer *ts = (QEMUTimer *)g_new0(QEMUTimer, 1);
     timer_init_full(ts, timer_list_group, type, scale, attributes, cb, opaque);
     return ts;
 }
