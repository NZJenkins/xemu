--- conflicted
+++ resolved
@@ -212,19 +212,6 @@
             error_report("Device '%s' not found", device);
             return;
         }
-<<<<<<< HEAD
-
-        bs = bdrv_skip_implicit_filters(blk_bs(blk));
-        aio_context = bdrv_get_aio_context(bs);
-        aio_context_acquire(aio_context);
-
-        if (!blk_is_available(blk)) {
-            error_report("Device '%s' has no medium", device);
-            aio_context_release(aio_context);
-            return;
-        }
-
-=======
 
         bs = bdrv_skip_implicit_filters(blk_bs(blk));
 
@@ -233,7 +220,6 @@
             return;
         }
 
->>>>>>> ae35f033
         ret = bdrv_commit(bs);
     }
     if (ret < 0) {
