--- conflicted
+++ resolved
@@ -194,12 +194,7 @@
         tb_page_addr0(tb) == desc->page_addr0 &&
         tb->cs_base == desc->cs_base &&
         tb->flags == desc->flags &&
-<<<<<<< HEAD
-        tb->trace_vcpu_dstate == desc->trace_vcpu_dstate &&
         (tb_cflags(tb) & ~CF_INVALID) == desc->cflags) {
-=======
-        tb_cflags(tb) == desc->cflags) {
->>>>>>> ae35f033
         /* check next page if needed */
         tb_page_addr_t tb_phys_page1 = tb_page_addr1(tb);
         if (tb_phys_page1 == -1) {
@@ -227,17 +222,10 @@
     return false;
 }
 
-<<<<<<< HEAD
 static TranslationBlock *
-tb_htable_lookup_common(CPUState *cpu, target_ulong pc,
-                        target_ulong cs_base, uint32_t flags,
-                        uint32_t cflags, const struct qht *ht,
+tb_htable_lookup_common(CPUState *cpu, vaddr pc, uint64_t cs_base,
+                        uint32_t flags, uint32_t cflags, const struct qht *ht,
                         qht_lookup_func_t func)
-=======
-static TranslationBlock *tb_htable_lookup(CPUState *cpu, vaddr pc,
-                                          uint64_t cs_base, uint32_t flags,
-                                          uint32_t cflags)
->>>>>>> ae35f033
 {
     tb_page_addr_t phys_pc;
     struct tb_desc desc;
@@ -253,9 +241,8 @@
         return NULL;
     }
     desc.page_addr0 = phys_pc;
-<<<<<<< HEAD
-    h = tb_hash_func(phys_pc, (TARGET_TB_PCREL ? 0 : pc),
-                     flags, cflags, *cpu->trace_dstate);
+    h = tb_hash_func(phys_pc, (cflags & CF_PCREL ? 0 : pc),
+                     flags, cs_base, cflags);
     return qht_lookup_custom(ht, &desc, h, func);
 }
 
@@ -282,11 +269,6 @@
 {
     return tb_htable_lookup_common(cpu, pc, cs_base, flags, cflags,
                                    &tb_ctx.inv_htable, inv_tb_lookup_cmp);
-=======
-    h = tb_hash_func(phys_pc, (cflags & CF_PCREL ? 0 : pc),
-                     flags, cs_base, cflags);
-    return qht_lookup_custom(&tb_ctx.htable, &desc, h, tb_lookup_cmp);
->>>>>>> ae35f033
 }
 
 /* Might cause an exception, so have a longjmp destination ready */
