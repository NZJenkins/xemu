/*
 *  Host code generation
 *
 *  Copyright (c) 2003 Fabrice Bellard
 *
 * This library is free software; you can redistribute it and/or
 * modify it under the terms of the GNU Lesser General Public
 * License as published by the Free Software Foundation; either
 * version 2.1 of the License, or (at your option) any later version.
 *
 * This library is distributed in the hope that it will be useful,
 * but WITHOUT ANY WARRANTY; without even the implied warranty of
 * MERCHANTABILITY or FITNESS FOR A PARTICULAR PURPOSE.  See the GNU
 * Lesser General Public License for more details.
 *
 * You should have received a copy of the GNU Lesser General Public
 * License along with this library; if not, see <http://www.gnu.org/licenses/>.
 */

#include "qemu/osdep.h"

#include "trace.h"
#include "disas/disas.h"
#include "exec/exec-all.h"
#include "tcg/tcg.h"
#if defined(CONFIG_USER_ONLY)
#include "qemu.h"
#if defined(__FreeBSD__) || defined(__FreeBSD_kernel__)
#include <sys/param.h>
#if __FreeBSD_version >= 700104
#define HAVE_KINFO_GETVMMAP
#define sigqueue sigqueue_freebsd  /* avoid redefinition */
#include <sys/proc.h>
#include <machine/profile.h>
#define _KERNEL
#include <sys/user.h>
#undef _KERNEL
#undef sigqueue
#include <libutil.h>
#endif
#endif
#else
#include "exec/ram_addr.h"
#endif

#include "exec/cputlb.h"
#include "exec/translate-all.h"
#include "exec/translator.h"
#include "exec/tb-flush.h"
#include "qemu/bitmap.h"
#include "qemu/qemu-print.h"
#include "qemu/main-loop.h"
#include "qemu/cacheinfo.h"
#include "qemu/timer.h"
#include "exec/log.h"
#include "sysemu/cpus.h"
#include "sysemu/cpu-timers.h"
#include "sysemu/tcg.h"
#include "qapi/error.h"
#include "hw/core/tcg-cpu-ops.h"
#include "tb-jmp-cache.h"
#include "tb-hash.h"
#include "tb-context.h"
<<<<<<< HEAD
#include "internal.h"

#if defined(CONFIG_VTUNE_JITPROFILING)
#include <jitprofiling.h>
#endif

/* make various TB consistency checks */

/**
 * struct page_entry - page descriptor entry
 * @pd:     pointer to the &struct PageDesc of the page this entry represents
 * @index:  page index of the page
 * @locked: whether the page is locked
 *
 * This struct helps us keep track of the locked state of a page, without
 * bloating &struct PageDesc.
 *
 * A page lock protects accesses to all fields of &struct PageDesc.
 *
 * See also: &struct page_collection.
 */
struct page_entry {
    PageDesc *pd;
    tb_page_addr_t index;
    bool locked;
};

/**
 * struct page_collection - tracks a set of pages (i.e. &struct page_entry's)
 * @tree:   Binary search tree (BST) of the pages, with key == page index
 * @max:    Pointer to the page in @tree with the highest page index
 *
 * To avoid deadlock we lock pages in ascending order of page index.
 * When operating on a set of pages, we need to keep track of them so that
 * we can lock them in order and also unlock them later. For this we collect
 * pages (i.e. &struct page_entry's) in a binary search @tree. Given that the
 * @tree implementation we use does not provide an O(1) operation to obtain the
 * highest-ranked element, we use @max to keep track of the inserted page
 * with the highest index. This is valuable because if a page is not in
 * the tree and its index is higher than @max's, then we can lock it
 * without breaking the locking order rule.
 *
 * Note on naming: 'struct page_set' would be shorter, but we already have a few
 * page_set_*() helpers, so page_collection is used instead to avoid confusion.
 *
 * See also: page_collection_lock().
 */
struct page_collection {
    GTree *tree;
    struct page_entry *max;
};
=======
#include "internal-common.h"
#include "internal-target.h"
#include "tcg/perf.h"
#include "tcg/insn-start-words.h"
>>>>>>> ae35f033

TBContext tb_ctx;

/*
 * Encode VAL as a signed leb128 sequence at P.
 * Return P incremented past the encoded value.
 */
static uint8_t *encode_sleb128(uint8_t *p, int64_t val)
{
    int more, byte;

    do {
        byte = val & 0x7f;
        val >>= 7;
        more = !((val == 0 && (byte & 0x40) == 0)
                 || (val == -1 && (byte & 0x40) != 0));
        if (more) {
            byte |= 0x80;
        }
        *p++ = byte;
    } while (more);

    return p;
}

/*
 * Decode a signed leb128 sequence at *PP; increment *PP past the
 * decoded value.  Return the decoded value.
 */
static int64_t decode_sleb128(const uint8_t **pp)
{
    const uint8_t *p = *pp;
    int64_t val = 0;
    int byte, shift = 0;

    do {
        byte = *p++;
        val |= (int64_t)(byte & 0x7f) << shift;
        shift += 7;
    } while (byte & 0x80);
    if (shift < TARGET_LONG_BITS && (byte & 0x40)) {
        val |= -(int64_t)1 << shift;
    }

    *pp = p;
    return val;
}

/* Encode the data collected about the instructions while compiling TB.
   Place the data at BLOCK, and return the number of bytes consumed.

   The logical table consists of TARGET_INSN_START_WORDS target_ulong's,
   which come from the target's insn_start data, followed by a uintptr_t
   which comes from the host pc of the end of the code implementing the insn.

   Each line of the table is encoded as sleb128 deltas from the previous
   line.  The seed for the first line is { tb->pc, 0..., tb->tc.ptr }.
   That is, the first column is seeded with the guest pc, the last column
   with the host pc, and the middle columns with zeros.  */

static int encode_search(TranslationBlock *tb, uint8_t *block)
{
    uint8_t *highwater = tcg_ctx->code_gen_highwater;
    uint64_t *insn_data = tcg_ctx->gen_insn_data;
    uint16_t *insn_end_off = tcg_ctx->gen_insn_end_off;
    uint8_t *p = block;
    int i, j, n;

    for (i = 0, n = tb->icount; i < n; ++i) {
        uint64_t prev, curr;

        for (j = 0; j < TARGET_INSN_START_WORDS; ++j) {
            if (i == 0) {
                prev = (!(tb_cflags(tb) & CF_PCREL) && j == 0 ? tb->pc : 0);
            } else {
                prev = insn_data[(i - 1) * TARGET_INSN_START_WORDS + j];
            }
            curr = insn_data[i * TARGET_INSN_START_WORDS + j];
            p = encode_sleb128(p, curr - prev);
        }
        prev = (i == 0 ? 0 : insn_end_off[i - 1]);
        curr = insn_end_off[i];
        p = encode_sleb128(p, curr - prev);

        /* Test for (pending) buffer overflow.  The assumption is that any
           one row beginning below the high water mark cannot overrun
           the buffer completely.  Thus we can test for overflow after
           encoding a row without having to check during encoding.  */
        if (unlikely(p > highwater)) {
            return -1;
        }
    }

    return p - block;
}

static int cpu_unwind_data_from_tb(TranslationBlock *tb, uintptr_t host_pc,
                                   uint64_t *data)
{
    uintptr_t iter_pc = (uintptr_t)tb->tc.ptr;
    const uint8_t *p = tb->tc.ptr + tb->tc.size;
    int i, j, num_insns = tb->icount;

    host_pc -= GETPC_ADJ;

    if (host_pc < iter_pc) {
        return -1;
    }

    memset(data, 0, sizeof(uint64_t) * TARGET_INSN_START_WORDS);
    if (!(tb_cflags(tb) & CF_PCREL)) {
        data[0] = tb->pc;
    }

    /*
     * Reconstruct the stored insn data while looking for the point
     * at which the end of the insn exceeds host_pc.
     */
    for (i = 0; i < num_insns; ++i) {
        for (j = 0; j < TARGET_INSN_START_WORDS; ++j) {
            data[j] += decode_sleb128(&p);
        }
        iter_pc += decode_sleb128(&p);
        if (iter_pc > host_pc) {
            return num_insns - i;
        }
    }
    return -1;
}

/*
 * The cpu state corresponding to 'host_pc' is restored in
 * preparation for exiting the TB.
 */
void cpu_restore_state_from_tb(CPUState *cpu, TranslationBlock *tb,
                               uintptr_t host_pc)
{
    uint64_t data[TARGET_INSN_START_WORDS];
    int insns_left = cpu_unwind_data_from_tb(tb, host_pc, data);

    if (insns_left < 0) {
        return;
    }

    if (tb_cflags(tb) & CF_USE_ICOUNT) {
        assert(icount_enabled());
        /*
         * Reset the cycle counter to the start of the block and
         * shift if to the number of actually executed instructions.
         */
        cpu->neg.icount_decr.u16.low += insns_left;
    }

    cpu->cc->tcg_ops->restore_state_to_opc(cpu, tb, data);
}

bool cpu_restore_state(CPUState *cpu, uintptr_t host_pc)
{
    /*
     * The host_pc has to be in the rx region of the code buffer.
     * If it is not we will not be able to resolve it here.
     * The two cases where host_pc will not be correct are:
     *
     *  - fault during translation (instruction fetch)
     *  - fault from helper (not using GETPC() macro)
     *
     * Either way we need return early as we can't resolve it here.
     */
    if (in_code_gen_buffer((const void *)(host_pc - tcg_splitwx_diff))) {
        TranslationBlock *tb = tcg_tb_lookup(host_pc);
        if (tb) {
            cpu_restore_state_from_tb(cpu, tb, host_pc);
            return true;
        }
    }
    return false;
}

bool cpu_unwind_state_data(CPUState *cpu, uintptr_t host_pc, uint64_t *data)
{
    if (in_code_gen_buffer((const void *)(host_pc - tcg_splitwx_diff))) {
        TranslationBlock *tb = tcg_tb_lookup(host_pc);
        if (tb) {
            return cpu_unwind_data_from_tb(tb, host_pc, data) >= 0;
        }
    }
    return false;
}

void page_init(void)
{
    page_table_config_init();
}

/*
 * Isolate the portion of code gen which can setjmp/longjmp.
 * Return the size of the generated code, or negative on error.
 */
static int setjmp_gen_code(CPUArchState *env, TranslationBlock *tb,
                           vaddr pc, void *host_pc,
                           int *max_insns, int64_t *ti)
{
    int ret = sigsetjmp(tcg_ctx->jmp_trans, 0);
    if (unlikely(ret != 0)) {
        return ret;
    }

    tcg_func_start(tcg_ctx);

    tcg_ctx->cpu = env_cpu(env);
    gen_intermediate_code(env_cpu(env), tb, max_insns, pc, host_pc);
    assert(tb->size != 0);
    tcg_ctx->cpu = NULL;
    *max_insns = tb->icount;

    return tcg_gen_code(tcg_ctx, tb, pc);
}

/* Called with mmap_lock held for user mode emulation.  */
TranslationBlock *tb_gen_code(CPUState *cpu,
                              vaddr pc, uint64_t cs_base,
                              uint32_t flags, int cflags)
{
    CPUArchState *env = cpu_env(cpu);
    TranslationBlock *tb, *existing_tb;
    tb_page_addr_t phys_pc, phys_p2;
    tcg_insn_unit *gen_code_buf;
    int gen_code_size, search_size, max_insns;
    int64_t ti;
    void *host_pc;
    bool recycled = false;

    assert_memory_lock();
    qemu_thread_jit_write();

    phys_pc = get_page_addr_code_hostp(env, pc, &host_pc);

    if (phys_pc == -1) {
        /* Generate a one-shot TB with 1 insn in it */
        cflags = (cflags & ~CF_COUNT_MASK) | 1;
    }

    max_insns = cflags & CF_COUNT_MASK;
    if (max_insns == 0) {
        max_insns = TCG_MAX_INSNS;
    }
    QEMU_BUILD_BUG_ON(CF_COUNT_MASK + 1 != TCG_MAX_INSNS);

    tb = inv_tb_htable_lookup(cpu, pc, cs_base, flags, cflags);
    if (tb) {
        qemu_spin_lock(&tb->jmp_lock);
        qatomic_set(&tb->cflags, tb->cflags & ~CF_INVALID);
        qemu_spin_unlock(&tb->jmp_lock);
        uint32_t h = tb_hash_func(phys_pc, (TARGET_TB_PCREL ? 0 : tb_pc(tb)),
                                  tb->flags, tb_cflags(tb),
                                  tb->trace_vcpu_dstate);
        bool removed = qht_remove(&tb_ctx.inv_htable, tb, h);
        g_assert(removed);
        recycled = true;
        goto recycle_tb;
    }

 buffer_overflow:
    assert_no_pages_locked();
    tb = tcg_tb_alloc(tcg_ctx);
    if (unlikely(!tb)) {
        /* flush must be done */
        tb_flush(cpu);
        mmap_unlock();
        /* Make the execution loop process the flush as soon as possible.  */
        cpu->exception_index = EXCP_INTERRUPT;
        cpu_loop_exit(cpu);
    }

    gen_code_buf = tcg_ctx->code_gen_ptr;
    tb->tc.ptr = tcg_splitwx_to_rx(gen_code_buf);
    if (!(cflags & CF_PCREL)) {
        tb->pc = pc;
    }
    tb->cs_base = cs_base;
    tb->flags = flags;
    tb->cflags = cflags;
    tb_set_page_addr0(tb, phys_pc);
    tb_set_page_addr1(tb, -1);
    if (phys_pc != -1) {
        tb_lock_page0(phys_pc);
    }

    tcg_ctx->gen_tb = tb;
    tcg_ctx->addr_type = TARGET_LONG_BITS == 32 ? TCG_TYPE_I32 : TCG_TYPE_I64;
#ifdef CONFIG_SOFTMMU
    tcg_ctx->page_bits = TARGET_PAGE_BITS;
    tcg_ctx->page_mask = TARGET_PAGE_MASK;
    tcg_ctx->tlb_dyn_max_bits = CPU_TLB_DYN_MAX_BITS;
#endif
    tcg_ctx->insn_start_words = TARGET_INSN_START_WORDS;
#ifdef TCG_GUEST_DEFAULT_MO
    tcg_ctx->guest_mo = TCG_GUEST_DEFAULT_MO;
#else
    tcg_ctx->guest_mo = TCG_MO_ALL;
#endif

 restart_translate:
    trace_translate_block(tb, pc, tb->tc.ptr);

    gen_code_size = setjmp_gen_code(env, tb, pc, host_pc, &max_insns, &ti);
    if (unlikely(gen_code_size < 0)) {
        switch (gen_code_size) {
        case -1:
            /*
             * Overflow of code_gen_buffer, or the current slice of it.
             *
             * TODO: We don't need to re-do gen_intermediate_code, nor
             * should we re-do the tcg optimization currently hidden
             * inside tcg_gen_code.  All that should be required is to
             * flush the TBs, allocate a new TB, re-initialize it per
             * above, and re-do the actual code generation.
             */
            qemu_log_mask(CPU_LOG_TB_OP | CPU_LOG_TB_OP_OPT,
                          "Restarting code generation for "
                          "code_gen_buffer overflow\n");
            tb_unlock_pages(tb);
            tcg_ctx->gen_tb = NULL;
            goto buffer_overflow;

        case -2:
            /*
             * The code generated for the TranslationBlock is too large.
             * The maximum size allowed by the unwind info is 64k.
             * There may be stricter constraints from relocations
             * in the tcg backend.
             *
             * Try again with half as many insns as we attempted this time.
             * If a single insn overflows, there's a bug somewhere...
             */
            assert(max_insns > 1);
            max_insns /= 2;
            qemu_log_mask(CPU_LOG_TB_OP | CPU_LOG_TB_OP_OPT,
                          "Restarting code generation with "
                          "smaller translation block (max %d insns)\n",
                          max_insns);

            /*
             * The half-sized TB may not cross pages.
             * TODO: Fix all targets that cross pages except with
             * the first insn, at which point this can't be reached.
             */
            phys_p2 = tb_page_addr1(tb);
            if (unlikely(phys_p2 != -1)) {
                tb_unlock_page1(phys_pc, phys_p2);
                tb_set_page_addr1(tb, -1);
            }
            goto restart_translate;

        case -3:
            /*
             * We had a page lock ordering problem.  In order to avoid
             * deadlock we had to drop the lock on page0, which means
             * that everything we translated so far is compromised.
             * Restart with locks held on both pages.
             */
            qemu_log_mask(CPU_LOG_TB_OP | CPU_LOG_TB_OP_OPT,
                          "Restarting code generation with re-locked pages");
            goto restart_translate;

        default:
            g_assert_not_reached();
        }
    }
    tcg_ctx->gen_tb = NULL;

    search_size = encode_search(tb, (void *)gen_code_buf + gen_code_size);
    if (unlikely(search_size < 0)) {
        tb_unlock_pages(tb);
        goto buffer_overflow;
    }
    tb->tc.size = gen_code_size;

    /*
     * For CF_PCREL, attribute all executions of the generated code
     * to its first mapping.
     */
    perf_report_code(pc, tb, tcg_splitwx_to_rx(gen_code_buf));

    if (qemu_loglevel_mask(CPU_LOG_TB_OUT_ASM) &&
        qemu_log_in_addr_range(pc)) {
        FILE *logfile = qemu_log_trylock();
        if (logfile) {
            int code_size, data_size;
            const tcg_target_ulong *rx_data_gen_ptr;
            size_t chunk_start;
            int insn = 0;

            if (tcg_ctx->data_gen_ptr) {
                rx_data_gen_ptr = tcg_splitwx_to_rx(tcg_ctx->data_gen_ptr);
                code_size = (const void *)rx_data_gen_ptr - tb->tc.ptr;
                data_size = gen_code_size - code_size;
            } else {
                rx_data_gen_ptr = 0;
                code_size = gen_code_size;
                data_size = 0;
            }

            /* Dump header and the first instruction */
            fprintf(logfile, "OUT: [size=%d]\n", gen_code_size);
            fprintf(logfile,
                    "  -- guest addr 0x%016" PRIx64 " + tb prologue\n",
                    tcg_ctx->gen_insn_data[insn * TARGET_INSN_START_WORDS]);
            chunk_start = tcg_ctx->gen_insn_end_off[insn];
            disas(logfile, tb->tc.ptr, chunk_start);

            /*
             * Dump each instruction chunk, wrapping up empty chunks into
             * the next instruction. The whole array is offset so the
             * first entry is the beginning of the 2nd instruction.
             */
            while (insn < tb->icount) {
                size_t chunk_end = tcg_ctx->gen_insn_end_off[insn];
                if (chunk_end > chunk_start) {
                    fprintf(logfile, "  -- guest addr 0x%016" PRIx64 "\n",
                            tcg_ctx->gen_insn_data[insn * TARGET_INSN_START_WORDS]);
                    disas(logfile, tb->tc.ptr + chunk_start,
                          chunk_end - chunk_start);
                    chunk_start = chunk_end;
                }
                insn++;
            }

            if (chunk_start < code_size) {
                fprintf(logfile, "  -- tb slow paths + alignment\n");
                disas(logfile, tb->tc.ptr + chunk_start,
                      code_size - chunk_start);
            }

            /* Finally dump any data we may have after the block */
            if (data_size) {
                int i;
                fprintf(logfile, "  data: [size=%d]\n", data_size);
                for (i = 0; i < data_size / sizeof(tcg_target_ulong); i++) {
                    if (sizeof(tcg_target_ulong) == 8) {
                        fprintf(logfile,
                                "0x%08" PRIxPTR ":  .quad  0x%016" TCG_PRIlx "\n",
                                (uintptr_t)&rx_data_gen_ptr[i], rx_data_gen_ptr[i]);
                    } else if (sizeof(tcg_target_ulong) == 4) {
                        fprintf(logfile,
                                "0x%08" PRIxPTR ":  .long  0x%08" TCG_PRIlx "\n",
                                (uintptr_t)&rx_data_gen_ptr[i], rx_data_gen_ptr[i]);
                    } else {
                        qemu_build_not_reached();
                    }
                }
            }
            fprintf(logfile, "\n");
            qemu_log_unlock(logfile);
        }
    }

    qatomic_set(&tcg_ctx->code_gen_ptr, (void *)
        ROUND_UP((uintptr_t)gen_code_buf + gen_code_size + search_size,
                 CODE_GEN_ALIGN));

    /* init jump list */
    qemu_spin_init(&tb->jmp_lock);

recycle_tb:
    tb->jmp_list_head = (uintptr_t)NULL;
    tb->jmp_list_next[0] = (uintptr_t)NULL;
    tb->jmp_list_next[1] = (uintptr_t)NULL;
    tb->jmp_dest[0] = (uintptr_t)NULL;
    tb->jmp_dest[1] = (uintptr_t)NULL;

    /* init original jump addresses which have been set during tcg_gen_code() */
    if (tb->jmp_reset_offset[0] != TB_JMP_OFFSET_INVALID) {
        tb_reset_jump(tb, 0);
    }
    if (tb->jmp_reset_offset[1] != TB_JMP_OFFSET_INVALID) {
        tb_reset_jump(tb, 1);
    }

    /*
     * If the TB is not associated with a physical RAM page then it must be
     * a temporary one-insn TB, and we have nothing left to do. Return early
     * before attempting to link to other TBs or add to the lookup table.
     */
    if (tb_page_addr0(tb) == -1) {
        assert_no_pages_locked();
        return tb;
    }

    /*
     * Insert TB into the corresponding region tree before publishing it
     * through QHT. Otherwise rewinding happened in the TB might fail to
     * lookup itself using host PC.
     */
    tcg_tb_insert(tb);

    /*
     * No explicit memory barrier is required -- tb_link_page() makes the
     * TB visible in a consistent state.
     */
    existing_tb = tb_link_page(tb);
    assert_no_pages_locked();

    /* if the TB already exists, discard what we just translated */
    if (unlikely(existing_tb != tb)) {
        if (!recycled) {
            uintptr_t orig_aligned = (uintptr_t)gen_code_buf;

            orig_aligned -= ROUND_UP(sizeof(*tb), qemu_icache_linesize);
            qatomic_set(&tcg_ctx->code_gen_ptr, (void *)orig_aligned);
        }
        tcg_tb_remove(tb);
        return existing_tb;
    }

#if defined(CONFIG_VTUNE_JITPROFILING)
    if (iJIT_IsProfilingActive() == iJIT_SAMPLING_ON && !recycled) {
        iJIT_Method_Load *jmethod = g_malloc0(sizeof(iJIT_Method_Load));
        jmethod->method_id = iJIT_GetNewMethodID();
        jmethod->method_name = g_strdup_printf("G@0x%x", pc);
        jmethod->class_file_name = NULL;
        jmethod->source_file_name = NULL;
        jmethod->method_load_address = (void*)tb->tc.ptr;
        jmethod->method_size = tb->tc.size;

        iJIT_NotifyEvent(iJVM_EVENT_TYPE_METHOD_LOAD_FINISHED, (void*)jmethod);
    }
#endif

    return tb;
}

/* user-mode: call with mmap_lock held */
void tb_check_watchpoint(CPUState *cpu, uintptr_t retaddr)
{
    TranslationBlock *tb;

    assert_memory_lock();

    tb = tcg_tb_lookup(retaddr);
    if (tb) {
        /* We can use retranslation to find the PC.  */
        cpu_restore_state_from_tb(cpu, tb, retaddr);
        tb_phys_invalidate(tb, -1);
    } else {
        /* The exception probably happened in a helper.  The CPU state should
           have been saved before calling it. Fetch the PC from there.  */
        CPUArchState *env = cpu_env(cpu);
        vaddr pc;
        uint64_t cs_base;
        tb_page_addr_t addr;
        uint32_t flags;

        cpu_get_tb_cpu_state(env, &pc, &cs_base, &flags);
        addr = get_page_addr_code(env, pc);
        if (addr != -1) {
            tb_invalidate_phys_range(addr, addr);
        }
    }
}

#ifndef CONFIG_USER_ONLY
/*
 * In deterministic execution mode, instructions doing device I/Os
 * must be at the end of the TB.
 *
 * Called by softmmu_template.h, with iothread mutex not held.
 */
void cpu_io_recompile(CPUState *cpu, uintptr_t retaddr)
{
    TranslationBlock *tb;
    CPUClass *cc;
    uint32_t n;

    tb = tcg_tb_lookup(retaddr);
    if (!tb) {
        cpu_abort(cpu, "cpu_io_recompile: could not find TB for pc=%p",
                  (void *)retaddr);
    }
    cpu_restore_state_from_tb(cpu, tb, retaddr);

    /*
     * Some guests must re-execute the branch when re-executing a delay
     * slot instruction.  When this is the case, adjust icount and N
     * to account for the re-execution of the branch.
     */
    n = 1;
    cc = CPU_GET_CLASS(cpu);
    if (cc->tcg_ops->io_recompile_replay_branch &&
        cc->tcg_ops->io_recompile_replay_branch(cpu, tb)) {
        cpu->neg.icount_decr.u16.low++;
        n = 2;
    }

    /*
     * Exit the loop and potentially generate a new TB executing the
     * just the I/O insns. We also limit instrumentation to memory
     * operations only (which execute after completion) so we don't
     * double instrument the instruction.
     */
    cpu->cflags_next_tb = curr_cflags(cpu) | CF_MEMI_ONLY | n;

    if (qemu_loglevel_mask(CPU_LOG_EXEC)) {
        vaddr pc = cpu->cc->get_pc(cpu);
        if (qemu_log_in_addr_range(pc)) {
            qemu_log("cpu_io_recompile: rewound execution of TB to %016"
                     VADDR_PRIx "\n", pc);
        }
    }

    cpu_loop_exit_noexc(cpu);
}

#endif /* CONFIG_USER_ONLY */

/*
 * Called by generic code at e.g. cpu reset after cpu creation,
 * therefore we must be prepared to allocate the jump cache.
 */
void tcg_flush_jmp_cache(CPUState *cpu)
{
    CPUJumpCache *jc = cpu->tb_jmp_cache;

    /* During early initialization, the cache may not yet be allocated. */
    if (unlikely(jc == NULL)) {
        return;
    }

    for (int i = 0; i < TB_JMP_CACHE_SIZE; i++) {
        qatomic_set(&jc->array[i].tb, NULL);
    }
}<|MERGE_RESOLUTION|>--- conflicted
+++ resolved
@@ -61,64 +61,14 @@
 #include "tb-jmp-cache.h"
 #include "tb-hash.h"
 #include "tb-context.h"
-<<<<<<< HEAD
-#include "internal.h"
-
-#if defined(CONFIG_VTUNE_JITPROFILING)
-#include <jitprofiling.h>
-#endif
-
-/* make various TB consistency checks */
-
-/**
- * struct page_entry - page descriptor entry
- * @pd:     pointer to the &struct PageDesc of the page this entry represents
- * @index:  page index of the page
- * @locked: whether the page is locked
- *
- * This struct helps us keep track of the locked state of a page, without
- * bloating &struct PageDesc.
- *
- * A page lock protects accesses to all fields of &struct PageDesc.
- *
- * See also: &struct page_collection.
- */
-struct page_entry {
-    PageDesc *pd;
-    tb_page_addr_t index;
-    bool locked;
-};
-
-/**
- * struct page_collection - tracks a set of pages (i.e. &struct page_entry's)
- * @tree:   Binary search tree (BST) of the pages, with key == page index
- * @max:    Pointer to the page in @tree with the highest page index
- *
- * To avoid deadlock we lock pages in ascending order of page index.
- * When operating on a set of pages, we need to keep track of them so that
- * we can lock them in order and also unlock them later. For this we collect
- * pages (i.e. &struct page_entry's) in a binary search @tree. Given that the
- * @tree implementation we use does not provide an O(1) operation to obtain the
- * highest-ranked element, we use @max to keep track of the inserted page
- * with the highest index. This is valuable because if a page is not in
- * the tree and its index is higher than @max's, then we can lock it
- * without breaking the locking order rule.
- *
- * Note on naming: 'struct page_set' would be shorter, but we already have a few
- * page_set_*() helpers, so page_collection is used instead to avoid confusion.
- *
- * See also: page_collection_lock().
- */
-struct page_collection {
-    GTree *tree;
-    struct page_entry *max;
-};
-=======
 #include "internal-common.h"
 #include "internal-target.h"
 #include "tcg/perf.h"
 #include "tcg/insn-start-words.h"
->>>>>>> ae35f033
+
+#if defined(CONFIG_VTUNE_JITPROFILING)
+#include <jitprofiling.h>
+#endif
 
 TBContext tb_ctx;
 
