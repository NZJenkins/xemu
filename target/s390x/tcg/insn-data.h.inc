--- conflicted
+++ resolved
@@ -609,13 +609,8 @@
     F(0xb305, LXDBR,   RRE,   Z,   0, f2, new_x, x1, lxdb, 0, IF_BFP)
     F(0xb306, LXEBR,   RRE,   Z,   0, e2, new_x, x1, lxeb, 0, IF_BFP)
     F(0xed04, LDEB,    RXE,   Z,   0, m2_32u, new, f1, ldeb, 0, IF_BFP)
-<<<<<<< HEAD
-    F(0xed05, LXDB,    RXE,   Z,   0, m2_64, new_P, x1, lxdb, 0, IF_BFP)
-    F(0xed06, LXEB,    RXE,   Z,   0, m2_32u, new_P, x1, lxeb, 0, IF_BFP)
-=======
     F(0xed05, LXDB,    RXE,   Z,   0, m2_64, new_x, x1, lxdb, 0, IF_BFP)
     F(0xed06, LXEB,    RXE,   Z,   0, m2_32u, new_x, x1, lxeb, 0, IF_BFP)
->>>>>>> ae35f033
     F(0xb324, LDER,    RRE,   Z,   0, e2, new, f1, lde, 0, IF_AFP1)
     F(0xed24, LDE,     RXE,   Z,   0, m2_32u, new, f1, lde, 0, IF_AFP1)
 /* LOAD ROUNDED */
