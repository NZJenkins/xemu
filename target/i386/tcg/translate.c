--- conflicted
+++ resolved
@@ -227,16 +227,13 @@
     TCGv_i64 tmp1_i64;
 
     sigjmp_buf jmpbuf;
-<<<<<<< HEAD
+    TCGOp *prev_insn_end;
 
     /* Floating point */
     bool flcr_set;
     int fpstt_delta;
     TCGv_fp fpregs[8];
     TCGv_fp ft0;
-=======
-    TCGOp *prev_insn_end;
->>>>>>> b67b00e6
 } DisasContext;
 
 #define DISAS_EOB_ONLY         DISAS_TARGET_0
@@ -1909,7 +1906,6 @@
     }
 }
 
-<<<<<<< HEAD
 static void gen_fld1_ST0(DisasContext *s)
 {
     GEN_HELPER_FALLBACK_v_v(fld1_ST0);
@@ -1929,10 +1925,7 @@
     fp_pc_wrapper(gen_fldz_FT0)(s);
 }
 
-static void gen_exception(DisasContext *s, int trapno, target_ulong cur_eip)
-=======
 static void gen_exception(DisasContext *s, int trapno)
->>>>>>> b67b00e6
 {
     gen_update_cc_op(s);
     gen_update_eip_cur(s);
@@ -3345,1654 +3338,8 @@
 /* Jump to register */
 static void gen_jr(DisasContext *s)
 {
-<<<<<<< HEAD
-    tcg_gen_ld_i64(s->tmp1_i64, cpu_env, offset);
-    tcg_gen_qemu_st_i64(s->tmp1_i64, s->A0, s->mem_index, MO_LEQ);
-}
-
-static inline void gen_ldo_env_A0(DisasContext *s, int offset)
-{
-    int mem_index = s->mem_index;
-    tcg_gen_qemu_ld_i64(s->tmp1_i64, s->A0, mem_index, MO_LEQ);
-    tcg_gen_st_i64(s->tmp1_i64, cpu_env, offset + offsetof(ZMMReg, ZMM_Q(0)));
-    tcg_gen_addi_tl(s->tmp0, s->A0, 8);
-    tcg_gen_qemu_ld_i64(s->tmp1_i64, s->tmp0, mem_index, MO_LEQ);
-    tcg_gen_st_i64(s->tmp1_i64, cpu_env, offset + offsetof(ZMMReg, ZMM_Q(1)));
-}
-
-static inline void gen_sto_env_A0(DisasContext *s, int offset)
-{
-    int mem_index = s->mem_index;
-    tcg_gen_ld_i64(s->tmp1_i64, cpu_env, offset + offsetof(ZMMReg, ZMM_Q(0)));
-    tcg_gen_qemu_st_i64(s->tmp1_i64, s->A0, mem_index, MO_LEQ);
-    tcg_gen_addi_tl(s->tmp0, s->A0, 8);
-    tcg_gen_ld_i64(s->tmp1_i64, cpu_env, offset + offsetof(ZMMReg, ZMM_Q(1)));
-    tcg_gen_qemu_st_i64(s->tmp1_i64, s->tmp0, mem_index, MO_LEQ);
-}
-
-static inline void gen_op_movo(DisasContext *s, int d_offset, int s_offset)
-{
-    tcg_gen_ld_i64(s->tmp1_i64, cpu_env, s_offset + offsetof(ZMMReg, ZMM_Q(0)));
-    tcg_gen_st_i64(s->tmp1_i64, cpu_env, d_offset + offsetof(ZMMReg, ZMM_Q(0)));
-    tcg_gen_ld_i64(s->tmp1_i64, cpu_env, s_offset + offsetof(ZMMReg, ZMM_Q(1)));
-    tcg_gen_st_i64(s->tmp1_i64, cpu_env, d_offset + offsetof(ZMMReg, ZMM_Q(1)));
-}
-
-static inline void gen_op_movq(DisasContext *s, int d_offset, int s_offset)
-{
-    tcg_gen_ld_i64(s->tmp1_i64, cpu_env, s_offset);
-    tcg_gen_st_i64(s->tmp1_i64, cpu_env, d_offset);
-}
-
-static inline void gen_op_movl(DisasContext *s, int d_offset, int s_offset)
-{
-    tcg_gen_ld_i32(s->tmp2_i32, cpu_env, s_offset);
-    tcg_gen_st_i32(s->tmp2_i32, cpu_env, d_offset);
-}
-
-static inline void gen_op_movq_env_0(DisasContext *s, int d_offset)
-{
-    tcg_gen_movi_i64(s->tmp1_i64, 0);
-    tcg_gen_st_i64(s->tmp1_i64, cpu_env, d_offset);
-}
-
-typedef void (*SSEFunc_i_ep)(TCGv_i32 val, TCGv_ptr env, TCGv_ptr reg);
-typedef void (*SSEFunc_l_ep)(TCGv_i64 val, TCGv_ptr env, TCGv_ptr reg);
-typedef void (*SSEFunc_0_epi)(TCGv_ptr env, TCGv_ptr reg, TCGv_i32 val);
-typedef void (*SSEFunc_0_epl)(TCGv_ptr env, TCGv_ptr reg, TCGv_i64 val);
-typedef void (*SSEFunc_0_epp)(TCGv_ptr env, TCGv_ptr reg_a, TCGv_ptr reg_b);
-typedef void (*SSEFunc_0_eppi)(TCGv_ptr env, TCGv_ptr reg_a, TCGv_ptr reg_b,
-                               TCGv_i32 val);
-typedef void (*SSEFunc_0_ppi)(TCGv_ptr reg_a, TCGv_ptr reg_b, TCGv_i32 val);
-typedef void (*SSEFunc_0_eppt)(TCGv_ptr env, TCGv_ptr reg_a, TCGv_ptr reg_b,
-                               TCGv val);
-
-#define SSE_SPECIAL ((void *)1)
-#define SSE_DUMMY ((void *)2)
-
-#define MMX_OP2(x) { gen_helper_ ## x ## _mmx, gen_helper_ ## x ## _xmm }
-#define SSE_FOP(x) { gen_helper_ ## x ## ps, gen_helper_ ## x ## pd, \
-                     gen_helper_ ## x ## ss, gen_helper_ ## x ## sd, }
-
-static const SSEFunc_0_epp sse_op_table1[256][4] = {
-    /* 3DNow! extensions */
-    [0x0e] = { SSE_DUMMY }, /* femms */
-    [0x0f] = { SSE_DUMMY }, /* pf... */
-    /* pure SSE operations */
-    [0x10] = { SSE_SPECIAL, SSE_SPECIAL, SSE_SPECIAL, SSE_SPECIAL }, /* movups, movupd, movss, movsd */
-    [0x11] = { SSE_SPECIAL, SSE_SPECIAL, SSE_SPECIAL, SSE_SPECIAL }, /* movups, movupd, movss, movsd */
-    [0x12] = { SSE_SPECIAL, SSE_SPECIAL, SSE_SPECIAL, SSE_SPECIAL }, /* movlps, movlpd, movsldup, movddup */
-    [0x13] = { SSE_SPECIAL, SSE_SPECIAL },  /* movlps, movlpd */
-    [0x14] = { gen_helper_punpckldq_xmm, gen_helper_punpcklqdq_xmm },
-    [0x15] = { gen_helper_punpckhdq_xmm, gen_helper_punpckhqdq_xmm },
-    [0x16] = { SSE_SPECIAL, SSE_SPECIAL, SSE_SPECIAL },  /* movhps, movhpd, movshdup */
-    [0x17] = { SSE_SPECIAL, SSE_SPECIAL },  /* movhps, movhpd */
-
-    [0x28] = { SSE_SPECIAL, SSE_SPECIAL },  /* movaps, movapd */
-    [0x29] = { SSE_SPECIAL, SSE_SPECIAL },  /* movaps, movapd */
-    [0x2a] = { SSE_SPECIAL, SSE_SPECIAL, SSE_SPECIAL, SSE_SPECIAL }, /* cvtpi2ps, cvtpi2pd, cvtsi2ss, cvtsi2sd */
-    [0x2b] = { SSE_SPECIAL, SSE_SPECIAL, SSE_SPECIAL, SSE_SPECIAL }, /* movntps, movntpd, movntss, movntsd */
-    [0x2c] = { SSE_SPECIAL, SSE_SPECIAL, SSE_SPECIAL, SSE_SPECIAL }, /* cvttps2pi, cvttpd2pi, cvttsd2si, cvttss2si */
-    [0x2d] = { SSE_SPECIAL, SSE_SPECIAL, SSE_SPECIAL, SSE_SPECIAL }, /* cvtps2pi, cvtpd2pi, cvtsd2si, cvtss2si */
-    [0x2e] = { gen_helper_ucomiss, gen_helper_ucomisd },
-    [0x2f] = { gen_helper_comiss, gen_helper_comisd },
-    [0x50] = { SSE_SPECIAL, SSE_SPECIAL }, /* movmskps, movmskpd */
-    [0x51] = SSE_FOP(sqrt),
-    [0x52] = { gen_helper_rsqrtps, NULL, gen_helper_rsqrtss, NULL },
-    [0x53] = { gen_helper_rcpps, NULL, gen_helper_rcpss, NULL },
-    [0x54] = { gen_helper_pand_xmm, gen_helper_pand_xmm }, /* andps, andpd */
-    [0x55] = { gen_helper_pandn_xmm, gen_helper_pandn_xmm }, /* andnps, andnpd */
-    [0x56] = { gen_helper_por_xmm, gen_helper_por_xmm }, /* orps, orpd */
-    [0x57] = { gen_helper_pxor_xmm, gen_helper_pxor_xmm }, /* xorps, xorpd */
-    [0x58] = SSE_FOP(add),
-    [0x59] = SSE_FOP(mul),
-    [0x5a] = { gen_helper_cvtps2pd, gen_helper_cvtpd2ps,
-               gen_helper_cvtss2sd, gen_helper_cvtsd2ss },
-    [0x5b] = { gen_helper_cvtdq2ps, gen_helper_cvtps2dq, gen_helper_cvttps2dq },
-    [0x5c] = SSE_FOP(sub),
-    [0x5d] = SSE_FOP(min),
-    [0x5e] = SSE_FOP(div),
-    [0x5f] = SSE_FOP(max),
-
-    [0xc2] = SSE_FOP(cmpeq),
-    [0xc6] = { (SSEFunc_0_epp)gen_helper_shufps,
-               (SSEFunc_0_epp)gen_helper_shufpd }, /* XXX: casts */
-
-    /* SSSE3, SSE4, MOVBE, CRC32, BMI1, BMI2, ADX.  */
-    [0x38] = { SSE_SPECIAL, SSE_SPECIAL, SSE_SPECIAL, SSE_SPECIAL },
-    [0x3a] = { SSE_SPECIAL, SSE_SPECIAL, SSE_SPECIAL, SSE_SPECIAL },
-
-    /* MMX ops and their SSE extensions */
-    [0x60] = MMX_OP2(punpcklbw),
-    [0x61] = MMX_OP2(punpcklwd),
-    [0x62] = MMX_OP2(punpckldq),
-    [0x63] = MMX_OP2(packsswb),
-    [0x64] = MMX_OP2(pcmpgtb),
-    [0x65] = MMX_OP2(pcmpgtw),
-    [0x66] = MMX_OP2(pcmpgtl),
-    [0x67] = MMX_OP2(packuswb),
-    [0x68] = MMX_OP2(punpckhbw),
-    [0x69] = MMX_OP2(punpckhwd),
-    [0x6a] = MMX_OP2(punpckhdq),
-    [0x6b] = MMX_OP2(packssdw),
-    [0x6c] = { NULL, gen_helper_punpcklqdq_xmm },
-    [0x6d] = { NULL, gen_helper_punpckhqdq_xmm },
-    [0x6e] = { SSE_SPECIAL, SSE_SPECIAL }, /* movd mm, ea */
-    [0x6f] = { SSE_SPECIAL, SSE_SPECIAL, SSE_SPECIAL }, /* movq, movdqa, , movqdu */
-    [0x70] = { (SSEFunc_0_epp)gen_helper_pshufw_mmx,
-               (SSEFunc_0_epp)gen_helper_pshufd_xmm,
-               (SSEFunc_0_epp)gen_helper_pshufhw_xmm,
-               (SSEFunc_0_epp)gen_helper_pshuflw_xmm }, /* XXX: casts */
-    [0x71] = { SSE_SPECIAL, SSE_SPECIAL }, /* shiftw */
-    [0x72] = { SSE_SPECIAL, SSE_SPECIAL }, /* shiftd */
-    [0x73] = { SSE_SPECIAL, SSE_SPECIAL }, /* shiftq */
-    [0x74] = MMX_OP2(pcmpeqb),
-    [0x75] = MMX_OP2(pcmpeqw),
-    [0x76] = MMX_OP2(pcmpeql),
-    [0x77] = { SSE_DUMMY }, /* emms */
-    [0x78] = { NULL, SSE_SPECIAL, NULL, SSE_SPECIAL }, /* extrq_i, insertq_i */
-    [0x79] = { NULL, gen_helper_extrq_r, NULL, gen_helper_insertq_r },
-    [0x7c] = { NULL, gen_helper_haddpd, NULL, gen_helper_haddps },
-    [0x7d] = { NULL, gen_helper_hsubpd, NULL, gen_helper_hsubps },
-    [0x7e] = { SSE_SPECIAL, SSE_SPECIAL, SSE_SPECIAL }, /* movd, movd, , movq */
-    [0x7f] = { SSE_SPECIAL, SSE_SPECIAL, SSE_SPECIAL }, /* movq, movdqa, movdqu */
-    [0xc4] = { SSE_SPECIAL, SSE_SPECIAL }, /* pinsrw */
-    [0xc5] = { SSE_SPECIAL, SSE_SPECIAL }, /* pextrw */
-    [0xd0] = { NULL, gen_helper_addsubpd, NULL, gen_helper_addsubps },
-    [0xd1] = MMX_OP2(psrlw),
-    [0xd2] = MMX_OP2(psrld),
-    [0xd3] = MMX_OP2(psrlq),
-    [0xd4] = MMX_OP2(paddq),
-    [0xd5] = MMX_OP2(pmullw),
-    [0xd6] = { NULL, SSE_SPECIAL, SSE_SPECIAL, SSE_SPECIAL },
-    [0xd7] = { SSE_SPECIAL, SSE_SPECIAL }, /* pmovmskb */
-    [0xd8] = MMX_OP2(psubusb),
-    [0xd9] = MMX_OP2(psubusw),
-    [0xda] = MMX_OP2(pminub),
-    [0xdb] = MMX_OP2(pand),
-    [0xdc] = MMX_OP2(paddusb),
-    [0xdd] = MMX_OP2(paddusw),
-    [0xde] = MMX_OP2(pmaxub),
-    [0xdf] = MMX_OP2(pandn),
-    [0xe0] = MMX_OP2(pavgb),
-    [0xe1] = MMX_OP2(psraw),
-    [0xe2] = MMX_OP2(psrad),
-    [0xe3] = MMX_OP2(pavgw),
-    [0xe4] = MMX_OP2(pmulhuw),
-    [0xe5] = MMX_OP2(pmulhw),
-    [0xe6] = { NULL, gen_helper_cvttpd2dq, gen_helper_cvtdq2pd, gen_helper_cvtpd2dq },
-    [0xe7] = { SSE_SPECIAL , SSE_SPECIAL },  /* movntq, movntq */
-    [0xe8] = MMX_OP2(psubsb),
-    [0xe9] = MMX_OP2(psubsw),
-    [0xea] = MMX_OP2(pminsw),
-    [0xeb] = MMX_OP2(por),
-    [0xec] = MMX_OP2(paddsb),
-    [0xed] = MMX_OP2(paddsw),
-    [0xee] = MMX_OP2(pmaxsw),
-    [0xef] = MMX_OP2(pxor),
-    [0xf0] = { NULL, NULL, NULL, SSE_SPECIAL }, /* lddqu */
-    [0xf1] = MMX_OP2(psllw),
-    [0xf2] = MMX_OP2(pslld),
-    [0xf3] = MMX_OP2(psllq),
-    [0xf4] = MMX_OP2(pmuludq),
-    [0xf5] = MMX_OP2(pmaddwd),
-    [0xf6] = MMX_OP2(psadbw),
-    [0xf7] = { (SSEFunc_0_epp)gen_helper_maskmov_mmx,
-               (SSEFunc_0_epp)gen_helper_maskmov_xmm }, /* XXX: casts */
-    [0xf8] = MMX_OP2(psubb),
-    [0xf9] = MMX_OP2(psubw),
-    [0xfa] = MMX_OP2(psubl),
-    [0xfb] = MMX_OP2(psubq),
-    [0xfc] = MMX_OP2(paddb),
-    [0xfd] = MMX_OP2(paddw),
-    [0xfe] = MMX_OP2(paddl),
-};
-
-static const SSEFunc_0_epp sse_op_table2[3 * 8][2] = {
-    [0 + 2] = MMX_OP2(psrlw),
-    [0 + 4] = MMX_OP2(psraw),
-    [0 + 6] = MMX_OP2(psllw),
-    [8 + 2] = MMX_OP2(psrld),
-    [8 + 4] = MMX_OP2(psrad),
-    [8 + 6] = MMX_OP2(pslld),
-    [16 + 2] = MMX_OP2(psrlq),
-    [16 + 3] = { NULL, gen_helper_psrldq_xmm },
-    [16 + 6] = MMX_OP2(psllq),
-    [16 + 7] = { NULL, gen_helper_pslldq_xmm },
-};
-
-static const SSEFunc_0_epi sse_op_table3ai[] = {
-    gen_helper_cvtsi2ss,
-    gen_helper_cvtsi2sd
-};
-
-#ifdef TARGET_X86_64
-static const SSEFunc_0_epl sse_op_table3aq[] = {
-    gen_helper_cvtsq2ss,
-    gen_helper_cvtsq2sd
-};
-#endif
-
-static const SSEFunc_i_ep sse_op_table3bi[] = {
-    gen_helper_cvttss2si,
-    gen_helper_cvtss2si,
-    gen_helper_cvttsd2si,
-    gen_helper_cvtsd2si
-};
-
-#ifdef TARGET_X86_64
-static const SSEFunc_l_ep sse_op_table3bq[] = {
-    gen_helper_cvttss2sq,
-    gen_helper_cvtss2sq,
-    gen_helper_cvttsd2sq,
-    gen_helper_cvtsd2sq
-};
-#endif
-
-static const SSEFunc_0_epp sse_op_table4[8][4] = {
-    SSE_FOP(cmpeq),
-    SSE_FOP(cmplt),
-    SSE_FOP(cmple),
-    SSE_FOP(cmpunord),
-    SSE_FOP(cmpneq),
-    SSE_FOP(cmpnlt),
-    SSE_FOP(cmpnle),
-    SSE_FOP(cmpord),
-};
-
-static const SSEFunc_0_epp sse_op_table5[256] = {
-    [0x0c] = gen_helper_pi2fw,
-    [0x0d] = gen_helper_pi2fd,
-    [0x1c] = gen_helper_pf2iw,
-    [0x1d] = gen_helper_pf2id,
-    [0x8a] = gen_helper_pfnacc,
-    [0x8e] = gen_helper_pfpnacc,
-    [0x90] = gen_helper_pfcmpge,
-    [0x94] = gen_helper_pfmin,
-    [0x96] = gen_helper_pfrcp,
-    [0x97] = gen_helper_pfrsqrt,
-    [0x9a] = gen_helper_pfsub,
-    [0x9e] = gen_helper_pfadd,
-    [0xa0] = gen_helper_pfcmpgt,
-    [0xa4] = gen_helper_pfmax,
-    [0xa6] = gen_helper_movq, /* pfrcpit1; no need to actually increase precision */
-    [0xa7] = gen_helper_movq, /* pfrsqit1 */
-    [0xaa] = gen_helper_pfsubr,
-    [0xae] = gen_helper_pfacc,
-    [0xb0] = gen_helper_pfcmpeq,
-    [0xb4] = gen_helper_pfmul,
-    [0xb6] = gen_helper_movq, /* pfrcpit2 */
-    [0xb7] = gen_helper_pmulhrw_mmx,
-    [0xbb] = gen_helper_pswapd,
-    [0xbf] = gen_helper_pavgb_mmx /* pavgusb */
-};
-
-struct SSEOpHelper_epp {
-    SSEFunc_0_epp op[2];
-    uint32_t ext_mask;
-};
-
-struct SSEOpHelper_eppi {
-    SSEFunc_0_eppi op[2];
-    uint32_t ext_mask;
-};
-
-#define SSSE3_OP(x) { MMX_OP2(x), CPUID_EXT_SSSE3 }
-#define SSE41_OP(x) { { NULL, gen_helper_ ## x ## _xmm }, CPUID_EXT_SSE41 }
-#define SSE42_OP(x) { { NULL, gen_helper_ ## x ## _xmm }, CPUID_EXT_SSE42 }
-#define SSE41_SPECIAL { { NULL, SSE_SPECIAL }, CPUID_EXT_SSE41 }
-#define PCLMULQDQ_OP(x) { { NULL, gen_helper_ ## x ## _xmm }, \
-        CPUID_EXT_PCLMULQDQ }
-#define AESNI_OP(x) { { NULL, gen_helper_ ## x ## _xmm }, CPUID_EXT_AES }
-
-static const struct SSEOpHelper_epp sse_op_table6[256] = {
-    [0x00] = SSSE3_OP(pshufb),
-    [0x01] = SSSE3_OP(phaddw),
-    [0x02] = SSSE3_OP(phaddd),
-    [0x03] = SSSE3_OP(phaddsw),
-    [0x04] = SSSE3_OP(pmaddubsw),
-    [0x05] = SSSE3_OP(phsubw),
-    [0x06] = SSSE3_OP(phsubd),
-    [0x07] = SSSE3_OP(phsubsw),
-    [0x08] = SSSE3_OP(psignb),
-    [0x09] = SSSE3_OP(psignw),
-    [0x0a] = SSSE3_OP(psignd),
-    [0x0b] = SSSE3_OP(pmulhrsw),
-    [0x10] = SSE41_OP(pblendvb),
-    [0x14] = SSE41_OP(blendvps),
-    [0x15] = SSE41_OP(blendvpd),
-    [0x17] = SSE41_OP(ptest),
-    [0x1c] = SSSE3_OP(pabsb),
-    [0x1d] = SSSE3_OP(pabsw),
-    [0x1e] = SSSE3_OP(pabsd),
-    [0x20] = SSE41_OP(pmovsxbw),
-    [0x21] = SSE41_OP(pmovsxbd),
-    [0x22] = SSE41_OP(pmovsxbq),
-    [0x23] = SSE41_OP(pmovsxwd),
-    [0x24] = SSE41_OP(pmovsxwq),
-    [0x25] = SSE41_OP(pmovsxdq),
-    [0x28] = SSE41_OP(pmuldq),
-    [0x29] = SSE41_OP(pcmpeqq),
-    [0x2a] = SSE41_SPECIAL, /* movntqda */
-    [0x2b] = SSE41_OP(packusdw),
-    [0x30] = SSE41_OP(pmovzxbw),
-    [0x31] = SSE41_OP(pmovzxbd),
-    [0x32] = SSE41_OP(pmovzxbq),
-    [0x33] = SSE41_OP(pmovzxwd),
-    [0x34] = SSE41_OP(pmovzxwq),
-    [0x35] = SSE41_OP(pmovzxdq),
-    [0x37] = SSE42_OP(pcmpgtq),
-    [0x38] = SSE41_OP(pminsb),
-    [0x39] = SSE41_OP(pminsd),
-    [0x3a] = SSE41_OP(pminuw),
-    [0x3b] = SSE41_OP(pminud),
-    [0x3c] = SSE41_OP(pmaxsb),
-    [0x3d] = SSE41_OP(pmaxsd),
-    [0x3e] = SSE41_OP(pmaxuw),
-    [0x3f] = SSE41_OP(pmaxud),
-    [0x40] = SSE41_OP(pmulld),
-    [0x41] = SSE41_OP(phminposuw),
-    [0xdb] = AESNI_OP(aesimc),
-    [0xdc] = AESNI_OP(aesenc),
-    [0xdd] = AESNI_OP(aesenclast),
-    [0xde] = AESNI_OP(aesdec),
-    [0xdf] = AESNI_OP(aesdeclast),
-};
-
-static const struct SSEOpHelper_eppi sse_op_table7[256] = {
-    [0x08] = SSE41_OP(roundps),
-    [0x09] = SSE41_OP(roundpd),
-    [0x0a] = SSE41_OP(roundss),
-    [0x0b] = SSE41_OP(roundsd),
-    [0x0c] = SSE41_OP(blendps),
-    [0x0d] = SSE41_OP(blendpd),
-    [0x0e] = SSE41_OP(pblendw),
-    [0x0f] = SSSE3_OP(palignr),
-    [0x14] = SSE41_SPECIAL, /* pextrb */
-    [0x15] = SSE41_SPECIAL, /* pextrw */
-    [0x16] = SSE41_SPECIAL, /* pextrd/pextrq */
-    [0x17] = SSE41_SPECIAL, /* extractps */
-    [0x20] = SSE41_SPECIAL, /* pinsrb */
-    [0x21] = SSE41_SPECIAL, /* insertps */
-    [0x22] = SSE41_SPECIAL, /* pinsrd/pinsrq */
-    [0x40] = SSE41_OP(dpps),
-    [0x41] = SSE41_OP(dppd),
-    [0x42] = SSE41_OP(mpsadbw),
-    [0x44] = PCLMULQDQ_OP(pclmulqdq),
-    [0x60] = SSE42_OP(pcmpestrm),
-    [0x61] = SSE42_OP(pcmpestri),
-    [0x62] = SSE42_OP(pcmpistrm),
-    [0x63] = SSE42_OP(pcmpistri),
-    [0xdf] = AESNI_OP(aeskeygenassist),
-};
-
-static void gen_sse(CPUX86State *env, DisasContext *s, int b,
-                    target_ulong pc_start)
-{
-    int b1, op1_offset, op2_offset, is_xmm, val;
-    int modrm, mod, rm, reg;
-    SSEFunc_0_epp sse_fn_epp;
-    SSEFunc_0_eppi sse_fn_eppi;
-    SSEFunc_0_ppi sse_fn_ppi;
-    SSEFunc_0_eppt sse_fn_eppt;
-    MemOp ot;
-
-    b &= 0xff;
-    if (s->prefix & PREFIX_DATA)
-        b1 = 1;
-    else if (s->prefix & PREFIX_REPZ)
-        b1 = 2;
-    else if (s->prefix & PREFIX_REPNZ)
-        b1 = 3;
-    else
-        b1 = 0;
-    sse_fn_epp = sse_op_table1[b][b1];
-    if (!sse_fn_epp) {
-        goto unknown_op;
-    }
-    if ((b <= 0x5f && b >= 0x10) || b == 0xc6 || b == 0xc2) {
-        is_xmm = 1;
-    } else {
-        if (b1 == 0) {
-            /* MMX case */
-            is_xmm = 0;
-        } else {
-            is_xmm = 1;
-        }
-    }
-    /* simple MMX/SSE operation */
-    if (s->flags & HF_TS_MASK) {
-        gen_exception(s, EXCP07_PREX, pc_start - s->cs_base);
-        return;
-    }
-    if (s->flags & HF_EM_MASK) {
-    illegal_op:
-        gen_illegal_opcode(s);
-        return;
-    }
-    if (is_xmm
-        && !(s->flags & HF_OSFXSR_MASK)
-        && (b != 0x38 && b != 0x3a)) {
-        goto unknown_op;
-    }
-    if (b == 0x0e) {
-        if (!(s->cpuid_ext2_features & CPUID_EXT2_3DNOW)) {
-            /* If we were fully decoding this we might use illegal_op.  */
-            goto unknown_op;
-        }
-        /* femms */
-        gen_helper_emms(cpu_env);
-        return;
-    }
-    if (b == 0x77) {
-        /* emms */
-        gen_helper_emms(cpu_env);
-        return;
-    }
-    /* prepare MMX state (XXX: optimize by storing fptt and fptags in
-       the static cpu state) */
-    if (!is_xmm) {
-        gen_enter_mmx(s);
-    }
-
-    modrm = x86_ldub_code(env, s);
-    reg = ((modrm >> 3) & 7);
-    if (is_xmm) {
-        reg |= REX_R(s);
-    }
-    mod = (modrm >> 6) & 3;
-    if (sse_fn_epp == SSE_SPECIAL) {
-        b |= (b1 << 8);
-        switch(b) {
-        case 0x0e7: /* movntq */
-            if (mod == 3) {
-                goto illegal_op;
-            }
-            gen_lea_modrm(env, s, modrm);
-            gen_stq_env_A0(s, offsetof(CPUX86State, fpregs[reg].mmx));
-            break;
-        case 0x1e7: /* movntdq */
-        case 0x02b: /* movntps */
-        case 0x12b: /* movntps */
-            if (mod == 3)
-                goto illegal_op;
-            gen_lea_modrm(env, s, modrm);
-            gen_sto_env_A0(s, offsetof(CPUX86State, xmm_regs[reg]));
-            break;
-        case 0x3f0: /* lddqu */
-            if (mod == 3)
-                goto illegal_op;
-            gen_lea_modrm(env, s, modrm);
-            gen_ldo_env_A0(s, offsetof(CPUX86State, xmm_regs[reg]));
-            break;
-        case 0x22b: /* movntss */
-        case 0x32b: /* movntsd */
-            if (mod == 3)
-                goto illegal_op;
-            gen_lea_modrm(env, s, modrm);
-            if (b1 & 1) {
-                gen_stq_env_A0(s, offsetof(CPUX86State,
-                                           xmm_regs[reg].ZMM_Q(0)));
-            } else {
-                tcg_gen_ld32u_tl(s->T0, cpu_env, offsetof(CPUX86State,
-                    xmm_regs[reg].ZMM_L(0)));
-                gen_op_st_v(s, MO_32, s->T0, s->A0);
-            }
-            break;
-        case 0x6e: /* movd mm, ea */
-#ifdef TARGET_X86_64
-            if (s->dflag == MO_64) {
-                gen_ldst_modrm(env, s, modrm, MO_64, OR_TMP0, 0);
-                tcg_gen_st_tl(s->T0, cpu_env,
-                              offsetof(CPUX86State, fpregs[reg].mmx));
-            } else
-#endif
-            {
-                gen_ldst_modrm(env, s, modrm, MO_32, OR_TMP0, 0);
-                tcg_gen_addi_ptr(s->ptr0, cpu_env,
-                                 offsetof(CPUX86State,fpregs[reg].mmx));
-                tcg_gen_trunc_tl_i32(s->tmp2_i32, s->T0);
-                gen_helper_movl_mm_T0_mmx(s->ptr0, s->tmp2_i32);
-            }
-            break;
-        case 0x16e: /* movd xmm, ea */
-#ifdef TARGET_X86_64
-            if (s->dflag == MO_64) {
-                gen_ldst_modrm(env, s, modrm, MO_64, OR_TMP0, 0);
-                tcg_gen_addi_ptr(s->ptr0, cpu_env,
-                                 offsetof(CPUX86State,xmm_regs[reg]));
-                gen_helper_movq_mm_T0_xmm(s->ptr0, s->T0);
-            } else
-#endif
-            {
-                gen_ldst_modrm(env, s, modrm, MO_32, OR_TMP0, 0);
-                tcg_gen_addi_ptr(s->ptr0, cpu_env,
-                                 offsetof(CPUX86State,xmm_regs[reg]));
-                tcg_gen_trunc_tl_i32(s->tmp2_i32, s->T0);
-                gen_helper_movl_mm_T0_xmm(s->ptr0, s->tmp2_i32);
-            }
-            break;
-        case 0x6f: /* movq mm, ea */
-            if (mod != 3) {
-                gen_lea_modrm(env, s, modrm);
-                gen_ldq_env_A0(s, offsetof(CPUX86State, fpregs[reg].mmx));
-            } else {
-                rm = (modrm & 7);
-                tcg_gen_ld_i64(s->tmp1_i64, cpu_env,
-                               offsetof(CPUX86State,fpregs[rm].mmx));
-                tcg_gen_st_i64(s->tmp1_i64, cpu_env,
-                               offsetof(CPUX86State,fpregs[reg].mmx));
-            }
-            break;
-        case 0x010: /* movups */
-        case 0x110: /* movupd */
-        case 0x028: /* movaps */
-        case 0x128: /* movapd */
-        case 0x16f: /* movdqa xmm, ea */
-        case 0x26f: /* movdqu xmm, ea */
-            if (mod != 3) {
-                gen_lea_modrm(env, s, modrm);
-                gen_ldo_env_A0(s, offsetof(CPUX86State, xmm_regs[reg]));
-            } else {
-                rm = (modrm & 7) | REX_B(s);
-                gen_op_movo(s, offsetof(CPUX86State, xmm_regs[reg]),
-                            offsetof(CPUX86State,xmm_regs[rm]));
-            }
-            break;
-        case 0x210: /* movss xmm, ea */
-            if (mod != 3) {
-                gen_lea_modrm(env, s, modrm);
-                gen_op_ld_v(s, MO_32, s->T0, s->A0);
-                tcg_gen_st32_tl(s->T0, cpu_env,
-                                offsetof(CPUX86State, xmm_regs[reg].ZMM_L(0)));
-                tcg_gen_movi_tl(s->T0, 0);
-                tcg_gen_st32_tl(s->T0, cpu_env,
-                                offsetof(CPUX86State, xmm_regs[reg].ZMM_L(1)));
-                tcg_gen_st32_tl(s->T0, cpu_env,
-                                offsetof(CPUX86State, xmm_regs[reg].ZMM_L(2)));
-                tcg_gen_st32_tl(s->T0, cpu_env,
-                                offsetof(CPUX86State, xmm_regs[reg].ZMM_L(3)));
-            } else {
-                rm = (modrm & 7) | REX_B(s);
-                gen_op_movl(s, offsetof(CPUX86State, xmm_regs[reg].ZMM_L(0)),
-                            offsetof(CPUX86State,xmm_regs[rm].ZMM_L(0)));
-            }
-            break;
-        case 0x310: /* movsd xmm, ea */
-            if (mod != 3) {
-                gen_lea_modrm(env, s, modrm);
-                gen_ldq_env_A0(s, offsetof(CPUX86State,
-                                           xmm_regs[reg].ZMM_Q(0)));
-                tcg_gen_movi_tl(s->T0, 0);
-                tcg_gen_st32_tl(s->T0, cpu_env,
-                                offsetof(CPUX86State, xmm_regs[reg].ZMM_L(2)));
-                tcg_gen_st32_tl(s->T0, cpu_env,
-                                offsetof(CPUX86State, xmm_regs[reg].ZMM_L(3)));
-            } else {
-                rm = (modrm & 7) | REX_B(s);
-                gen_op_movq(s, offsetof(CPUX86State, xmm_regs[reg].ZMM_Q(0)),
-                            offsetof(CPUX86State,xmm_regs[rm].ZMM_Q(0)));
-            }
-            break;
-        case 0x012: /* movlps */
-        case 0x112: /* movlpd */
-            if (mod != 3) {
-                gen_lea_modrm(env, s, modrm);
-                gen_ldq_env_A0(s, offsetof(CPUX86State,
-                                           xmm_regs[reg].ZMM_Q(0)));
-            } else {
-                /* movhlps */
-                rm = (modrm & 7) | REX_B(s);
-                gen_op_movq(s, offsetof(CPUX86State, xmm_regs[reg].ZMM_Q(0)),
-                            offsetof(CPUX86State,xmm_regs[rm].ZMM_Q(1)));
-            }
-            break;
-        case 0x212: /* movsldup */
-            if (mod != 3) {
-                gen_lea_modrm(env, s, modrm);
-                gen_ldo_env_A0(s, offsetof(CPUX86State, xmm_regs[reg]));
-            } else {
-                rm = (modrm & 7) | REX_B(s);
-                gen_op_movl(s, offsetof(CPUX86State, xmm_regs[reg].ZMM_L(0)),
-                            offsetof(CPUX86State,xmm_regs[rm].ZMM_L(0)));
-                gen_op_movl(s, offsetof(CPUX86State, xmm_regs[reg].ZMM_L(2)),
-                            offsetof(CPUX86State,xmm_regs[rm].ZMM_L(2)));
-            }
-            gen_op_movl(s, offsetof(CPUX86State, xmm_regs[reg].ZMM_L(1)),
-                        offsetof(CPUX86State,xmm_regs[reg].ZMM_L(0)));
-            gen_op_movl(s, offsetof(CPUX86State, xmm_regs[reg].ZMM_L(3)),
-                        offsetof(CPUX86State,xmm_regs[reg].ZMM_L(2)));
-            break;
-        case 0x312: /* movddup */
-            if (mod != 3) {
-                gen_lea_modrm(env, s, modrm);
-                gen_ldq_env_A0(s, offsetof(CPUX86State,
-                                           xmm_regs[reg].ZMM_Q(0)));
-            } else {
-                rm = (modrm & 7) | REX_B(s);
-                gen_op_movq(s, offsetof(CPUX86State, xmm_regs[reg].ZMM_Q(0)),
-                            offsetof(CPUX86State,xmm_regs[rm].ZMM_Q(0)));
-            }
-            gen_op_movq(s, offsetof(CPUX86State, xmm_regs[reg].ZMM_Q(1)),
-                        offsetof(CPUX86State,xmm_regs[reg].ZMM_Q(0)));
-            break;
-        case 0x016: /* movhps */
-        case 0x116: /* movhpd */
-            if (mod != 3) {
-                gen_lea_modrm(env, s, modrm);
-                gen_ldq_env_A0(s, offsetof(CPUX86State,
-                                           xmm_regs[reg].ZMM_Q(1)));
-            } else {
-                /* movlhps */
-                rm = (modrm & 7) | REX_B(s);
-                gen_op_movq(s, offsetof(CPUX86State, xmm_regs[reg].ZMM_Q(1)),
-                            offsetof(CPUX86State,xmm_regs[rm].ZMM_Q(0)));
-            }
-            break;
-        case 0x216: /* movshdup */
-            if (mod != 3) {
-                gen_lea_modrm(env, s, modrm);
-                gen_ldo_env_A0(s, offsetof(CPUX86State, xmm_regs[reg]));
-            } else {
-                rm = (modrm & 7) | REX_B(s);
-                gen_op_movl(s, offsetof(CPUX86State, xmm_regs[reg].ZMM_L(1)),
-                            offsetof(CPUX86State,xmm_regs[rm].ZMM_L(1)));
-                gen_op_movl(s, offsetof(CPUX86State, xmm_regs[reg].ZMM_L(3)),
-                            offsetof(CPUX86State,xmm_regs[rm].ZMM_L(3)));
-            }
-            gen_op_movl(s, offsetof(CPUX86State, xmm_regs[reg].ZMM_L(0)),
-                        offsetof(CPUX86State,xmm_regs[reg].ZMM_L(1)));
-            gen_op_movl(s, offsetof(CPUX86State, xmm_regs[reg].ZMM_L(2)),
-                        offsetof(CPUX86State,xmm_regs[reg].ZMM_L(3)));
-            break;
-        case 0x178:
-        case 0x378:
-            {
-                int bit_index, field_length;
-
-                if (b1 == 1 && reg != 0)
-                    goto illegal_op;
-                field_length = x86_ldub_code(env, s) & 0x3F;
-                bit_index = x86_ldub_code(env, s) & 0x3F;
-                tcg_gen_addi_ptr(s->ptr0, cpu_env,
-                    offsetof(CPUX86State,xmm_regs[reg]));
-                if (b1 == 1)
-                    gen_helper_extrq_i(cpu_env, s->ptr0,
-                                       tcg_const_i32(bit_index),
-                                       tcg_const_i32(field_length));
-                else
-                    gen_helper_insertq_i(cpu_env, s->ptr0,
-                                         tcg_const_i32(bit_index),
-                                         tcg_const_i32(field_length));
-            }
-            break;
-        case 0x7e: /* movd ea, mm */
-#ifdef TARGET_X86_64
-            if (s->dflag == MO_64) {
-                tcg_gen_ld_i64(s->T0, cpu_env,
-                               offsetof(CPUX86State,fpregs[reg].mmx));
-                gen_ldst_modrm(env, s, modrm, MO_64, OR_TMP0, 1);
-            } else
-#endif
-            {
-                tcg_gen_ld32u_tl(s->T0, cpu_env,
-                                 offsetof(CPUX86State,fpregs[reg].mmx.MMX_L(0)));
-                gen_ldst_modrm(env, s, modrm, MO_32, OR_TMP0, 1);
-            }
-            break;
-        case 0x17e: /* movd ea, xmm */
-#ifdef TARGET_X86_64
-            if (s->dflag == MO_64) {
-                tcg_gen_ld_i64(s->T0, cpu_env,
-                               offsetof(CPUX86State,xmm_regs[reg].ZMM_Q(0)));
-                gen_ldst_modrm(env, s, modrm, MO_64, OR_TMP0, 1);
-            } else
-#endif
-            {
-                tcg_gen_ld32u_tl(s->T0, cpu_env,
-                                 offsetof(CPUX86State,xmm_regs[reg].ZMM_L(0)));
-                gen_ldst_modrm(env, s, modrm, MO_32, OR_TMP0, 1);
-            }
-            break;
-        case 0x27e: /* movq xmm, ea */
-            if (mod != 3) {
-                gen_lea_modrm(env, s, modrm);
-                gen_ldq_env_A0(s, offsetof(CPUX86State,
-                                           xmm_regs[reg].ZMM_Q(0)));
-            } else {
-                rm = (modrm & 7) | REX_B(s);
-                gen_op_movq(s, offsetof(CPUX86State, xmm_regs[reg].ZMM_Q(0)),
-                            offsetof(CPUX86State,xmm_regs[rm].ZMM_Q(0)));
-            }
-            gen_op_movq_env_0(s, offsetof(CPUX86State, xmm_regs[reg].ZMM_Q(1)));
-            break;
-        case 0x7f: /* movq ea, mm */
-            if (mod != 3) {
-                gen_lea_modrm(env, s, modrm);
-                gen_stq_env_A0(s, offsetof(CPUX86State, fpregs[reg].mmx));
-            } else {
-                rm = (modrm & 7);
-                gen_op_movq(s, offsetof(CPUX86State, fpregs[rm].mmx),
-                            offsetof(CPUX86State,fpregs[reg].mmx));
-            }
-            break;
-        case 0x011: /* movups */
-        case 0x111: /* movupd */
-        case 0x029: /* movaps */
-        case 0x129: /* movapd */
-        case 0x17f: /* movdqa ea, xmm */
-        case 0x27f: /* movdqu ea, xmm */
-            if (mod != 3) {
-                gen_lea_modrm(env, s, modrm);
-                gen_sto_env_A0(s, offsetof(CPUX86State, xmm_regs[reg]));
-            } else {
-                rm = (modrm & 7) | REX_B(s);
-                gen_op_movo(s, offsetof(CPUX86State, xmm_regs[rm]),
-                            offsetof(CPUX86State,xmm_regs[reg]));
-            }
-            break;
-        case 0x211: /* movss ea, xmm */
-            if (mod != 3) {
-                gen_lea_modrm(env, s, modrm);
-                tcg_gen_ld32u_tl(s->T0, cpu_env,
-                                 offsetof(CPUX86State, xmm_regs[reg].ZMM_L(0)));
-                gen_op_st_v(s, MO_32, s->T0, s->A0);
-            } else {
-                rm = (modrm & 7) | REX_B(s);
-                gen_op_movl(s, offsetof(CPUX86State, xmm_regs[rm].ZMM_L(0)),
-                            offsetof(CPUX86State,xmm_regs[reg].ZMM_L(0)));
-            }
-            break;
-        case 0x311: /* movsd ea, xmm */
-            if (mod != 3) {
-                gen_lea_modrm(env, s, modrm);
-                gen_stq_env_A0(s, offsetof(CPUX86State,
-                                           xmm_regs[reg].ZMM_Q(0)));
-            } else {
-                rm = (modrm & 7) | REX_B(s);
-                gen_op_movq(s, offsetof(CPUX86State, xmm_regs[rm].ZMM_Q(0)),
-                            offsetof(CPUX86State,xmm_regs[reg].ZMM_Q(0)));
-            }
-            break;
-        case 0x013: /* movlps */
-        case 0x113: /* movlpd */
-            if (mod != 3) {
-                gen_lea_modrm(env, s, modrm);
-                gen_stq_env_A0(s, offsetof(CPUX86State,
-                                           xmm_regs[reg].ZMM_Q(0)));
-            } else {
-                goto illegal_op;
-            }
-            break;
-        case 0x017: /* movhps */
-        case 0x117: /* movhpd */
-            if (mod != 3) {
-                gen_lea_modrm(env, s, modrm);
-                gen_stq_env_A0(s, offsetof(CPUX86State,
-                                           xmm_regs[reg].ZMM_Q(1)));
-            } else {
-                goto illegal_op;
-            }
-            break;
-        case 0x71: /* shift mm, im */
-        case 0x72:
-        case 0x73:
-        case 0x171: /* shift xmm, im */
-        case 0x172:
-        case 0x173:
-            if (b1 >= 2) {
-                goto unknown_op;
-            }
-            val = x86_ldub_code(env, s);
-            if (is_xmm) {
-                tcg_gen_movi_tl(s->T0, val);
-                tcg_gen_st32_tl(s->T0, cpu_env,
-                                offsetof(CPUX86State, xmm_t0.ZMM_L(0)));
-                tcg_gen_movi_tl(s->T0, 0);
-                tcg_gen_st32_tl(s->T0, cpu_env,
-                                offsetof(CPUX86State, xmm_t0.ZMM_L(1)));
-                op1_offset = offsetof(CPUX86State,xmm_t0);
-            } else {
-                tcg_gen_movi_tl(s->T0, val);
-                tcg_gen_st32_tl(s->T0, cpu_env,
-                                offsetof(CPUX86State, mmx_t0.MMX_L(0)));
-                tcg_gen_movi_tl(s->T0, 0);
-                tcg_gen_st32_tl(s->T0, cpu_env,
-                                offsetof(CPUX86State, mmx_t0.MMX_L(1)));
-                op1_offset = offsetof(CPUX86State,mmx_t0);
-            }
-            sse_fn_epp = sse_op_table2[((b - 1) & 3) * 8 +
-                                       (((modrm >> 3)) & 7)][b1];
-            if (!sse_fn_epp) {
-                goto unknown_op;
-            }
-            if (is_xmm) {
-                rm = (modrm & 7) | REX_B(s);
-                op2_offset = offsetof(CPUX86State,xmm_regs[rm]);
-            } else {
-                rm = (modrm & 7);
-                op2_offset = offsetof(CPUX86State,fpregs[rm].mmx);
-            }
-            tcg_gen_addi_ptr(s->ptr0, cpu_env, op2_offset);
-            tcg_gen_addi_ptr(s->ptr1, cpu_env, op1_offset);
-            sse_fn_epp(cpu_env, s->ptr0, s->ptr1);
-            break;
-        case 0x050: /* movmskps */
-            rm = (modrm & 7) | REX_B(s);
-            tcg_gen_addi_ptr(s->ptr0, cpu_env,
-                             offsetof(CPUX86State,xmm_regs[rm]));
-            gen_helper_movmskps(s->tmp2_i32, cpu_env, s->ptr0);
-            tcg_gen_extu_i32_tl(cpu_regs[reg], s->tmp2_i32);
-            break;
-        case 0x150: /* movmskpd */
-            rm = (modrm & 7) | REX_B(s);
-            tcg_gen_addi_ptr(s->ptr0, cpu_env,
-                             offsetof(CPUX86State,xmm_regs[rm]));
-            gen_helper_movmskpd(s->tmp2_i32, cpu_env, s->ptr0);
-            tcg_gen_extu_i32_tl(cpu_regs[reg], s->tmp2_i32);
-            break;
-        case 0x02a: /* cvtpi2ps */
-        case 0x12a: /* cvtpi2pd */
-            gen_enter_mmx(s);
-            if (mod != 3) {
-                gen_lea_modrm(env, s, modrm);
-                op2_offset = offsetof(CPUX86State,mmx_t0);
-                gen_ldq_env_A0(s, op2_offset);
-            } else {
-                rm = (modrm & 7);
-                op2_offset = offsetof(CPUX86State,fpregs[rm].mmx);
-            }
-            op1_offset = offsetof(CPUX86State,xmm_regs[reg]);
-            tcg_gen_addi_ptr(s->ptr0, cpu_env, op1_offset);
-            tcg_gen_addi_ptr(s->ptr1, cpu_env, op2_offset);
-            switch(b >> 8) {
-            case 0x0:
-                gen_helper_cvtpi2ps(cpu_env, s->ptr0, s->ptr1);
-                break;
-            default:
-            case 0x1:
-                gen_helper_cvtpi2pd(cpu_env, s->ptr0, s->ptr1);
-                break;
-            }
-            break;
-        case 0x22a: /* cvtsi2ss */
-        case 0x32a: /* cvtsi2sd */
-            ot = mo_64_32(s->dflag);
-            gen_ldst_modrm(env, s, modrm, ot, OR_TMP0, 0);
-            op1_offset = offsetof(CPUX86State,xmm_regs[reg]);
-            tcg_gen_addi_ptr(s->ptr0, cpu_env, op1_offset);
-            if (ot == MO_32) {
-                SSEFunc_0_epi sse_fn_epi = sse_op_table3ai[(b >> 8) & 1];
-                tcg_gen_trunc_tl_i32(s->tmp2_i32, s->T0);
-                sse_fn_epi(cpu_env, s->ptr0, s->tmp2_i32);
-            } else {
-#ifdef TARGET_X86_64
-                SSEFunc_0_epl sse_fn_epl = sse_op_table3aq[(b >> 8) & 1];
-                sse_fn_epl(cpu_env, s->ptr0, s->T0);
-#else
-                goto illegal_op;
-#endif
-            }
-            break;
-        case 0x02c: /* cvttps2pi */
-        case 0x12c: /* cvttpd2pi */
-        case 0x02d: /* cvtps2pi */
-        case 0x12d: /* cvtpd2pi */
-            gen_enter_mmx(s);
-            if (mod != 3) {
-                gen_lea_modrm(env, s, modrm);
-                op2_offset = offsetof(CPUX86State,xmm_t0);
-                gen_ldo_env_A0(s, op2_offset);
-            } else {
-                rm = (modrm & 7) | REX_B(s);
-                op2_offset = offsetof(CPUX86State,xmm_regs[rm]);
-            }
-            op1_offset = offsetof(CPUX86State,fpregs[reg & 7].mmx);
-            tcg_gen_addi_ptr(s->ptr0, cpu_env, op1_offset);
-            tcg_gen_addi_ptr(s->ptr1, cpu_env, op2_offset);
-            switch(b) {
-            case 0x02c:
-                gen_helper_cvttps2pi(cpu_env, s->ptr0, s->ptr1);
-                break;
-            case 0x12c:
-                gen_helper_cvttpd2pi(cpu_env, s->ptr0, s->ptr1);
-                break;
-            case 0x02d:
-                gen_helper_cvtps2pi(cpu_env, s->ptr0, s->ptr1);
-                break;
-            case 0x12d:
-                gen_helper_cvtpd2pi(cpu_env, s->ptr0, s->ptr1);
-                break;
-            }
-            break;
-        case 0x22c: /* cvttss2si */
-        case 0x32c: /* cvttsd2si */
-        case 0x22d: /* cvtss2si */
-        case 0x32d: /* cvtsd2si */
-            ot = mo_64_32(s->dflag);
-            if (mod != 3) {
-                gen_lea_modrm(env, s, modrm);
-                if ((b >> 8) & 1) {
-                    gen_ldq_env_A0(s, offsetof(CPUX86State, xmm_t0.ZMM_Q(0)));
-                } else {
-                    gen_op_ld_v(s, MO_32, s->T0, s->A0);
-                    tcg_gen_st32_tl(s->T0, cpu_env,
-                                    offsetof(CPUX86State, xmm_t0.ZMM_L(0)));
-                }
-                op2_offset = offsetof(CPUX86State,xmm_t0);
-            } else {
-                rm = (modrm & 7) | REX_B(s);
-                op2_offset = offsetof(CPUX86State,xmm_regs[rm]);
-            }
-            tcg_gen_addi_ptr(s->ptr0, cpu_env, op2_offset);
-            if (ot == MO_32) {
-                SSEFunc_i_ep sse_fn_i_ep =
-                    sse_op_table3bi[((b >> 7) & 2) | (b & 1)];
-                sse_fn_i_ep(s->tmp2_i32, cpu_env, s->ptr0);
-                tcg_gen_extu_i32_tl(s->T0, s->tmp2_i32);
-            } else {
-#ifdef TARGET_X86_64
-                SSEFunc_l_ep sse_fn_l_ep =
-                    sse_op_table3bq[((b >> 7) & 2) | (b & 1)];
-                sse_fn_l_ep(s->T0, cpu_env, s->ptr0);
-#else
-                goto illegal_op;
-#endif
-            }
-            gen_op_mov_reg_v(s, ot, reg, s->T0);
-            break;
-        case 0xc4: /* pinsrw */
-        case 0x1c4:
-            s->rip_offset = 1;
-            gen_ldst_modrm(env, s, modrm, MO_16, OR_TMP0, 0);
-            val = x86_ldub_code(env, s);
-            if (b1) {
-                val &= 7;
-                tcg_gen_st16_tl(s->T0, cpu_env,
-                                offsetof(CPUX86State,xmm_regs[reg].ZMM_W(val)));
-            } else {
-                val &= 3;
-                tcg_gen_st16_tl(s->T0, cpu_env,
-                                offsetof(CPUX86State,fpregs[reg].mmx.MMX_W(val)));
-            }
-            break;
-        case 0xc5: /* pextrw */
-        case 0x1c5:
-            if (mod != 3)
-                goto illegal_op;
-            ot = mo_64_32(s->dflag);
-            val = x86_ldub_code(env, s);
-            if (b1) {
-                val &= 7;
-                rm = (modrm & 7) | REX_B(s);
-                tcg_gen_ld16u_tl(s->T0, cpu_env,
-                                 offsetof(CPUX86State,xmm_regs[rm].ZMM_W(val)));
-            } else {
-                val &= 3;
-                rm = (modrm & 7);
-                tcg_gen_ld16u_tl(s->T0, cpu_env,
-                                offsetof(CPUX86State,fpregs[rm].mmx.MMX_W(val)));
-            }
-            reg = ((modrm >> 3) & 7) | REX_R(s);
-            gen_op_mov_reg_v(s, ot, reg, s->T0);
-            break;
-        case 0x1d6: /* movq ea, xmm */
-            if (mod != 3) {
-                gen_lea_modrm(env, s, modrm);
-                gen_stq_env_A0(s, offsetof(CPUX86State,
-                                           xmm_regs[reg].ZMM_Q(0)));
-            } else {
-                rm = (modrm & 7) | REX_B(s);
-                gen_op_movq(s, offsetof(CPUX86State, xmm_regs[rm].ZMM_Q(0)),
-                            offsetof(CPUX86State,xmm_regs[reg].ZMM_Q(0)));
-                gen_op_movq_env_0(s,
-                                  offsetof(CPUX86State, xmm_regs[rm].ZMM_Q(1)));
-            }
-            break;
-        case 0x2d6: /* movq2dq */
-            gen_enter_mmx(s);
-            rm = (modrm & 7);
-            gen_op_movq(s, offsetof(CPUX86State, xmm_regs[reg].ZMM_Q(0)),
-                        offsetof(CPUX86State,fpregs[rm].mmx));
-            gen_op_movq_env_0(s, offsetof(CPUX86State, xmm_regs[reg].ZMM_Q(1)));
-            break;
-        case 0x3d6: /* movdq2q */
-            gen_enter_mmx(s);
-            rm = (modrm & 7) | REX_B(s);
-            gen_op_movq(s, offsetof(CPUX86State, fpregs[reg & 7].mmx),
-                        offsetof(CPUX86State,xmm_regs[rm].ZMM_Q(0)));
-            break;
-        case 0xd7: /* pmovmskb */
-        case 0x1d7:
-            if (mod != 3)
-                goto illegal_op;
-            if (b1) {
-                rm = (modrm & 7) | REX_B(s);
-                tcg_gen_addi_ptr(s->ptr0, cpu_env,
-                                 offsetof(CPUX86State, xmm_regs[rm]));
-                gen_helper_pmovmskb_xmm(s->tmp2_i32, cpu_env, s->ptr0);
-            } else {
-                rm = (modrm & 7);
-                tcg_gen_addi_ptr(s->ptr0, cpu_env,
-                                 offsetof(CPUX86State, fpregs[rm].mmx));
-                gen_helper_pmovmskb_mmx(s->tmp2_i32, cpu_env, s->ptr0);
-            }
-            reg = ((modrm >> 3) & 7) | REX_R(s);
-            tcg_gen_extu_i32_tl(cpu_regs[reg], s->tmp2_i32);
-            break;
-
-        case 0x138:
-        case 0x038:
-            b = modrm;
-            if ((b & 0xf0) == 0xf0) {
-                goto do_0f_38_fx;
-            }
-            modrm = x86_ldub_code(env, s);
-            rm = modrm & 7;
-            reg = ((modrm >> 3) & 7) | REX_R(s);
-            mod = (modrm >> 6) & 3;
-            if (b1 >= 2) {
-                goto unknown_op;
-            }
-
-            sse_fn_epp = sse_op_table6[b].op[b1];
-            if (!sse_fn_epp) {
-                goto unknown_op;
-            }
-            if (!(s->cpuid_ext_features & sse_op_table6[b].ext_mask))
-                goto illegal_op;
-
-            if (b1) {
-                op1_offset = offsetof(CPUX86State,xmm_regs[reg]);
-                if (mod == 3) {
-                    op2_offset = offsetof(CPUX86State,xmm_regs[rm | REX_B(s)]);
-                } else {
-                    op2_offset = offsetof(CPUX86State,xmm_t0);
-                    gen_lea_modrm(env, s, modrm);
-                    switch (b) {
-                    case 0x20: case 0x30: /* pmovsxbw, pmovzxbw */
-                    case 0x23: case 0x33: /* pmovsxwd, pmovzxwd */
-                    case 0x25: case 0x35: /* pmovsxdq, pmovzxdq */
-                        gen_ldq_env_A0(s, op2_offset +
-                                        offsetof(ZMMReg, ZMM_Q(0)));
-                        break;
-                    case 0x21: case 0x31: /* pmovsxbd, pmovzxbd */
-                    case 0x24: case 0x34: /* pmovsxwq, pmovzxwq */
-                        tcg_gen_qemu_ld_i32(s->tmp2_i32, s->A0,
-                                            s->mem_index, MO_LEUL);
-                        tcg_gen_st_i32(s->tmp2_i32, cpu_env, op2_offset +
-                                        offsetof(ZMMReg, ZMM_L(0)));
-                        break;
-                    case 0x22: case 0x32: /* pmovsxbq, pmovzxbq */
-                        tcg_gen_qemu_ld_tl(s->tmp0, s->A0,
-                                           s->mem_index, MO_LEUW);
-                        tcg_gen_st16_tl(s->tmp0, cpu_env, op2_offset +
-                                        offsetof(ZMMReg, ZMM_W(0)));
-                        break;
-                    case 0x2a:            /* movntqda */
-                        gen_ldo_env_A0(s, op1_offset);
-                        return;
-                    default:
-                        gen_ldo_env_A0(s, op2_offset);
-                    }
-                }
-            } else {
-                op1_offset = offsetof(CPUX86State,fpregs[reg].mmx);
-                if (mod == 3) {
-                    op2_offset = offsetof(CPUX86State,fpregs[rm].mmx);
-                } else {
-                    op2_offset = offsetof(CPUX86State,mmx_t0);
-                    gen_lea_modrm(env, s, modrm);
-                    gen_ldq_env_A0(s, op2_offset);
-                }
-            }
-            if (sse_fn_epp == SSE_SPECIAL) {
-                goto unknown_op;
-            }
-
-            tcg_gen_addi_ptr(s->ptr0, cpu_env, op1_offset);
-            tcg_gen_addi_ptr(s->ptr1, cpu_env, op2_offset);
-            sse_fn_epp(cpu_env, s->ptr0, s->ptr1);
-
-            if (b == 0x17) {
-                set_cc_op(s, CC_OP_EFLAGS);
-            }
-            break;
-
-        case 0x238:
-        case 0x338:
-        do_0f_38_fx:
-            /* Various integer extensions at 0f 38 f[0-f].  */
-            b = modrm | (b1 << 8);
-            modrm = x86_ldub_code(env, s);
-            reg = ((modrm >> 3) & 7) | REX_R(s);
-
-            switch (b) {
-            case 0x3f0: /* crc32 Gd,Eb */
-            case 0x3f1: /* crc32 Gd,Ey */
-            do_crc32:
-                if (!(s->cpuid_ext_features & CPUID_EXT_SSE42)) {
-                    goto illegal_op;
-                }
-                if ((b & 0xff) == 0xf0) {
-                    ot = MO_8;
-                } else if (s->dflag != MO_64) {
-                    ot = (s->prefix & PREFIX_DATA ? MO_16 : MO_32);
-                } else {
-                    ot = MO_64;
-                }
-
-                tcg_gen_trunc_tl_i32(s->tmp2_i32, cpu_regs[reg]);
-                gen_ldst_modrm(env, s, modrm, ot, OR_TMP0, 0);
-                gen_helper_crc32(s->T0, s->tmp2_i32,
-                                 s->T0, tcg_const_i32(8 << ot));
-
-                ot = mo_64_32(s->dflag);
-                gen_op_mov_reg_v(s, ot, reg, s->T0);
-                break;
-
-            case 0x1f0: /* crc32 or movbe */
-            case 0x1f1:
-                /* For these insns, the f3 prefix is supposed to have priority
-                   over the 66 prefix, but that's not what we implement above
-                   setting b1.  */
-                if (s->prefix & PREFIX_REPNZ) {
-                    goto do_crc32;
-                }
-                /* FALLTHRU */
-            case 0x0f0: /* movbe Gy,My */
-            case 0x0f1: /* movbe My,Gy */
-                if (!(s->cpuid_ext_features & CPUID_EXT_MOVBE)) {
-                    goto illegal_op;
-                }
-                if (s->dflag != MO_64) {
-                    ot = (s->prefix & PREFIX_DATA ? MO_16 : MO_32);
-                } else {
-                    ot = MO_64;
-                }
-
-                gen_lea_modrm(env, s, modrm);
-                if ((b & 1) == 0) {
-                    tcg_gen_qemu_ld_tl(s->T0, s->A0,
-                                       s->mem_index, ot | MO_BE);
-                    gen_op_mov_reg_v(s, ot, reg, s->T0);
-                } else {
-                    tcg_gen_qemu_st_tl(cpu_regs[reg], s->A0,
-                                       s->mem_index, ot | MO_BE);
-                }
-                break;
-
-            case 0x0f2: /* andn Gy, By, Ey */
-                if (!(s->cpuid_7_0_ebx_features & CPUID_7_0_EBX_BMI1)
-                    || !(s->prefix & PREFIX_VEX)
-                    || s->vex_l != 0) {
-                    goto illegal_op;
-                }
-                ot = mo_64_32(s->dflag);
-                gen_ldst_modrm(env, s, modrm, ot, OR_TMP0, 0);
-                tcg_gen_andc_tl(s->T0, s->T0, cpu_regs[s->vex_v]);
-                gen_op_mov_reg_v(s, ot, reg, s->T0);
-                gen_op_update1_cc(s);
-                set_cc_op(s, CC_OP_LOGICB + ot);
-                break;
-
-            case 0x0f7: /* bextr Gy, Ey, By */
-                if (!(s->cpuid_7_0_ebx_features & CPUID_7_0_EBX_BMI1)
-                    || !(s->prefix & PREFIX_VEX)
-                    || s->vex_l != 0) {
-                    goto illegal_op;
-                }
-                ot = mo_64_32(s->dflag);
-                {
-                    TCGv bound, zero;
-
-                    gen_ldst_modrm(env, s, modrm, ot, OR_TMP0, 0);
-                    /* Extract START, and shift the operand.
-                       Shifts larger than operand size get zeros.  */
-                    tcg_gen_ext8u_tl(s->A0, cpu_regs[s->vex_v]);
-                    tcg_gen_shr_tl(s->T0, s->T0, s->A0);
-
-                    bound = tcg_const_tl(ot == MO_64 ? 63 : 31);
-                    zero = tcg_const_tl(0);
-                    tcg_gen_movcond_tl(TCG_COND_LEU, s->T0, s->A0, bound,
-                                       s->T0, zero);
-                    tcg_temp_free(zero);
-
-                    /* Extract the LEN into a mask.  Lengths larger than
-                       operand size get all ones.  */
-                    tcg_gen_extract_tl(s->A0, cpu_regs[s->vex_v], 8, 8);
-                    tcg_gen_movcond_tl(TCG_COND_LEU, s->A0, s->A0, bound,
-                                       s->A0, bound);
-                    tcg_temp_free(bound);
-                    tcg_gen_movi_tl(s->T1, 1);
-                    tcg_gen_shl_tl(s->T1, s->T1, s->A0);
-                    tcg_gen_subi_tl(s->T1, s->T1, 1);
-                    tcg_gen_and_tl(s->T0, s->T0, s->T1);
-
-                    gen_op_mov_reg_v(s, ot, reg, s->T0);
-                    gen_op_update1_cc(s);
-                    set_cc_op(s, CC_OP_LOGICB + ot);
-                }
-                break;
-
-            case 0x0f5: /* bzhi Gy, Ey, By */
-                if (!(s->cpuid_7_0_ebx_features & CPUID_7_0_EBX_BMI2)
-                    || !(s->prefix & PREFIX_VEX)
-                    || s->vex_l != 0) {
-                    goto illegal_op;
-                }
-                ot = mo_64_32(s->dflag);
-                gen_ldst_modrm(env, s, modrm, ot, OR_TMP0, 0);
-                tcg_gen_ext8u_tl(s->T1, cpu_regs[s->vex_v]);
-                {
-                    TCGv bound = tcg_const_tl(ot == MO_64 ? 63 : 31);
-                    /* Note that since we're using BMILG (in order to get O
-                       cleared) we need to store the inverse into C.  */
-                    tcg_gen_setcond_tl(TCG_COND_LT, cpu_cc_src,
-                                       s->T1, bound);
-                    tcg_gen_movcond_tl(TCG_COND_GT, s->T1, s->T1,
-                                       bound, bound, s->T1);
-                    tcg_temp_free(bound);
-                }
-                tcg_gen_movi_tl(s->A0, -1);
-                tcg_gen_shl_tl(s->A0, s->A0, s->T1);
-                tcg_gen_andc_tl(s->T0, s->T0, s->A0);
-                gen_op_mov_reg_v(s, ot, reg, s->T0);
-                gen_op_update1_cc(s);
-                set_cc_op(s, CC_OP_BMILGB + ot);
-                break;
-
-            case 0x3f6: /* mulx By, Gy, rdx, Ey */
-                if (!(s->cpuid_7_0_ebx_features & CPUID_7_0_EBX_BMI2)
-                    || !(s->prefix & PREFIX_VEX)
-                    || s->vex_l != 0) {
-                    goto illegal_op;
-                }
-                ot = mo_64_32(s->dflag);
-                gen_ldst_modrm(env, s, modrm, ot, OR_TMP0, 0);
-                switch (ot) {
-                default:
-                    tcg_gen_trunc_tl_i32(s->tmp2_i32, s->T0);
-                    tcg_gen_trunc_tl_i32(s->tmp3_i32, cpu_regs[R_EDX]);
-                    tcg_gen_mulu2_i32(s->tmp2_i32, s->tmp3_i32,
-                                      s->tmp2_i32, s->tmp3_i32);
-                    tcg_gen_extu_i32_tl(cpu_regs[s->vex_v], s->tmp2_i32);
-                    tcg_gen_extu_i32_tl(cpu_regs[reg], s->tmp3_i32);
-                    break;
-#ifdef TARGET_X86_64
-                case MO_64:
-                    tcg_gen_mulu2_i64(s->T0, s->T1,
-                                      s->T0, cpu_regs[R_EDX]);
-                    tcg_gen_mov_i64(cpu_regs[s->vex_v], s->T0);
-                    tcg_gen_mov_i64(cpu_regs[reg], s->T1);
-                    break;
-#endif
-                }
-                break;
-
-            case 0x3f5: /* pdep Gy, By, Ey */
-                if (!(s->cpuid_7_0_ebx_features & CPUID_7_0_EBX_BMI2)
-                    || !(s->prefix & PREFIX_VEX)
-                    || s->vex_l != 0) {
-                    goto illegal_op;
-                }
-                ot = mo_64_32(s->dflag);
-                gen_ldst_modrm(env, s, modrm, ot, OR_TMP0, 0);
-                /* Note that by zero-extending the source operand, we
-                   automatically handle zero-extending the result.  */
-                if (ot == MO_64) {
-                    tcg_gen_mov_tl(s->T1, cpu_regs[s->vex_v]);
-                } else {
-                    tcg_gen_ext32u_tl(s->T1, cpu_regs[s->vex_v]);
-                }
-                gen_helper_pdep(cpu_regs[reg], s->T1, s->T0);
-                break;
-
-            case 0x2f5: /* pext Gy, By, Ey */
-                if (!(s->cpuid_7_0_ebx_features & CPUID_7_0_EBX_BMI2)
-                    || !(s->prefix & PREFIX_VEX)
-                    || s->vex_l != 0) {
-                    goto illegal_op;
-                }
-                ot = mo_64_32(s->dflag);
-                gen_ldst_modrm(env, s, modrm, ot, OR_TMP0, 0);
-                /* Note that by zero-extending the source operand, we
-                   automatically handle zero-extending the result.  */
-                if (ot == MO_64) {
-                    tcg_gen_mov_tl(s->T1, cpu_regs[s->vex_v]);
-                } else {
-                    tcg_gen_ext32u_tl(s->T1, cpu_regs[s->vex_v]);
-                }
-                gen_helper_pext(cpu_regs[reg], s->T1, s->T0);
-                break;
-
-            case 0x1f6: /* adcx Gy, Ey */
-            case 0x2f6: /* adox Gy, Ey */
-                if (!(s->cpuid_7_0_ebx_features & CPUID_7_0_EBX_ADX)) {
-                    goto illegal_op;
-                } else {
-                    TCGv carry_in, carry_out, zero;
-                    int end_op;
-
-                    ot = mo_64_32(s->dflag);
-                    gen_ldst_modrm(env, s, modrm, ot, OR_TMP0, 0);
-
-                    /* Re-use the carry-out from a previous round.  */
-                    carry_in = NULL;
-                    carry_out = (b == 0x1f6 ? cpu_cc_dst : cpu_cc_src2);
-                    switch (s->cc_op) {
-                    case CC_OP_ADCX:
-                        if (b == 0x1f6) {
-                            carry_in = cpu_cc_dst;
-                            end_op = CC_OP_ADCX;
-                        } else {
-                            end_op = CC_OP_ADCOX;
-                        }
-                        break;
-                    case CC_OP_ADOX:
-                        if (b == 0x1f6) {
-                            end_op = CC_OP_ADCOX;
-                        } else {
-                            carry_in = cpu_cc_src2;
-                            end_op = CC_OP_ADOX;
-                        }
-                        break;
-                    case CC_OP_ADCOX:
-                        end_op = CC_OP_ADCOX;
-                        carry_in = carry_out;
-                        break;
-                    default:
-                        end_op = (b == 0x1f6 ? CC_OP_ADCX : CC_OP_ADOX);
-                        break;
-                    }
-                    /* If we can't reuse carry-out, get it out of EFLAGS.  */
-                    if (!carry_in) {
-                        if (s->cc_op != CC_OP_ADCX && s->cc_op != CC_OP_ADOX) {
-                            gen_compute_eflags(s);
-                        }
-                        carry_in = s->tmp0;
-                        tcg_gen_extract_tl(carry_in, cpu_cc_src,
-                                           ctz32(b == 0x1f6 ? CC_C : CC_O), 1);
-                    }
-
-                    switch (ot) {
-#ifdef TARGET_X86_64
-                    case MO_32:
-                        /* If we know TL is 64-bit, and we want a 32-bit
-                           result, just do everything in 64-bit arithmetic.  */
-                        tcg_gen_ext32u_i64(cpu_regs[reg], cpu_regs[reg]);
-                        tcg_gen_ext32u_i64(s->T0, s->T0);
-                        tcg_gen_add_i64(s->T0, s->T0, cpu_regs[reg]);
-                        tcg_gen_add_i64(s->T0, s->T0, carry_in);
-                        tcg_gen_ext32u_i64(cpu_regs[reg], s->T0);
-                        tcg_gen_shri_i64(carry_out, s->T0, 32);
-                        break;
-#endif
-                    default:
-                        /* Otherwise compute the carry-out in two steps.  */
-                        zero = tcg_const_tl(0);
-                        tcg_gen_add2_tl(s->T0, carry_out,
-                                        s->T0, zero,
-                                        carry_in, zero);
-                        tcg_gen_add2_tl(cpu_regs[reg], carry_out,
-                                        cpu_regs[reg], carry_out,
-                                        s->T0, zero);
-                        tcg_temp_free(zero);
-                        break;
-                    }
-                    set_cc_op(s, end_op);
-                }
-                break;
-
-            case 0x1f7: /* shlx Gy, Ey, By */
-            case 0x2f7: /* sarx Gy, Ey, By */
-            case 0x3f7: /* shrx Gy, Ey, By */
-                if (!(s->cpuid_7_0_ebx_features & CPUID_7_0_EBX_BMI2)
-                    || !(s->prefix & PREFIX_VEX)
-                    || s->vex_l != 0) {
-                    goto illegal_op;
-                }
-                ot = mo_64_32(s->dflag);
-                gen_ldst_modrm(env, s, modrm, ot, OR_TMP0, 0);
-                if (ot == MO_64) {
-                    tcg_gen_andi_tl(s->T1, cpu_regs[s->vex_v], 63);
-                } else {
-                    tcg_gen_andi_tl(s->T1, cpu_regs[s->vex_v], 31);
-                }
-                if (b == 0x1f7) {
-                    tcg_gen_shl_tl(s->T0, s->T0, s->T1);
-                } else if (b == 0x2f7) {
-                    if (ot != MO_64) {
-                        tcg_gen_ext32s_tl(s->T0, s->T0);
-                    }
-                    tcg_gen_sar_tl(s->T0, s->T0, s->T1);
-                } else {
-                    if (ot != MO_64) {
-                        tcg_gen_ext32u_tl(s->T0, s->T0);
-                    }
-                    tcg_gen_shr_tl(s->T0, s->T0, s->T1);
-                }
-                gen_op_mov_reg_v(s, ot, reg, s->T0);
-                break;
-
-            case 0x0f3:
-            case 0x1f3:
-            case 0x2f3:
-            case 0x3f3: /* Group 17 */
-                if (!(s->cpuid_7_0_ebx_features & CPUID_7_0_EBX_BMI1)
-                    || !(s->prefix & PREFIX_VEX)
-                    || s->vex_l != 0) {
-                    goto illegal_op;
-                }
-                ot = mo_64_32(s->dflag);
-                gen_ldst_modrm(env, s, modrm, ot, OR_TMP0, 0);
-
-                tcg_gen_mov_tl(cpu_cc_src, s->T0);
-                switch (reg & 7) {
-                case 1: /* blsr By,Ey */
-                    tcg_gen_subi_tl(s->T1, s->T0, 1);
-                    tcg_gen_and_tl(s->T0, s->T0, s->T1);
-                    break;
-                case 2: /* blsmsk By,Ey */
-                    tcg_gen_subi_tl(s->T1, s->T0, 1);
-                    tcg_gen_xor_tl(s->T0, s->T0, s->T1);
-                    break;
-                case 3: /* blsi By, Ey */
-                    tcg_gen_neg_tl(s->T1, s->T0);
-                    tcg_gen_and_tl(s->T0, s->T0, s->T1);
-                    break;
-                default:
-                    goto unknown_op;
-                }
-                tcg_gen_mov_tl(cpu_cc_dst, s->T0);
-                gen_op_mov_reg_v(s, ot, s->vex_v, s->T0);
-                set_cc_op(s, CC_OP_BMILGB + ot);
-                break;
-
-            default:
-                goto unknown_op;
-            }
-            break;
-
-        case 0x03a:
-        case 0x13a:
-            b = modrm;
-            modrm = x86_ldub_code(env, s);
-            rm = modrm & 7;
-            reg = ((modrm >> 3) & 7) | REX_R(s);
-            mod = (modrm >> 6) & 3;
-            if (b1 >= 2) {
-                goto unknown_op;
-            }
-
-            sse_fn_eppi = sse_op_table7[b].op[b1];
-            if (!sse_fn_eppi) {
-                goto unknown_op;
-            }
-            if (!(s->cpuid_ext_features & sse_op_table7[b].ext_mask))
-                goto illegal_op;
-
-            s->rip_offset = 1;
-
-            if (sse_fn_eppi == SSE_SPECIAL) {
-                ot = mo_64_32(s->dflag);
-                rm = (modrm & 7) | REX_B(s);
-                if (mod != 3)
-                    gen_lea_modrm(env, s, modrm);
-                reg = ((modrm >> 3) & 7) | REX_R(s);
-                val = x86_ldub_code(env, s);
-                switch (b) {
-                case 0x14: /* pextrb */
-                    tcg_gen_ld8u_tl(s->T0, cpu_env, offsetof(CPUX86State,
-                                            xmm_regs[reg].ZMM_B(val & 15)));
-                    if (mod == 3) {
-                        gen_op_mov_reg_v(s, ot, rm, s->T0);
-                    } else {
-                        tcg_gen_qemu_st_tl(s->T0, s->A0,
-                                           s->mem_index, MO_UB);
-                    }
-                    break;
-                case 0x15: /* pextrw */
-                    tcg_gen_ld16u_tl(s->T0, cpu_env, offsetof(CPUX86State,
-                                            xmm_regs[reg].ZMM_W(val & 7)));
-                    if (mod == 3) {
-                        gen_op_mov_reg_v(s, ot, rm, s->T0);
-                    } else {
-                        tcg_gen_qemu_st_tl(s->T0, s->A0,
-                                           s->mem_index, MO_LEUW);
-                    }
-                    break;
-                case 0x16:
-                    if (ot == MO_32) { /* pextrd */
-                        tcg_gen_ld_i32(s->tmp2_i32, cpu_env,
-                                        offsetof(CPUX86State,
-                                                xmm_regs[reg].ZMM_L(val & 3)));
-                        if (mod == 3) {
-                            tcg_gen_extu_i32_tl(cpu_regs[rm], s->tmp2_i32);
-                        } else {
-                            tcg_gen_qemu_st_i32(s->tmp2_i32, s->A0,
-                                                s->mem_index, MO_LEUL);
-                        }
-                    } else { /* pextrq */
-#ifdef TARGET_X86_64
-                        tcg_gen_ld_i64(s->tmp1_i64, cpu_env,
-                                        offsetof(CPUX86State,
-                                                xmm_regs[reg].ZMM_Q(val & 1)));
-                        if (mod == 3) {
-                            tcg_gen_mov_i64(cpu_regs[rm], s->tmp1_i64);
-                        } else {
-                            tcg_gen_qemu_st_i64(s->tmp1_i64, s->A0,
-                                                s->mem_index, MO_LEQ);
-                        }
-#else
-                        goto illegal_op;
-#endif
-                    }
-                    break;
-                case 0x17: /* extractps */
-                    tcg_gen_ld32u_tl(s->T0, cpu_env, offsetof(CPUX86State,
-                                            xmm_regs[reg].ZMM_L(val & 3)));
-                    if (mod == 3) {
-                        gen_op_mov_reg_v(s, ot, rm, s->T0);
-                    } else {
-                        tcg_gen_qemu_st_tl(s->T0, s->A0,
-                                           s->mem_index, MO_LEUL);
-                    }
-                    break;
-                case 0x20: /* pinsrb */
-                    if (mod == 3) {
-                        gen_op_mov_v_reg(s, MO_32, s->T0, rm);
-                    } else {
-                        tcg_gen_qemu_ld_tl(s->T0, s->A0,
-                                           s->mem_index, MO_UB);
-                    }
-                    tcg_gen_st8_tl(s->T0, cpu_env, offsetof(CPUX86State,
-                                            xmm_regs[reg].ZMM_B(val & 15)));
-                    break;
-                case 0x21: /* insertps */
-                    if (mod == 3) {
-                        tcg_gen_ld_i32(s->tmp2_i32, cpu_env,
-                                        offsetof(CPUX86State,xmm_regs[rm]
-                                                .ZMM_L((val >> 6) & 3)));
-                    } else {
-                        tcg_gen_qemu_ld_i32(s->tmp2_i32, s->A0,
-                                            s->mem_index, MO_LEUL);
-                    }
-                    tcg_gen_st_i32(s->tmp2_i32, cpu_env,
-                                    offsetof(CPUX86State,xmm_regs[reg]
-                                            .ZMM_L((val >> 4) & 3)));
-                    if ((val >> 0) & 1)
-                        tcg_gen_st_i32(tcg_const_i32(0 /*float32_zero*/),
-                                        cpu_env, offsetof(CPUX86State,
-                                                xmm_regs[reg].ZMM_L(0)));
-                    if ((val >> 1) & 1)
-                        tcg_gen_st_i32(tcg_const_i32(0 /*float32_zero*/),
-                                        cpu_env, offsetof(CPUX86State,
-                                                xmm_regs[reg].ZMM_L(1)));
-                    if ((val >> 2) & 1)
-                        tcg_gen_st_i32(tcg_const_i32(0 /*float32_zero*/),
-                                        cpu_env, offsetof(CPUX86State,
-                                                xmm_regs[reg].ZMM_L(2)));
-                    if ((val >> 3) & 1)
-                        tcg_gen_st_i32(tcg_const_i32(0 /*float32_zero*/),
-                                        cpu_env, offsetof(CPUX86State,
-                                                xmm_regs[reg].ZMM_L(3)));
-                    break;
-                case 0x22:
-                    if (ot == MO_32) { /* pinsrd */
-                        if (mod == 3) {
-                            tcg_gen_trunc_tl_i32(s->tmp2_i32, cpu_regs[rm]);
-                        } else {
-                            tcg_gen_qemu_ld_i32(s->tmp2_i32, s->A0,
-                                                s->mem_index, MO_LEUL);
-                        }
-                        tcg_gen_st_i32(s->tmp2_i32, cpu_env,
-                                        offsetof(CPUX86State,
-                                                xmm_regs[reg].ZMM_L(val & 3)));
-                    } else { /* pinsrq */
-#ifdef TARGET_X86_64
-                        if (mod == 3) {
-                            gen_op_mov_v_reg(s, ot, s->tmp1_i64, rm);
-                        } else {
-                            tcg_gen_qemu_ld_i64(s->tmp1_i64, s->A0,
-                                                s->mem_index, MO_LEQ);
-                        }
-                        tcg_gen_st_i64(s->tmp1_i64, cpu_env,
-                                        offsetof(CPUX86State,
-                                                xmm_regs[reg].ZMM_Q(val & 1)));
-#else
-                        goto illegal_op;
-#endif
-                    }
-                    break;
-                }
-                return;
-            }
-
-            if (b1) {
-                op1_offset = offsetof(CPUX86State,xmm_regs[reg]);
-                if (mod == 3) {
-                    op2_offset = offsetof(CPUX86State,xmm_regs[rm | REX_B(s)]);
-                } else {
-                    op2_offset = offsetof(CPUX86State,xmm_t0);
-                    gen_lea_modrm(env, s, modrm);
-                    gen_ldo_env_A0(s, op2_offset);
-                }
-            } else {
-                op1_offset = offsetof(CPUX86State,fpregs[reg].mmx);
-                if (mod == 3) {
-                    op2_offset = offsetof(CPUX86State,fpregs[rm].mmx);
-                } else {
-                    op2_offset = offsetof(CPUX86State,mmx_t0);
-                    gen_lea_modrm(env, s, modrm);
-                    gen_ldq_env_A0(s, op2_offset);
-                }
-            }
-            val = x86_ldub_code(env, s);
-=======
     do_gen_eob_worker(s, false, false, true);
 }
->>>>>>> b67b00e6
 
 /* Jump to eip+diff, truncating the result to OT. */
 static void gen_jmp_rel(DisasContext *s, MemOp ot, int diff, int tb_num)
@@ -6486,13 +4833,8 @@
                             break;
                         case 2:
                             tcg_gen_qemu_ld_i64(s->tmp1_i64, s->A0,
-<<<<<<< HEAD
-                                                s->mem_index, MO_LEQ);
+                                                s->mem_index, MO_LEUQ);
                             gen_fldl_FT0(s, s->tmp1_i64);
-=======
-                                                s->mem_index, MO_LEUQ);
-                            gen_helper_fldl_FT0(cpu_env, s->tmp1_i64);
->>>>>>> b67b00e6
                             break;
                         case 3:
                         default:
@@ -6530,13 +4872,8 @@
                             break;
                         case 2:
                             tcg_gen_qemu_ld_i64(s->tmp1_i64, s->A0,
-<<<<<<< HEAD
-                                                s->mem_index, MO_LEQ);
+                                                s->mem_index, MO_LEUQ);
                             gen_fldl_ST0(s, s->tmp1_i64);
-=======
-                                                s->mem_index, MO_LEUQ);
-                            gen_helper_fldl_ST0(cpu_env, s->tmp1_i64);
->>>>>>> b67b00e6
                             break;
                         case 3:
                         default:
@@ -6656,24 +4993,14 @@
                     break;
                 case 0x3d: /* fildll */
                     tcg_gen_qemu_ld_i64(s->tmp1_i64, s->A0,
-<<<<<<< HEAD
-                                        s->mem_index, MO_LEQ);
+                                        s->mem_index, MO_LEUQ);
                     gen_fildll_ST0(s, s->tmp1_i64);
-=======
-                                        s->mem_index, MO_LEUQ);
-                    gen_helper_fildll_ST0(cpu_env, s->tmp1_i64);
->>>>>>> b67b00e6
                     break;
                 case 0x3f: /* fistpll */
                     gen_fistll_ST0(s, s->tmp1_i64);
                     tcg_gen_qemu_st_i64(s->tmp1_i64, s->A0,
-<<<<<<< HEAD
-                                        s->mem_index, MO_LEQ);
+                                        s->mem_index, MO_LEUQ);
                     gen_fpop(s);
-=======
-                                        s->mem_index, MO_LEUQ);
-                    gen_helper_fpop(cpu_env);
->>>>>>> b67b00e6
                     break;
                 default:
                     goto unknown_op;
@@ -9199,12 +7526,8 @@
 {
     DisasContext *dc = container_of(dcbase, DisasContext, base);
 
-<<<<<<< HEAD
     gen_flush_fp(dc);
 
-    if (dc->base.is_jmp == DISAS_TOO_MANY) {
-        gen_jmp_im(dc, dc->base.pc_next - dc->cs_base);
-=======
     switch (dc->base.is_jmp) {
     case DISAS_NORETURN:
         break;
@@ -9217,7 +7540,6 @@
         gen_update_eip_cur(dc);
         /* fall through */
     case DISAS_EOB_ONLY:
->>>>>>> b67b00e6
         gen_eob(dc);
         break;
     case DISAS_EOB_INHIBIT_IRQ:
@@ -9257,26 +7579,12 @@
 {
     DisasContext dc;
 
-<<<<<<< HEAD
     tcg_ctx->disas_ctx = &dc;
-    translator_loop(&i386_tr_ops, &dc.base, cpu, tb, max_insns);
+    translator_loop(cpu, tb, max_insns, pc, host_pc, &i386_tr_ops, &dc.base);
     tcg_ctx->disas_ctx = NULL;
 }
 
-void restore_state_to_opc(CPUX86State *env, TranslationBlock *tb,
-                          target_ulong *data)
-{
-    int cc_op = data[1];
-    env->eip = data[0] - tb->cs_base;
-    if (cc_op != CC_OP_DYNAMIC) {
-        env->cc_op = cc_op;
-    }
-}
-
 void gen_bb_epilogue(void)
 {
     gen_flush_fp((DisasContext *)tcg_ctx->disas_ctx);
-=======
-    translator_loop(cpu, tb, max_insns, pc, host_pc, &i386_tr_ops, &dc.base);
->>>>>>> b67b00e6
 }