/*
 *  i386 CPUID, CPU class, definitions, models
 *
 *  Copyright (c) 2003 Fabrice Bellard
 *
 * This library is free software; you can redistribute it and/or
 * modify it under the terms of the GNU Lesser General Public
 * License as published by the Free Software Foundation; either
 * version 2.1 of the License, or (at your option) any later version.
 *
 * This library is distributed in the hope that it will be useful,
 * but WITHOUT ANY WARRANTY; without even the implied warranty of
 * MERCHANTABILITY or FITNESS FOR A PARTICULAR PURPOSE.  See the GNU
 * Lesser General Public License for more details.
 *
 * You should have received a copy of the GNU Lesser General Public
 * License along with this library; if not, see <http://www.gnu.org/licenses/>.
 */

#include "qemu/osdep.h"
#include "qemu/units.h"
#include "qemu/cutils.h"
#include "qemu/qemu-print.h"
#include "qemu/hw-version.h"
#include "cpu.h"
#include "tcg/helper-tcg.h"
#include "sysemu/hvf.h"
#include "hvf/hvf-i386.h"
#include "kvm/kvm_i386.h"
#include "sev.h"
#include "qapi/error.h"
#include "qemu/error-report.h"
#include "qapi/qapi-visit-machine.h"
#include "standard-headers/asm-x86/kvm_para.h"
#include "hw/qdev-properties.h"
#include "hw/i386/topology.h"
#ifndef CONFIG_USER_ONLY
#include "sysemu/reset.h"
#include "qapi/qapi-commands-machine-target.h"
#include "exec/address-spaces.h"
#include "hw/boards.h"
#include "hw/i386/sgx-epc.h"
#endif

#include "disas/capstone.h"
#include "cpu-internal.h"

static void x86_cpu_realizefn(DeviceState *dev, Error **errp);
static void x86_cpu_get_supported_cpuid(uint32_t func, uint32_t index,
                                        uint32_t *eax, uint32_t *ebx,
                                        uint32_t *ecx, uint32_t *edx);

/* Helpers for building CPUID[2] descriptors: */

struct CPUID2CacheDescriptorInfo {
    enum CacheType type;
    int level;
    int size;
    int line_size;
    int associativity;
};

/*
 * Known CPUID 2 cache descriptors.
 * From Intel SDM Volume 2A, CPUID instruction
 */
struct CPUID2CacheDescriptorInfo cpuid2_cache_descriptors[] = {
    [0x06] = { .level = 1, .type = INSTRUCTION_CACHE, .size =   8 * KiB,
               .associativity = 4,  .line_size = 32, },
    [0x08] = { .level = 1, .type = INSTRUCTION_CACHE, .size =  16 * KiB,
               .associativity = 4,  .line_size = 32, },
    [0x09] = { .level = 1, .type = INSTRUCTION_CACHE, .size =  32 * KiB,
               .associativity = 4,  .line_size = 64, },
    [0x0A] = { .level = 1, .type = DATA_CACHE,        .size =   8 * KiB,
               .associativity = 2,  .line_size = 32, },
    [0x0C] = { .level = 1, .type = DATA_CACHE,        .size =  16 * KiB,
               .associativity = 4,  .line_size = 32, },
    [0x0D] = { .level = 1, .type = DATA_CACHE,        .size =  16 * KiB,
               .associativity = 4,  .line_size = 64, },
    [0x0E] = { .level = 1, .type = DATA_CACHE,        .size =  24 * KiB,
               .associativity = 6,  .line_size = 64, },
    [0x1D] = { .level = 2, .type = UNIFIED_CACHE,     .size = 128 * KiB,
               .associativity = 2,  .line_size = 64, },
    [0x21] = { .level = 2, .type = UNIFIED_CACHE,     .size = 256 * KiB,
               .associativity = 8,  .line_size = 64, },
    /* lines per sector is not supported cpuid2_cache_descriptor(),
    * so descriptors 0x22, 0x23 are not included
    */
    [0x24] = { .level = 2, .type = UNIFIED_CACHE,     .size =   1 * MiB,
               .associativity = 16, .line_size = 64, },
    /* lines per sector is not supported cpuid2_cache_descriptor(),
    * so descriptors 0x25, 0x20 are not included
    */
    [0x2C] = { .level = 1, .type = DATA_CACHE,        .size =  32 * KiB,
               .associativity = 8,  .line_size = 64, },
    [0x30] = { .level = 1, .type = INSTRUCTION_CACHE, .size =  32 * KiB,
               .associativity = 8,  .line_size = 64, },
    [0x41] = { .level = 2, .type = UNIFIED_CACHE,     .size = 128 * KiB,
               .associativity = 4,  .line_size = 32, },
    [0x42] = { .level = 2, .type = UNIFIED_CACHE,     .size = 256 * KiB,
               .associativity = 4,  .line_size = 32, },
    [0x43] = { .level = 2, .type = UNIFIED_CACHE,     .size = 512 * KiB,
               .associativity = 4,  .line_size = 32, },
    [0x44] = { .level = 2, .type = UNIFIED_CACHE,     .size =   1 * MiB,
               .associativity = 4,  .line_size = 32, },
    [0x45] = { .level = 2, .type = UNIFIED_CACHE,     .size =   2 * MiB,
               .associativity = 4,  .line_size = 32, },
    [0x46] = { .level = 3, .type = UNIFIED_CACHE,     .size =   4 * MiB,
               .associativity = 4,  .line_size = 64, },
    [0x47] = { .level = 3, .type = UNIFIED_CACHE,     .size =   8 * MiB,
               .associativity = 8,  .line_size = 64, },
    [0x48] = { .level = 2, .type = UNIFIED_CACHE,     .size =   3 * MiB,
               .associativity = 12, .line_size = 64, },
    /* Descriptor 0x49 depends on CPU family/model, so it is not included */
    [0x4A] = { .level = 3, .type = UNIFIED_CACHE,     .size =   6 * MiB,
               .associativity = 12, .line_size = 64, },
    [0x4B] = { .level = 3, .type = UNIFIED_CACHE,     .size =   8 * MiB,
               .associativity = 16, .line_size = 64, },
    [0x4C] = { .level = 3, .type = UNIFIED_CACHE,     .size =  12 * MiB,
               .associativity = 12, .line_size = 64, },
    [0x4D] = { .level = 3, .type = UNIFIED_CACHE,     .size =  16 * MiB,
               .associativity = 16, .line_size = 64, },
    [0x4E] = { .level = 2, .type = UNIFIED_CACHE,     .size =   6 * MiB,
               .associativity = 24, .line_size = 64, },
    [0x60] = { .level = 1, .type = DATA_CACHE,        .size =  16 * KiB,
               .associativity = 8,  .line_size = 64, },
    [0x66] = { .level = 1, .type = DATA_CACHE,        .size =   8 * KiB,
               .associativity = 4,  .line_size = 64, },
    [0x67] = { .level = 1, .type = DATA_CACHE,        .size =  16 * KiB,
               .associativity = 4,  .line_size = 64, },
    [0x68] = { .level = 1, .type = DATA_CACHE,        .size =  32 * KiB,
               .associativity = 4,  .line_size = 64, },
    [0x78] = { .level = 2, .type = UNIFIED_CACHE,     .size =   1 * MiB,
               .associativity = 4,  .line_size = 64, },
    /* lines per sector is not supported cpuid2_cache_descriptor(),
    * so descriptors 0x79, 0x7A, 0x7B, 0x7C are not included.
    */
    [0x7D] = { .level = 2, .type = UNIFIED_CACHE,     .size =   2 * MiB,
               .associativity = 8,  .line_size = 64, },
    [0x7F] = { .level = 2, .type = UNIFIED_CACHE,     .size = 512 * KiB,
               .associativity = 2,  .line_size = 64, },
    [0x80] = { .level = 2, .type = UNIFIED_CACHE,     .size = 512 * KiB,
               .associativity = 8,  .line_size = 64, },
    [0x82] = { .level = 2, .type = UNIFIED_CACHE,     .size = 256 * KiB,
               .associativity = 8,  .line_size = 32, },
    [0x83] = { .level = 2, .type = UNIFIED_CACHE,     .size = 512 * KiB,
               .associativity = 8,  .line_size = 32, },
    [0x84] = { .level = 2, .type = UNIFIED_CACHE,     .size =   1 * MiB,
               .associativity = 8,  .line_size = 32, },
    [0x85] = { .level = 2, .type = UNIFIED_CACHE,     .size =   2 * MiB,
               .associativity = 8,  .line_size = 32, },
    [0x86] = { .level = 2, .type = UNIFIED_CACHE,     .size = 512 * KiB,
               .associativity = 4,  .line_size = 64, },
    [0x87] = { .level = 2, .type = UNIFIED_CACHE,     .size =   1 * MiB,
               .associativity = 8,  .line_size = 64, },
    [0xD0] = { .level = 3, .type = UNIFIED_CACHE,     .size = 512 * KiB,
               .associativity = 4,  .line_size = 64, },
    [0xD1] = { .level = 3, .type = UNIFIED_CACHE,     .size =   1 * MiB,
               .associativity = 4,  .line_size = 64, },
    [0xD2] = { .level = 3, .type = UNIFIED_CACHE,     .size =   2 * MiB,
               .associativity = 4,  .line_size = 64, },
    [0xD6] = { .level = 3, .type = UNIFIED_CACHE,     .size =   1 * MiB,
               .associativity = 8,  .line_size = 64, },
    [0xD7] = { .level = 3, .type = UNIFIED_CACHE,     .size =   2 * MiB,
               .associativity = 8,  .line_size = 64, },
    [0xD8] = { .level = 3, .type = UNIFIED_CACHE,     .size =   4 * MiB,
               .associativity = 8,  .line_size = 64, },
    [0xDC] = { .level = 3, .type = UNIFIED_CACHE,     .size = 1.5 * MiB,
               .associativity = 12, .line_size = 64, },
    [0xDD] = { .level = 3, .type = UNIFIED_CACHE,     .size =   3 * MiB,
               .associativity = 12, .line_size = 64, },
    [0xDE] = { .level = 3, .type = UNIFIED_CACHE,     .size =   6 * MiB,
               .associativity = 12, .line_size = 64, },
    [0xE2] = { .level = 3, .type = UNIFIED_CACHE,     .size =   2 * MiB,
               .associativity = 16, .line_size = 64, },
    [0xE3] = { .level = 3, .type = UNIFIED_CACHE,     .size =   4 * MiB,
               .associativity = 16, .line_size = 64, },
    [0xE4] = { .level = 3, .type = UNIFIED_CACHE,     .size =   8 * MiB,
               .associativity = 16, .line_size = 64, },
    [0xEA] = { .level = 3, .type = UNIFIED_CACHE,     .size =  12 * MiB,
               .associativity = 24, .line_size = 64, },
    [0xEB] = { .level = 3, .type = UNIFIED_CACHE,     .size =  18 * MiB,
               .associativity = 24, .line_size = 64, },
    [0xEC] = { .level = 3, .type = UNIFIED_CACHE,     .size =  24 * MiB,
               .associativity = 24, .line_size = 64, },
};

#ifndef XBOX

/*
 * "CPUID leaf 2 does not report cache descriptor information,
 * use CPUID leaf 4 to query cache parameters"
 */
#define CACHE_DESCRIPTOR_UNAVAILABLE 0xFF

/*
 * Return a CPUID 2 cache descriptor for a given cache.
 * If no known descriptor is found, return CACHE_DESCRIPTOR_UNAVAILABLE
 */
static uint8_t cpuid2_cache_descriptor(CPUCacheInfo *cache)
{
    int i;

    assert(cache->size > 0);
    assert(cache->level > 0);
    assert(cache->line_size > 0);
    assert(cache->associativity > 0);
    for (i = 0; i < ARRAY_SIZE(cpuid2_cache_descriptors); i++) {
        struct CPUID2CacheDescriptorInfo *d = &cpuid2_cache_descriptors[i];
        if (d->level == cache->level && d->type == cache->type &&
            d->size == cache->size && d->line_size == cache->line_size &&
            d->associativity == cache->associativity) {
                return i;
            }
    }

    return CACHE_DESCRIPTOR_UNAVAILABLE;
}

/* CPUID Leaf 4 constants: */

/* EAX: */
#define CACHE_TYPE_D    1
#define CACHE_TYPE_I    2
#define CACHE_TYPE_UNIFIED   3

#define CACHE_LEVEL(l)        (l << 5)

#define CACHE_SELF_INIT_LEVEL (1 << 8)

/* EDX: */
#define CACHE_NO_INVD_SHARING   (1 << 0)
#define CACHE_INCLUSIVE       (1 << 1)
#define CACHE_COMPLEX_IDX     (1 << 2)

/* Encode CacheType for CPUID[4].EAX */
#define CACHE_TYPE(t) (((t) == DATA_CACHE) ? CACHE_TYPE_D : \
                       ((t) == INSTRUCTION_CACHE) ? CACHE_TYPE_I : \
                       ((t) == UNIFIED_CACHE) ? CACHE_TYPE_UNIFIED : \
                       0 /* Invalid value */)

static uint32_t max_thread_ids_for_cache(X86CPUTopoInfo *topo_info,
                                         enum CpuTopologyLevel share_level)
{
    uint32_t num_ids = 0;

    switch (share_level) {
    case CPU_TOPOLOGY_LEVEL_CORE:
        num_ids = 1 << apicid_core_offset(topo_info);
        break;
    case CPU_TOPOLOGY_LEVEL_DIE:
        num_ids = 1 << apicid_die_offset(topo_info);
        break;
    case CPU_TOPOLOGY_LEVEL_SOCKET:
        num_ids = 1 << apicid_pkg_offset(topo_info);
        break;
    default:
        /*
         * Currently there is no use case for THREAD and MODULE, so use
         * assert directly to facilitate debugging.
         */
        g_assert_not_reached();
    }

    return num_ids - 1;
}

static uint32_t max_core_ids_in_package(X86CPUTopoInfo *topo_info)
{
    uint32_t num_cores = 1 << (apicid_pkg_offset(topo_info) -
                               apicid_core_offset(topo_info));
    return num_cores - 1;
}

/* Encode cache info for CPUID[4] */
static void encode_cache_cpuid4(CPUCacheInfo *cache,
                                X86CPUTopoInfo *topo_info,
                                uint32_t *eax, uint32_t *ebx,
                                uint32_t *ecx, uint32_t *edx)
{
    assert(cache->size == cache->line_size * cache->associativity *
                          cache->partitions * cache->sets);

    *eax = CACHE_TYPE(cache->type) |
           CACHE_LEVEL(cache->level) |
           (cache->self_init ? CACHE_SELF_INIT_LEVEL : 0) |
           (max_core_ids_in_package(topo_info) << 26) |
           (max_thread_ids_for_cache(topo_info, cache->share_level) << 14);

    assert(cache->line_size > 0);
    assert(cache->partitions > 0);
    assert(cache->associativity > 0);
    /* We don't implement fully-associative caches */
    assert(cache->associativity < cache->sets);
    *ebx = (cache->line_size - 1) |
           ((cache->partitions - 1) << 12) |
           ((cache->associativity - 1) << 22);

    assert(cache->sets > 0);
    *ecx = cache->sets - 1;

    *edx = (cache->no_invd_sharing ? CACHE_NO_INVD_SHARING : 0) |
           (cache->inclusive ? CACHE_INCLUSIVE : 0) |
           (cache->complex_indexing ? CACHE_COMPLEX_IDX : 0);
}

static uint32_t num_threads_by_topo_level(X86CPUTopoInfo *topo_info,
                                          enum CpuTopologyLevel topo_level)
{
    switch (topo_level) {
    case CPU_TOPOLOGY_LEVEL_THREAD:
        return 1;
    case CPU_TOPOLOGY_LEVEL_CORE:
        return topo_info->threads_per_core;
    case CPU_TOPOLOGY_LEVEL_MODULE:
        return topo_info->threads_per_core * topo_info->cores_per_module;
    case CPU_TOPOLOGY_LEVEL_DIE:
        return topo_info->threads_per_core * topo_info->cores_per_module *
               topo_info->modules_per_die;
    case CPU_TOPOLOGY_LEVEL_SOCKET:
        return topo_info->threads_per_core * topo_info->cores_per_module *
               topo_info->modules_per_die * topo_info->dies_per_pkg;
    default:
        g_assert_not_reached();
    }
    return 0;
}

static uint32_t apicid_offset_by_topo_level(X86CPUTopoInfo *topo_info,
                                            enum CpuTopologyLevel topo_level)
{
    switch (topo_level) {
    case CPU_TOPOLOGY_LEVEL_THREAD:
        return 0;
    case CPU_TOPOLOGY_LEVEL_CORE:
        return apicid_core_offset(topo_info);
    case CPU_TOPOLOGY_LEVEL_MODULE:
        return apicid_module_offset(topo_info);
    case CPU_TOPOLOGY_LEVEL_DIE:
        return apicid_die_offset(topo_info);
    case CPU_TOPOLOGY_LEVEL_SOCKET:
        return apicid_pkg_offset(topo_info);
    default:
        g_assert_not_reached();
    }
    return 0;
}

static uint32_t cpuid1f_topo_type(enum CpuTopologyLevel topo_level)
{
    switch (topo_level) {
    case CPU_TOPOLOGY_LEVEL_INVALID:
        return CPUID_1F_ECX_TOPO_LEVEL_INVALID;
    case CPU_TOPOLOGY_LEVEL_THREAD:
        return CPUID_1F_ECX_TOPO_LEVEL_SMT;
    case CPU_TOPOLOGY_LEVEL_CORE:
        return CPUID_1F_ECX_TOPO_LEVEL_CORE;
    case CPU_TOPOLOGY_LEVEL_MODULE:
        return CPUID_1F_ECX_TOPO_LEVEL_MODULE;
    case CPU_TOPOLOGY_LEVEL_DIE:
        return CPUID_1F_ECX_TOPO_LEVEL_DIE;
    default:
        /* Other types are not supported in QEMU. */
        g_assert_not_reached();
    }
    return 0;
}

static void encode_topo_cpuid1f(CPUX86State *env, uint32_t count,
                                X86CPUTopoInfo *topo_info,
                                uint32_t *eax, uint32_t *ebx,
                                uint32_t *ecx, uint32_t *edx)
{
    X86CPU *cpu = env_archcpu(env);
    unsigned long level, base_level, next_level;
    uint32_t num_threads_next_level, offset_next_level;

    assert(count <= CPU_TOPOLOGY_LEVEL_SOCKET);

    /*
     * Find the No.(count + 1) topology level in avail_cpu_topo bitmap.
     * The search starts from bit 0 (CPU_TOPOLOGY_LEVEL_THREAD).
     */
    level = CPU_TOPOLOGY_LEVEL_THREAD;
    base_level = level;
    for (int i = 0; i <= count; i++) {
        level = find_next_bit(env->avail_cpu_topo,
                              CPU_TOPOLOGY_LEVEL_SOCKET,
                              base_level);

        /*
         * CPUID[0x1f] doesn't explicitly encode the package level,
         * and it just encodes the invalid level (all fields are 0)
         * into the last subleaf of 0x1f.
         */
        if (level == CPU_TOPOLOGY_LEVEL_SOCKET) {
            level = CPU_TOPOLOGY_LEVEL_INVALID;
            break;
        }
        /* Search the next level. */
        base_level = level + 1;
    }

    if (level == CPU_TOPOLOGY_LEVEL_INVALID) {
        num_threads_next_level = 0;
        offset_next_level = 0;
    } else {
        next_level = find_next_bit(env->avail_cpu_topo,
                                   CPU_TOPOLOGY_LEVEL_SOCKET,
                                   level + 1);
        num_threads_next_level = num_threads_by_topo_level(topo_info,
                                                           next_level);
        offset_next_level = apicid_offset_by_topo_level(topo_info,
                                                        next_level);
    }

    *eax = offset_next_level;
    /* The count (bits 15-00) doesn't need to be reliable. */
    *ebx = num_threads_next_level & 0xffff;
    *ecx = (count & 0xff) | (cpuid1f_topo_type(level) << 8);
    *edx = cpu->apic_id;

    assert(!(*eax & ~0x1f));
}

/* Encode cache info for CPUID[0x80000005].ECX or CPUID[0x80000005].EDX */
static uint32_t encode_cache_cpuid80000005(CPUCacheInfo *cache)
{
    assert(cache->size % 1024 == 0);
    assert(cache->lines_per_tag > 0);
    assert(cache->associativity > 0);
    assert(cache->line_size > 0);
    return ((cache->size / 1024) << 24) | (cache->associativity << 16) |
           (cache->lines_per_tag << 8) | (cache->line_size);
}

#define ASSOC_FULL 0xFF

/* AMD associativity encoding used on CPUID Leaf 0x80000006: */
#define AMD_ENC_ASSOC(a) (a <=   1 ? a   : \
                          a ==   2 ? 0x2 : \
                          a ==   4 ? 0x4 : \
                          a ==   8 ? 0x6 : \
                          a ==  16 ? 0x8 : \
                          a ==  32 ? 0xA : \
                          a ==  48 ? 0xB : \
                          a ==  64 ? 0xC : \
                          a ==  96 ? 0xD : \
                          a == 128 ? 0xE : \
                          a == ASSOC_FULL ? 0xF : \
                          0 /* invalid value */)

/*
 * Encode cache info for CPUID[0x80000006].ECX and CPUID[0x80000006].EDX
 * @l3 can be NULL.
 */
static void encode_cache_cpuid80000006(CPUCacheInfo *l2,
                                       CPUCacheInfo *l3,
                                       uint32_t *ecx, uint32_t *edx)
{
    assert(l2->size % 1024 == 0);
    assert(l2->associativity > 0);
    assert(l2->lines_per_tag > 0);
    assert(l2->line_size > 0);
    *ecx = ((l2->size / 1024) << 16) |
           (AMD_ENC_ASSOC(l2->associativity) << 12) |
           (l2->lines_per_tag << 8) | (l2->line_size);

    if (l3) {
        assert(l3->size % (512 * 1024) == 0);
        assert(l3->associativity > 0);
        assert(l3->lines_per_tag > 0);
        assert(l3->line_size > 0);
        *edx = ((l3->size / (512 * 1024)) << 18) |
               (AMD_ENC_ASSOC(l3->associativity) << 12) |
               (l3->lines_per_tag << 8) | (l3->line_size);
    } else {
        *edx = 0;
    }
}

/* Encode cache info for CPUID[8000001D] */
static void encode_cache_cpuid8000001d(CPUCacheInfo *cache,
                                       X86CPUTopoInfo *topo_info,
                                       uint32_t *eax, uint32_t *ebx,
                                       uint32_t *ecx, uint32_t *edx)
{
    assert(cache->size == cache->line_size * cache->associativity *
                          cache->partitions * cache->sets);

    *eax = CACHE_TYPE(cache->type) | CACHE_LEVEL(cache->level) |
               (cache->self_init ? CACHE_SELF_INIT_LEVEL : 0);
    *eax |= max_thread_ids_for_cache(topo_info, cache->share_level) << 14;

    assert(cache->line_size > 0);
    assert(cache->partitions > 0);
    assert(cache->associativity > 0);
    /* We don't implement fully-associative caches */
    assert(cache->associativity < cache->sets);
    *ebx = (cache->line_size - 1) |
           ((cache->partitions - 1) << 12) |
           ((cache->associativity - 1) << 22);

    assert(cache->sets > 0);
    *ecx = cache->sets - 1;

    *edx = (cache->no_invd_sharing ? CACHE_NO_INVD_SHARING : 0) |
           (cache->inclusive ? CACHE_INCLUSIVE : 0) |
           (cache->complex_indexing ? CACHE_COMPLEX_IDX : 0);
}

/* Encode cache info for CPUID[8000001E] */
static void encode_topo_cpuid8000001e(X86CPU *cpu, X86CPUTopoInfo *topo_info,
                                      uint32_t *eax, uint32_t *ebx,
                                      uint32_t *ecx, uint32_t *edx)
{
    X86CPUTopoIDs topo_ids;

    x86_topo_ids_from_apicid(cpu->apic_id, topo_info, &topo_ids);

    *eax = cpu->apic_id;

    /*
     * CPUID_Fn8000001E_EBX [Core Identifiers] (CoreId)
     * Read-only. Reset: 0000_XXXXh.
     * See Core::X86::Cpuid::ExtApicId.
     * Core::X86::Cpuid::CoreId_lthree[1:0]_core[3:0]_thread[1:0];
     * Bits Description
     * 31:16 Reserved.
     * 15:8 ThreadsPerCore: threads per core. Read-only. Reset: XXh.
     *      The number of threads per core is ThreadsPerCore+1.
     *  7:0 CoreId: core ID. Read-only. Reset: XXh.
     *
     *  NOTE: CoreId is already part of apic_id. Just use it. We can
     *  use all the 8 bits to represent the core_id here.
     */
    *ebx = ((topo_info->threads_per_core - 1) << 8) | (topo_ids.core_id & 0xFF);

    /*
     * CPUID_Fn8000001E_ECX [Node Identifiers] (NodeId)
     * Read-only. Reset: 0000_0XXXh.
     * Core::X86::Cpuid::NodeId_lthree[1:0]_core[3:0]_thread[1:0];
     * Bits Description
     * 31:11 Reserved.
     * 10:8 NodesPerProcessor: Node per processor. Read-only. Reset: XXXb.
     *      ValidValues:
     *      Value   Description
     *      0h      1 node per processor.
     *      7h-1h   Reserved.
     *  7:0 NodeId: Node ID. Read-only. Reset: XXh.
     *
     * NOTE: Hardware reserves 3 bits for number of nodes per processor.
     * But users can create more nodes than the actual hardware can
     * support. To genaralize we can use all the upper 8 bits for nodes.
     * NodeId is combination of node and socket_id which is already decoded
     * in apic_id. Just use it by shifting.
     */
    if (cpu->legacy_multi_node) {
        *ecx = ((topo_info->dies_per_pkg - 1) << 8) |
               ((cpu->apic_id >> apicid_die_offset(topo_info)) & 0xFF);
    } else {
        *ecx = (cpu->apic_id >> apicid_pkg_offset(topo_info)) & 0xFF;
    }

    *edx = 0;
}

#endif /* XBOX */

/*
 * Definitions of the hardcoded cache entries we expose:
 * These are legacy cache values. If there is a need to change any
 * of these values please use builtin_x86_defs
 */

/* L1 data cache: */
static CPUCacheInfo legacy_l1d_cache = {
    .type = DATA_CACHE,
    .level = 1,
    .size = 32 * KiB,
    .self_init = 1,
    .line_size = 64,
    .associativity = 8,
    .sets = 64,
    .partitions = 1,
    .no_invd_sharing = true,
    .share_level = CPU_TOPOLOGY_LEVEL_CORE,
};

/*FIXME: CPUID leaf 0x80000005 is inconsistent with leaves 2 & 4 */
static CPUCacheInfo legacy_l1d_cache_amd = {
    .type = DATA_CACHE,
    .level = 1,
    .size = 64 * KiB,
    .self_init = 1,
    .line_size = 64,
    .associativity = 2,
    .sets = 512,
    .partitions = 1,
    .lines_per_tag = 1,
    .no_invd_sharing = true,
    .share_level = CPU_TOPOLOGY_LEVEL_CORE,
};

/* L1 instruction cache: */
static CPUCacheInfo legacy_l1i_cache = {
    .type = INSTRUCTION_CACHE,
    .level = 1,
    .size = 32 * KiB,
    .self_init = 1,
    .line_size = 64,
    .associativity = 8,
    .sets = 64,
    .partitions = 1,
    .no_invd_sharing = true,
    .share_level = CPU_TOPOLOGY_LEVEL_CORE,
};

/*FIXME: CPUID leaf 0x80000005 is inconsistent with leaves 2 & 4 */
static CPUCacheInfo legacy_l1i_cache_amd = {
    .type = INSTRUCTION_CACHE,
    .level = 1,
    .size = 64 * KiB,
    .self_init = 1,
    .line_size = 64,
    .associativity = 2,
    .sets = 512,
    .partitions = 1,
    .lines_per_tag = 1,
    .no_invd_sharing = true,
    .share_level = CPU_TOPOLOGY_LEVEL_CORE,
};

/* Level 2 unified cache: */
static CPUCacheInfo legacy_l2_cache = {
    .type = UNIFIED_CACHE,
    .level = 2,
    .size = 4 * MiB,
    .self_init = 1,
    .line_size = 64,
    .associativity = 16,
    .sets = 4096,
    .partitions = 1,
    .no_invd_sharing = true,
    .share_level = CPU_TOPOLOGY_LEVEL_CORE,
};

/*FIXME: CPUID leaf 2 descriptor is inconsistent with CPUID leaf 4 */
static CPUCacheInfo legacy_l2_cache_cpuid2 = {
    .type = UNIFIED_CACHE,
    .level = 2,
    .size = 2 * MiB,
    .line_size = 64,
    .associativity = 8,
    .share_level = CPU_TOPOLOGY_LEVEL_INVALID,
};


/*FIXME: CPUID leaf 0x80000006 is inconsistent with leaves 2 & 4 */
static CPUCacheInfo legacy_l2_cache_amd = {
    .type = UNIFIED_CACHE,
    .level = 2,
    .size = 512 * KiB,
    .line_size = 64,
    .lines_per_tag = 1,
    .associativity = 16,
    .sets = 512,
    .partitions = 1,
    .share_level = CPU_TOPOLOGY_LEVEL_CORE,
};

/* Level 3 unified cache: */
static CPUCacheInfo legacy_l3_cache = {
    .type = UNIFIED_CACHE,
    .level = 3,
    .size = 16 * MiB,
    .line_size = 64,
    .associativity = 16,
    .sets = 16384,
    .partitions = 1,
    .lines_per_tag = 1,
    .self_init = true,
    .inclusive = true,
    .complex_indexing = true,
    .share_level = CPU_TOPOLOGY_LEVEL_DIE,
};

/* TLB definitions: */

#define L1_DTLB_2M_ASSOC       1
#define L1_DTLB_2M_ENTRIES   255
#define L1_DTLB_4K_ASSOC       1
#define L1_DTLB_4K_ENTRIES   255

#define L1_ITLB_2M_ASSOC       1
#define L1_ITLB_2M_ENTRIES   255
#define L1_ITLB_4K_ASSOC       1
#define L1_ITLB_4K_ENTRIES   255

#define L2_DTLB_2M_ASSOC       0 /* disabled */
#define L2_DTLB_2M_ENTRIES     0 /* disabled */
#define L2_DTLB_4K_ASSOC       4
#define L2_DTLB_4K_ENTRIES   512

#define L2_ITLB_2M_ASSOC       0 /* disabled */
#define L2_ITLB_2M_ENTRIES     0 /* disabled */
#define L2_ITLB_4K_ASSOC       4
#define L2_ITLB_4K_ENTRIES   512

/* CPUID Leaf 0x14 constants: */
#define INTEL_PT_MAX_SUBLEAF     0x1
/*
 * bit[00]: IA32_RTIT_CTL.CR3 filter can be set to 1 and IA32_RTIT_CR3_MATCH
 *          MSR can be accessed;
 * bit[01]: Support Configurable PSB and Cycle-Accurate Mode;
 * bit[02]: Support IP Filtering, TraceStop filtering, and preservation
 *          of Intel PT MSRs across warm reset;
 * bit[03]: Support MTC timing packet and suppression of COFI-based packets;
 */
#define INTEL_PT_MINIMAL_EBX     0xf
/*
 * bit[00]: Tracing can be enabled with IA32_RTIT_CTL.ToPA = 1 and
 *          IA32_RTIT_OUTPUT_BASE and IA32_RTIT_OUTPUT_MASK_PTRS MSRs can be
 *          accessed;
 * bit[01]: ToPA tables can hold any number of output entries, up to the
 *          maximum allowed by the MaskOrTableOffset field of
 *          IA32_RTIT_OUTPUT_MASK_PTRS;
 * bit[02]: Support Single-Range Output scheme;
 */
#define INTEL_PT_MINIMAL_ECX     0x7
/* generated packets which contain IP payloads have LIP values */
#define INTEL_PT_IP_LIP          (1 << 31)
#define INTEL_PT_ADDR_RANGES_NUM 0x2 /* Number of configurable address ranges */
#define INTEL_PT_ADDR_RANGES_NUM_MASK 0x3
#define INTEL_PT_MTC_BITMAP      (0x0249 << 16) /* Support ART(0,3,6,9) */
#define INTEL_PT_CYCLE_BITMAP    0x1fff         /* Support 0,2^(0~11) */
#define INTEL_PT_PSB_BITMAP      (0x003f << 16) /* Support 2K,4K,8K,16K,32K,64K */

/* CPUID Leaf 0x1D constants: */
#define INTEL_AMX_TILE_MAX_SUBLEAF     0x1
#define INTEL_AMX_TOTAL_TILE_BYTES     0x2000
#define INTEL_AMX_BYTES_PER_TILE       0x400
#define INTEL_AMX_BYTES_PER_ROW        0x40
#define INTEL_AMX_TILE_MAX_NAMES       0x8
#define INTEL_AMX_TILE_MAX_ROWS        0x10

/* CPUID Leaf 0x1E constants: */
#define INTEL_AMX_TMUL_MAX_K           0x10
#define INTEL_AMX_TMUL_MAX_N           0x40

void x86_cpu_vendor_words2str(char *dst, uint32_t vendor1,
                              uint32_t vendor2, uint32_t vendor3)
{
    int i;
    for (i = 0; i < 4; i++) {
        dst[i] = vendor1 >> (8 * i);
        dst[i + 4] = vendor2 >> (8 * i);
        dst[i + 8] = vendor3 >> (8 * i);
    }
    dst[CPUID_VENDOR_SZ] = '\0';
}

#define I486_FEATURES (CPUID_FP87 | CPUID_VME | CPUID_PSE)
#define PENTIUM_FEATURES (I486_FEATURES | CPUID_DE | CPUID_TSC | \
          CPUID_MSR | CPUID_MCE | CPUID_CX8 | CPUID_MMX | CPUID_APIC)
#define PENTIUM2_FEATURES (PENTIUM_FEATURES | CPUID_PAE | CPUID_SEP | \
          CPUID_MTRR | CPUID_PGE | CPUID_MCA | CPUID_CMOV | CPUID_PAT | \
          CPUID_PSE36 | CPUID_FXSR)
#define PENTIUM3_FEATURES (PENTIUM2_FEATURES | CPUID_SSE)
#define PPRO_FEATURES (CPUID_FP87 | CPUID_DE | CPUID_PSE | CPUID_TSC | \
          CPUID_MSR | CPUID_MCE | CPUID_CX8 | CPUID_PGE | CPUID_CMOV | \
          CPUID_PAT | CPUID_FXSR | CPUID_MMX | CPUID_SSE | CPUID_SSE2 | \
          CPUID_PAE | CPUID_SEP | CPUID_APIC)

#define TCG_FEATURES (CPUID_FP87 | CPUID_PSE | CPUID_TSC | CPUID_MSR | \
          CPUID_PAE | CPUID_MCE | CPUID_CX8 | CPUID_APIC | CPUID_SEP | \
          CPUID_MTRR | CPUID_PGE | CPUID_MCA | CPUID_CMOV | CPUID_PAT | \
          CPUID_PSE36 | CPUID_CLFLUSH | CPUID_ACPI | CPUID_MMX | \
          CPUID_FXSR | CPUID_SSE | CPUID_SSE2 | CPUID_SS | CPUID_DE)
          /* partly implemented:
          CPUID_MTRR, CPUID_MCA, CPUID_CLFLUSH (needed for Win64) */
          /* missing:
          CPUID_VME, CPUID_DTS, CPUID_SS, CPUID_HT, CPUID_TM, CPUID_PBE */

/*
 * Kernel-only features that can be shown to usermode programs even if
 * they aren't actually supported by TCG, because qemu-user only runs
 * in CPL=3; remove them if they are ever implemented for system emulation.
 */
#if defined CONFIG_USER_ONLY
#define CPUID_EXT_KERNEL_FEATURES \
          (CPUID_EXT_PCID | CPUID_EXT_TSC_DEADLINE_TIMER)
#else
#define CPUID_EXT_KERNEL_FEATURES 0
#endif
#define TCG_EXT_FEATURES (CPUID_EXT_SSE3 | CPUID_EXT_PCLMULQDQ | \
          CPUID_EXT_MONITOR | CPUID_EXT_SSSE3 | CPUID_EXT_CX16 | \
          CPUID_EXT_SSE41 | CPUID_EXT_SSE42 | CPUID_EXT_POPCNT | \
          CPUID_EXT_XSAVE | /* CPUID_EXT_OSXSAVE is dynamic */   \
          CPUID_EXT_MOVBE | CPUID_EXT_AES | CPUID_EXT_HYPERVISOR | \
          CPUID_EXT_RDRAND | CPUID_EXT_AVX | CPUID_EXT_F16C | \
          CPUID_EXT_FMA | CPUID_EXT_X2APIC | CPUID_EXT_KERNEL_FEATURES)
          /* missing:
          CPUID_EXT_DTES64, CPUID_EXT_DSCPL, CPUID_EXT_VMX, CPUID_EXT_SMX,
          CPUID_EXT_EST, CPUID_EXT_TM2, CPUID_EXT_CID,
          CPUID_EXT_XTPR, CPUID_EXT_PDCM, CPUID_EXT_PCID, CPUID_EXT_DCA,
          CPUID_EXT_TSC_DEADLINE_TIMER
          */

#ifdef TARGET_X86_64
#define TCG_EXT2_X86_64_FEATURES CPUID_EXT2_LM
#else
#define TCG_EXT2_X86_64_FEATURES 0
#endif

/*
 * CPUID_*_KERNEL_FEATURES denotes bits and features that are not usable
 * in usermode or by 32-bit programs.  Those are added to supported
 * TCG features unconditionally in user-mode emulation mode.  This may
 * indeed seem strange or incorrect, but it works because code running
 * under usermode emulation cannot access them.
 *
 * Even for long mode, qemu-i386 is not running "a userspace program on a
 * 32-bit CPU"; it's running "a userspace program with a 32-bit code segment"
 * and therefore using the 32-bit ABI; the CPU itself might be 64-bit
 * but again the difference is only visible in kernel mode.
 */
#if defined CONFIG_LINUX_USER
#define CPUID_EXT2_KERNEL_FEATURES (CPUID_EXT2_LM | CPUID_EXT2_FFXSR)
#elif defined CONFIG_USER_ONLY
/* FIXME: Long mode not yet supported for i386 bsd-user */
#define CPUID_EXT2_KERNEL_FEATURES CPUID_EXT2_FFXSR
#else
#define CPUID_EXT2_KERNEL_FEATURES 0
#endif

#define TCG_EXT2_FEATURES ((TCG_FEATURES & CPUID_EXT2_AMD_ALIASES) | \
          CPUID_EXT2_NX | CPUID_EXT2_MMXEXT | CPUID_EXT2_RDTSCP | \
          CPUID_EXT2_3DNOW | CPUID_EXT2_3DNOWEXT | CPUID_EXT2_PDPE1GB | \
          CPUID_EXT2_SYSCALL | TCG_EXT2_X86_64_FEATURES | \
          CPUID_EXT2_KERNEL_FEATURES)

#if defined CONFIG_USER_ONLY
#define CPUID_EXT3_KERNEL_FEATURES CPUID_EXT3_OSVW
#else
#define CPUID_EXT3_KERNEL_FEATURES 0
#endif

#define TCG_EXT3_FEATURES (CPUID_EXT3_LAHF_LM | CPUID_EXT3_SVM | \
          CPUID_EXT3_CR8LEG | CPUID_EXT3_ABM | CPUID_EXT3_SSE4A | \
          CPUID_EXT3_3DNOWPREFETCH | CPUID_EXT3_KERNEL_FEATURES)

#define TCG_EXT4_FEATURES 0

#if defined CONFIG_USER_ONLY
#define CPUID_SVM_KERNEL_FEATURES (CPUID_SVM_NRIPSAVE | CPUID_SVM_VNMI)
#else
#define CPUID_SVM_KERNEL_FEATURES 0
#endif
#define TCG_SVM_FEATURES (CPUID_SVM_NPT | CPUID_SVM_VGIF | \
          CPUID_SVM_SVME_ADDR_CHK | CPUID_SVM_KERNEL_FEATURES)

#define TCG_KVM_FEATURES 0

#if defined CONFIG_USER_ONLY
#define CPUID_7_0_EBX_KERNEL_FEATURES CPUID_7_0_EBX_INVPCID
#else
#define CPUID_7_0_EBX_KERNEL_FEATURES 0
#endif
#define TCG_7_0_EBX_FEATURES (CPUID_7_0_EBX_SMEP | CPUID_7_0_EBX_SMAP | \
          CPUID_7_0_EBX_BMI1 | CPUID_7_0_EBX_BMI2 | CPUID_7_0_EBX_ADX | \
          CPUID_7_0_EBX_CLFLUSHOPT |            \
          CPUID_7_0_EBX_CLWB | CPUID_7_0_EBX_MPX | CPUID_7_0_EBX_FSGSBASE | \
          CPUID_7_0_EBX_ERMS | CPUID_7_0_EBX_AVX2 | CPUID_7_0_EBX_RDSEED | \
          CPUID_7_0_EBX_SHA_NI | CPUID_7_0_EBX_KERNEL_FEATURES)
          /* missing:
          CPUID_7_0_EBX_HLE
          CPUID_7_0_EBX_INVPCID, CPUID_7_0_EBX_RTM */

#if !defined CONFIG_USER_ONLY || defined CONFIG_LINUX
#define TCG_7_0_ECX_RDPID CPUID_7_0_ECX_RDPID
#else
#define TCG_7_0_ECX_RDPID 0
#endif
#define TCG_7_0_ECX_FEATURES (CPUID_7_0_ECX_UMIP | CPUID_7_0_ECX_PKU | \
          /* CPUID_7_0_ECX_OSPKE is dynamic */ \
          CPUID_7_0_ECX_LA57 | CPUID_7_0_ECX_PKS | CPUID_7_0_ECX_VAES | \
          TCG_7_0_ECX_RDPID)

#if defined CONFIG_USER_ONLY
#define CPUID_7_0_EDX_KERNEL_FEATURES (CPUID_7_0_EDX_SPEC_CTRL | \
          CPUID_7_0_EDX_ARCH_CAPABILITIES | CPUID_7_0_EDX_SPEC_CTRL_SSBD)
#else
#define CPUID_7_0_EDX_KERNEL_FEATURES 0
#endif
#define TCG_7_0_EDX_FEATURES (CPUID_7_0_EDX_FSRM | CPUID_7_0_EDX_KERNEL_FEATURES)

#define TCG_7_1_EAX_FEATURES (CPUID_7_1_EAX_FZRM | CPUID_7_1_EAX_FSRS | \
          CPUID_7_1_EAX_FSRC | CPUID_7_1_EAX_CMPCCXADD)
#define TCG_7_1_EDX_FEATURES 0
#define TCG_7_2_EDX_FEATURES 0
#define TCG_APM_FEATURES 0
#define TCG_6_EAX_FEATURES CPUID_6_EAX_ARAT
#define TCG_XSAVE_FEATURES (CPUID_XSAVE_XSAVEOPT | CPUID_XSAVE_XGETBV1)
          /* missing:
          CPUID_XSAVE_XSAVEC, CPUID_XSAVE_XSAVES */
#define TCG_14_0_ECX_FEATURES 0
#define TCG_SGX_12_0_EAX_FEATURES 0
#define TCG_SGX_12_0_EBX_FEATURES 0
#define TCG_SGX_12_1_EAX_FEATURES 0
#define TCG_24_0_EBX_FEATURES 0

#if defined CONFIG_USER_ONLY
#define CPUID_8000_0008_EBX_KERNEL_FEATURES (CPUID_8000_0008_EBX_IBPB | \
          CPUID_8000_0008_EBX_IBRS | CPUID_8000_0008_EBX_STIBP | \
          CPUID_8000_0008_EBX_STIBP_ALWAYS_ON | CPUID_8000_0008_EBX_AMD_SSBD | \
          CPUID_8000_0008_EBX_AMD_PSFD)
#else
#define CPUID_8000_0008_EBX_KERNEL_FEATURES 0
#endif

#define TCG_8000_0008_EBX  (CPUID_8000_0008_EBX_XSAVEERPTR | \
          CPUID_8000_0008_EBX_WBNOINVD | CPUID_8000_0008_EBX_KERNEL_FEATURES)

FeatureWordInfo feature_word_info[FEATURE_WORDS] = {
    [FEAT_1_EDX] = {
        .type = CPUID_FEATURE_WORD,
        .feat_names = {
            "fpu", "vme", "de", "pse",
            "tsc", "msr", "pae", "mce",
            "cx8", "apic", NULL, "sep",
            "mtrr", "pge", "mca", "cmov",
            "pat", "pse36", "pn" /* Intel psn */, "clflush" /* Intel clfsh */,
            NULL, "ds" /* Intel dts */, "acpi", "mmx",
            "fxsr", "sse", "sse2", "ss",
            "ht" /* Intel htt */, "tm", "ia64", "pbe",
        },
        .cpuid = {.eax = 1, .reg = R_EDX, },
        .tcg_features = TCG_FEATURES,
        .no_autoenable_flags = CPUID_HT,
    },
    [FEAT_1_ECX] = {
        .type = CPUID_FEATURE_WORD,
        .feat_names = {
            "pni" /* Intel,AMD sse3 */, "pclmulqdq", "dtes64", "monitor",
            "ds-cpl", "vmx", "smx", "est",
            "tm2", "ssse3", "cid", NULL,
            "fma", "cx16", "xtpr", "pdcm",
            NULL, "pcid", "dca", "sse4.1",
            "sse4.2", "x2apic", "movbe", "popcnt",
            "tsc-deadline", "aes", "xsave", NULL /* osxsave */,
            "avx", "f16c", "rdrand", "hypervisor",
        },
        .cpuid = { .eax = 1, .reg = R_ECX, },
        .tcg_features = TCG_EXT_FEATURES,
    },
    /* Feature names that are already defined on feature_name[] but
     * are set on CPUID[8000_0001].EDX on AMD CPUs don't have their
     * names on feat_names below. They are copied automatically
     * to features[FEAT_8000_0001_EDX] if and only if CPU vendor is AMD.
     */
    [FEAT_8000_0001_EDX] = {
        .type = CPUID_FEATURE_WORD,
        .feat_names = {
            NULL /* fpu */, NULL /* vme */, NULL /* de */, NULL /* pse */,
            NULL /* tsc */, NULL /* msr */, NULL /* pae */, NULL /* mce */,
            NULL /* cx8 */, NULL /* apic */, NULL, "syscall",
            NULL /* mtrr */, NULL /* pge */, NULL /* mca */, NULL /* cmov */,
            NULL /* pat */, NULL /* pse36 */, NULL, NULL /* Linux mp */,
            "nx", NULL, "mmxext", NULL /* mmx */,
            NULL /* fxsr */, "fxsr-opt", "pdpe1gb", "rdtscp",
            NULL, "lm", "3dnowext", "3dnow",
        },
        .cpuid = { .eax = 0x80000001, .reg = R_EDX, },
        .tcg_features = TCG_EXT2_FEATURES,
    },
    [FEAT_8000_0001_ECX] = {
        .type = CPUID_FEATURE_WORD,
        .feat_names = {
            "lahf-lm", "cmp-legacy", "svm", "extapic",
            "cr8legacy", "abm", "sse4a", "misalignsse",
            "3dnowprefetch", "osvw", "ibs", "xop",
            "skinit", "wdt", NULL, "lwp",
            "fma4", "tce", NULL, "nodeid-msr",
            NULL, "tbm", "topoext", "perfctr-core",
            "perfctr-nb", NULL, NULL, NULL,
            NULL, NULL, NULL, NULL,
        },
        .cpuid = { .eax = 0x80000001, .reg = R_ECX, },
        .tcg_features = TCG_EXT3_FEATURES,
        /*
         * TOPOEXT is always allowed but can't be enabled blindly by
         * "-cpu host", as it requires consistent cache topology info
         * to be provided so it doesn't confuse guests.
         */
        .no_autoenable_flags = CPUID_EXT3_TOPOEXT,
    },
    [FEAT_C000_0001_EDX] = {
        .type = CPUID_FEATURE_WORD,
        .feat_names = {
            NULL, NULL, "xstore", "xstore-en",
            NULL, NULL, "xcrypt", "xcrypt-en",
            "ace2", "ace2-en", "phe", "phe-en",
            "pmm", "pmm-en", NULL, NULL,
            NULL, NULL, NULL, NULL,
            NULL, NULL, NULL, NULL,
            NULL, NULL, NULL, NULL,
            NULL, NULL, NULL, NULL,
        },
        .cpuid = { .eax = 0xC0000001, .reg = R_EDX, },
        .tcg_features = TCG_EXT4_FEATURES,
    },
    [FEAT_KVM] = {
        .type = CPUID_FEATURE_WORD,
        .feat_names = {
            "kvmclock", "kvm-nopiodelay", "kvm-mmu", "kvmclock",
            "kvm-asyncpf", "kvm-steal-time", "kvm-pv-eoi", "kvm-pv-unhalt",
            NULL, "kvm-pv-tlb-flush", "kvm-asyncpf-vmexit", "kvm-pv-ipi",
            "kvm-poll-control", "kvm-pv-sched-yield", "kvm-asyncpf-int", "kvm-msi-ext-dest-id",
            NULL, NULL, NULL, NULL,
            NULL, NULL, NULL, NULL,
            "kvmclock-stable-bit", NULL, NULL, NULL,
            NULL, NULL, NULL, NULL,
        },
        .cpuid = { .eax = KVM_CPUID_FEATURES, .reg = R_EAX, },
        .tcg_features = TCG_KVM_FEATURES,
    },
    [FEAT_KVM_HINTS] = {
        .type = CPUID_FEATURE_WORD,
        .feat_names = {
            "kvm-hint-dedicated", NULL, NULL, NULL,
            NULL, NULL, NULL, NULL,
            NULL, NULL, NULL, NULL,
            NULL, NULL, NULL, NULL,
            NULL, NULL, NULL, NULL,
            NULL, NULL, NULL, NULL,
            NULL, NULL, NULL, NULL,
            NULL, NULL, NULL, NULL,
        },
        .cpuid = { .eax = KVM_CPUID_FEATURES, .reg = R_EDX, },
        .tcg_features = TCG_KVM_FEATURES,
        /*
         * KVM hints aren't auto-enabled by -cpu host, they need to be
         * explicitly enabled in the command-line.
         */
        .no_autoenable_flags = ~0U,
    },
    [FEAT_SVM] = {
        .type = CPUID_FEATURE_WORD,
        .feat_names = {
            "npt", "lbrv", "svm-lock", "nrip-save",
            "tsc-scale", "vmcb-clean",  "flushbyasid", "decodeassists",
            NULL, NULL, "pause-filter", NULL,
            "pfthreshold", "avic", NULL, "v-vmsave-vmload",
            "vgif", NULL, NULL, NULL,
            NULL, NULL, NULL, NULL,
            NULL, "vnmi", NULL, NULL,
            "svme-addr-chk", NULL, NULL, NULL,
        },
        .cpuid = { .eax = 0x8000000A, .reg = R_EDX, },
        .tcg_features = TCG_SVM_FEATURES,
    },
    [FEAT_7_0_EBX] = {
        .type = CPUID_FEATURE_WORD,
        .feat_names = {
            "fsgsbase", "tsc-adjust", "sgx", "bmi1",
            "hle", "avx2", "fdp-excptn-only", "smep",
            "bmi2", "erms", "invpcid", "rtm",
            NULL, "zero-fcs-fds", "mpx", NULL,
            "avx512f", "avx512dq", "rdseed", "adx",
            "smap", "avx512ifma", "pcommit", "clflushopt",
            "clwb", "intel-pt", "avx512pf", "avx512er",
            "avx512cd", "sha-ni", "avx512bw", "avx512vl",
        },
        .cpuid = {
            .eax = 7,
            .needs_ecx = true, .ecx = 0,
            .reg = R_EBX,
        },
        .tcg_features = TCG_7_0_EBX_FEATURES,
    },
    [FEAT_7_0_ECX] = {
        .type = CPUID_FEATURE_WORD,
        .feat_names = {
            NULL, "avx512vbmi", "umip", "pku",
            NULL /* ospke */, "waitpkg", "avx512vbmi2", NULL,
            "gfni", "vaes", "vpclmulqdq", "avx512vnni",
            "avx512bitalg", NULL, "avx512-vpopcntdq", NULL,
            "la57", NULL, NULL, NULL,
            NULL, NULL, "rdpid", NULL,
            "bus-lock-detect", "cldemote", NULL, "movdiri",
            "movdir64b", NULL, "sgxlc", "pks",
        },
        .cpuid = {
            .eax = 7,
            .needs_ecx = true, .ecx = 0,
            .reg = R_ECX,
        },
        .tcg_features = TCG_7_0_ECX_FEATURES,
    },
    [FEAT_7_0_EDX] = {
        .type = CPUID_FEATURE_WORD,
        .feat_names = {
            NULL, NULL, "avx512-4vnniw", "avx512-4fmaps",
            "fsrm", NULL, NULL, NULL,
            "avx512-vp2intersect", NULL, "md-clear", NULL,
            NULL, NULL, "serialize", NULL,
            "tsx-ldtrk", NULL, NULL /* pconfig */, "arch-lbr",
            NULL, NULL, "amx-bf16", "avx512-fp16",
            "amx-tile", "amx-int8", "spec-ctrl", "stibp",
            "flush-l1d", "arch-capabilities", "core-capability", "ssbd",
        },
        .cpuid = {
            .eax = 7,
            .needs_ecx = true, .ecx = 0,
            .reg = R_EDX,
        },
        .tcg_features = TCG_7_0_EDX_FEATURES,
    },
    [FEAT_7_1_EAX] = {
        .type = CPUID_FEATURE_WORD,
        .feat_names = {
            "sha512", "sm3", "sm4", NULL,
            "avx-vnni", "avx512-bf16", NULL, "cmpccxadd",
            NULL, NULL, "fzrm", "fsrs",
            "fsrc", NULL, NULL, NULL,
            NULL, "fred", "lkgs", "wrmsrns",
            NULL, "amx-fp16", NULL, "avx-ifma",
            NULL, NULL, "lam", NULL,
            NULL, NULL, NULL, NULL,
        },
        .cpuid = {
            .eax = 7,
            .needs_ecx = true, .ecx = 1,
            .reg = R_EAX,
        },
        .tcg_features = TCG_7_1_EAX_FEATURES,
    },
    [FEAT_7_1_EDX] = {
        .type = CPUID_FEATURE_WORD,
        .feat_names = {
            NULL, NULL, NULL, NULL,
            "avx-vnni-int8", "avx-ne-convert", NULL, NULL,
            "amx-complex", NULL, "avx-vnni-int16", NULL,
            NULL, NULL, "prefetchiti", NULL,
            NULL, NULL, NULL, "avx10",
            NULL, NULL, NULL, NULL,
            NULL, NULL, NULL, NULL,
            NULL, NULL, NULL, NULL,
        },
        .cpuid = {
            .eax = 7,
            .needs_ecx = true, .ecx = 1,
            .reg = R_EDX,
        },
        .tcg_features = TCG_7_1_EDX_FEATURES,
    },
    [FEAT_7_2_EDX] = {
        .type = CPUID_FEATURE_WORD,
        .feat_names = {
            "intel-psfd", "ipred-ctrl", "rrsba-ctrl", "ddpd-u",
            "bhi-ctrl", "mcdt-no", NULL, NULL,
            NULL, NULL, NULL, NULL,
            NULL, NULL, NULL, NULL,
            NULL, NULL, NULL, NULL,
            NULL, NULL, NULL, NULL,
            NULL, NULL, NULL, NULL,
            NULL, NULL, NULL, NULL,
        },
        .cpuid = {
            .eax = 7,
            .needs_ecx = true, .ecx = 2,
            .reg = R_EDX,
        },
        .tcg_features = TCG_7_2_EDX_FEATURES,
    },
    [FEAT_24_0_EBX] = {
        .type = CPUID_FEATURE_WORD,
        .feat_names = {
            [16] = "avx10-128",
            [17] = "avx10-256",
            [18] = "avx10-512",
        },
        .cpuid = {
            .eax = 0x24,
            .needs_ecx = true, .ecx = 0,
            .reg = R_EBX,
        },
        .tcg_features = TCG_24_0_EBX_FEATURES,
    },
    [FEAT_8000_0007_EDX] = {
        .type = CPUID_FEATURE_WORD,
        .feat_names = {
            NULL, NULL, NULL, NULL,
            NULL, NULL, NULL, NULL,
            "invtsc", NULL, NULL, NULL,
            NULL, NULL, NULL, NULL,
            NULL, NULL, NULL, NULL,
            NULL, NULL, NULL, NULL,
            NULL, NULL, NULL, NULL,
            NULL, NULL, NULL, NULL,
        },
        .cpuid = { .eax = 0x80000007, .reg = R_EDX, },
        .tcg_features = TCG_APM_FEATURES,
        .unmigratable_flags = CPUID_APM_INVTSC,
    },
    [FEAT_8000_0007_EBX] = {
        .type = CPUID_FEATURE_WORD,
        .feat_names = {
            "overflow-recov", "succor", NULL, NULL,
            NULL, NULL, NULL, NULL,
            NULL, NULL, NULL, NULL,
            NULL, NULL, NULL, NULL,
            NULL, NULL, NULL, NULL,
            NULL, NULL, NULL, NULL,
            NULL, NULL, NULL, NULL,
            NULL, NULL, NULL, NULL,
        },
        .cpuid = { .eax = 0x80000007, .reg = R_EBX, },
        .tcg_features = 0,
        .unmigratable_flags = 0,
    },
    [FEAT_8000_0008_EBX] = {
        .type = CPUID_FEATURE_WORD,
        .feat_names = {
            "clzero", NULL, "xsaveerptr", NULL,
            NULL, NULL, NULL, NULL,
            NULL, "wbnoinvd", NULL, NULL,
            "ibpb", NULL, "ibrs", "amd-stibp",
            NULL, "stibp-always-on", NULL, NULL,
            NULL, NULL, NULL, NULL,
            "amd-ssbd", "virt-ssbd", "amd-no-ssb", NULL,
            "amd-psfd", NULL, NULL, NULL,
        },
        .cpuid = { .eax = 0x80000008, .reg = R_EBX, },
        .tcg_features = TCG_8000_0008_EBX,
        .unmigratable_flags = 0,
    },
    [FEAT_8000_0021_EAX] = {
        .type = CPUID_FEATURE_WORD,
        .feat_names = {
            "no-nested-data-bp", NULL, "lfence-always-serializing", NULL,
            NULL, NULL, "null-sel-clr-base", NULL,
            "auto-ibrs", NULL, NULL, NULL,
            NULL, NULL, NULL, NULL,
            NULL, NULL, NULL, NULL,
            NULL, NULL, NULL, NULL,
            "eraps", NULL, NULL, "sbpb",
            "ibpb-brtype", "srso-no", "srso-user-kernel-no", NULL,
        },
        .cpuid = { .eax = 0x80000021, .reg = R_EAX, },
        .tcg_features = 0,
        .unmigratable_flags = 0,
    },
    [FEAT_8000_0021_EBX] = {
        .type = CPUID_FEATURE_WORD,
        .cpuid = { .eax = 0x80000021, .reg = R_EBX, },
        .tcg_features = 0,
        .unmigratable_flags = 0,
    },
    [FEAT_8000_0022_EAX] = {
        .type = CPUID_FEATURE_WORD,
        .feat_names = {
            "perfmon-v2", NULL, NULL, NULL,
            NULL, NULL, NULL, NULL,
            NULL, NULL, NULL, NULL,
            NULL, NULL, NULL, NULL,
            NULL, NULL, NULL, NULL,
            NULL, NULL, NULL, NULL,
            NULL, NULL, NULL, NULL,
            NULL, NULL, NULL, NULL,
        },
        .cpuid = { .eax = 0x80000022, .reg = R_EAX, },
        .tcg_features = 0,
        .unmigratable_flags = 0,
    },
    [FEAT_XSAVE] = {
        .type = CPUID_FEATURE_WORD,
        .feat_names = {
            "xsaveopt", "xsavec", "xgetbv1", "xsaves",
            "xfd", NULL, NULL, NULL,
            NULL, NULL, NULL, NULL,
            NULL, NULL, NULL, NULL,
            NULL, NULL, NULL, NULL,
            NULL, NULL, NULL, NULL,
            NULL, NULL, NULL, NULL,
            NULL, NULL, NULL, NULL,
        },
        .cpuid = {
            .eax = 0xd,
            .needs_ecx = true, .ecx = 1,
            .reg = R_EAX,
        },
        .tcg_features = TCG_XSAVE_FEATURES,
    },
    [FEAT_XSAVE_XSS_LO] = {
        .type = CPUID_FEATURE_WORD,
        .feat_names = {
            NULL, NULL, NULL, NULL,
            NULL, NULL, NULL, NULL,
            NULL, NULL, NULL, NULL,
            NULL, NULL, NULL, NULL,
            NULL, NULL, NULL, NULL,
            NULL, NULL, NULL, NULL,
            NULL, NULL, NULL, NULL,
            NULL, NULL, NULL, NULL,
        },
        .cpuid = {
            .eax = 0xD,
            .needs_ecx = true,
            .ecx = 1,
            .reg = R_ECX,
        },
    },
    [FEAT_XSAVE_XSS_HI] = {
        .type = CPUID_FEATURE_WORD,
        .cpuid = {
            .eax = 0xD,
            .needs_ecx = true,
            .ecx = 1,
            .reg = R_EDX
        },
    },
    [FEAT_6_EAX] = {
        .type = CPUID_FEATURE_WORD,
        .feat_names = {
            NULL, NULL, "arat", NULL,
            NULL, NULL, NULL, NULL,
            NULL, NULL, NULL, NULL,
            NULL, NULL, NULL, NULL,
            NULL, NULL, NULL, NULL,
            NULL, NULL, NULL, NULL,
            NULL, NULL, NULL, NULL,
            NULL, NULL, NULL, NULL,
        },
        .cpuid = { .eax = 6, .reg = R_EAX, },
        .tcg_features = TCG_6_EAX_FEATURES,
    },
    [FEAT_XSAVE_XCR0_LO] = {
        .type = CPUID_FEATURE_WORD,
        .cpuid = {
            .eax = 0xD,
            .needs_ecx = true, .ecx = 0,
            .reg = R_EAX,
        },
        .tcg_features = XSTATE_FP_MASK | XSTATE_SSE_MASK |
            XSTATE_YMM_MASK | XSTATE_BNDREGS_MASK | XSTATE_BNDCSR_MASK |
            XSTATE_PKRU_MASK,
        .migratable_flags = XSTATE_FP_MASK | XSTATE_SSE_MASK |
            XSTATE_YMM_MASK | XSTATE_BNDREGS_MASK | XSTATE_BNDCSR_MASK |
            XSTATE_OPMASK_MASK | XSTATE_ZMM_Hi256_MASK | XSTATE_Hi16_ZMM_MASK |
            XSTATE_PKRU_MASK,
    },
    [FEAT_XSAVE_XCR0_HI] = {
        .type = CPUID_FEATURE_WORD,
        .cpuid = {
            .eax = 0xD,
            .needs_ecx = true, .ecx = 0,
            .reg = R_EDX,
        },
        .tcg_features = 0U,
    },
    /*Below are MSR exposed features*/
    [FEAT_ARCH_CAPABILITIES] = {
        .type = MSR_FEATURE_WORD,
        .feat_names = {
            "rdctl-no", "ibrs-all", "rsba", "skip-l1dfl-vmentry",
            "ssb-no", "mds-no", "pschange-mc-no", "tsx-ctrl",
            "taa-no", NULL, NULL, NULL,
            NULL, "sbdr-ssdp-no", "fbsdp-no", "psdp-no",
            NULL, "fb-clear", NULL, NULL,
            NULL, NULL, NULL, NULL,
            "pbrsb-no", NULL, "gds-no", "rfds-no",
            "rfds-clear", NULL, NULL, NULL,
        },
        .msr = {
            .index = MSR_IA32_ARCH_CAPABILITIES,
        },
        /*
         * FEAT_ARCH_CAPABILITIES only affects a read-only MSR, which
         * cannot be read from user mode.  Therefore, it has no impact
         > on any user-mode operation, and warnings about unsupported
         * features do not matter.
         */
        .tcg_features = ~0U,
    },
    [FEAT_CORE_CAPABILITY] = {
        .type = MSR_FEATURE_WORD,
        .feat_names = {
            NULL, NULL, NULL, NULL,
            NULL, "split-lock-detect", NULL, NULL,
            NULL, NULL, NULL, NULL,
            NULL, NULL, NULL, NULL,
            NULL, NULL, NULL, NULL,
            NULL, NULL, NULL, NULL,
            NULL, NULL, NULL, NULL,
            NULL, NULL, NULL, NULL,
        },
        .msr = {
            .index = MSR_IA32_CORE_CAPABILITY,
        },
    },
    [FEAT_PERF_CAPABILITIES] = {
        .type = MSR_FEATURE_WORD,
        .feat_names = {
            NULL, NULL, NULL, NULL,
            NULL, NULL, NULL, NULL,
            NULL, NULL, NULL, NULL,
            NULL, "full-width-write", NULL, NULL,
            NULL, NULL, NULL, NULL,
            NULL, NULL, NULL, NULL,
            NULL, NULL, NULL, NULL,
            NULL, NULL, NULL, NULL,
        },
        .msr = {
            .index = MSR_IA32_PERF_CAPABILITIES,
        },
    },

    [FEAT_VMX_PROCBASED_CTLS] = {
        .type = MSR_FEATURE_WORD,
        .feat_names = {
            NULL, NULL, "vmx-vintr-pending", "vmx-tsc-offset",
            NULL, NULL, NULL, "vmx-hlt-exit",
            NULL, "vmx-invlpg-exit", "vmx-mwait-exit", "vmx-rdpmc-exit",
            "vmx-rdtsc-exit", NULL, NULL, "vmx-cr3-load-noexit",
            "vmx-cr3-store-noexit", NULL, NULL, "vmx-cr8-load-exit",
            "vmx-cr8-store-exit", "vmx-flexpriority", "vmx-vnmi-pending", "vmx-movdr-exit",
            "vmx-io-exit", "vmx-io-bitmap", NULL, "vmx-mtf",
            "vmx-msr-bitmap", "vmx-monitor-exit", "vmx-pause-exit", "vmx-secondary-ctls",
        },
        .msr = {
            .index = MSR_IA32_VMX_TRUE_PROCBASED_CTLS,
        }
    },

    [FEAT_VMX_SECONDARY_CTLS] = {
        .type = MSR_FEATURE_WORD,
        .feat_names = {
            "vmx-apicv-xapic", "vmx-ept", "vmx-desc-exit", "vmx-rdtscp-exit",
            "vmx-apicv-x2apic", "vmx-vpid", "vmx-wbinvd-exit", "vmx-unrestricted-guest",
            "vmx-apicv-register", "vmx-apicv-vid", "vmx-ple", "vmx-rdrand-exit",
            "vmx-invpcid-exit", "vmx-vmfunc", "vmx-shadow-vmcs", "vmx-encls-exit",
            "vmx-rdseed-exit", "vmx-pml", NULL, NULL,
            "vmx-xsaves", NULL, NULL, NULL,
            NULL, "vmx-tsc-scaling", "vmx-enable-user-wait-pause", NULL,
            NULL, NULL, NULL, NULL,
        },
        .msr = {
            .index = MSR_IA32_VMX_PROCBASED_CTLS2,
        }
    },

    [FEAT_VMX_PINBASED_CTLS] = {
        .type = MSR_FEATURE_WORD,
        .feat_names = {
            "vmx-intr-exit", NULL, NULL, "vmx-nmi-exit",
            NULL, "vmx-vnmi", "vmx-preemption-timer", "vmx-posted-intr",
            NULL, NULL, NULL, NULL,
            NULL, NULL, NULL, NULL,
            NULL, NULL, NULL, NULL,
            NULL, NULL, NULL, NULL,
            NULL, NULL, NULL, NULL,
            NULL, NULL, NULL, NULL,
        },
        .msr = {
            .index = MSR_IA32_VMX_TRUE_PINBASED_CTLS,
        }
    },

    [FEAT_VMX_EXIT_CTLS] = {
        .type = MSR_FEATURE_WORD,
        /*
         * VMX_VM_EXIT_HOST_ADDR_SPACE_SIZE is copied from
         * the LM CPUID bit.
         */
        .feat_names = {
            NULL, NULL, "vmx-exit-nosave-debugctl", NULL,
            NULL, NULL, NULL, NULL,
            NULL, NULL /* vmx-exit-host-addr-space-size */, NULL, NULL,
            "vmx-exit-load-perf-global-ctrl", NULL, NULL, "vmx-exit-ack-intr",
            NULL, NULL, "vmx-exit-save-pat", "vmx-exit-load-pat",
            "vmx-exit-save-efer", "vmx-exit-load-efer",
                "vmx-exit-save-preemption-timer", "vmx-exit-clear-bndcfgs",
            NULL, "vmx-exit-clear-rtit-ctl", NULL, NULL,
            NULL, "vmx-exit-load-pkrs", NULL, "vmx-exit-secondary-ctls",
        },
        .msr = {
            .index = MSR_IA32_VMX_TRUE_EXIT_CTLS,
        }
    },

    [FEAT_VMX_ENTRY_CTLS] = {
        .type = MSR_FEATURE_WORD,
        .feat_names = {
            NULL, NULL, "vmx-entry-noload-debugctl", NULL,
            NULL, NULL, NULL, NULL,
            NULL, "vmx-entry-ia32e-mode", NULL, NULL,
            NULL, "vmx-entry-load-perf-global-ctrl", "vmx-entry-load-pat", "vmx-entry-load-efer",
            "vmx-entry-load-bndcfgs", NULL, "vmx-entry-load-rtit-ctl", NULL,
            NULL, NULL, "vmx-entry-load-pkrs", "vmx-entry-load-fred",
            NULL, NULL, NULL, NULL,
            NULL, NULL, NULL, NULL,
        },
        .msr = {
            .index = MSR_IA32_VMX_TRUE_ENTRY_CTLS,
        }
    },

    [FEAT_VMX_MISC] = {
        .type = MSR_FEATURE_WORD,
        .feat_names = {
            NULL, NULL, NULL, NULL,
            NULL, "vmx-store-lma", "vmx-activity-hlt", "vmx-activity-shutdown",
            "vmx-activity-wait-sipi", NULL, NULL, NULL,
            NULL, NULL, NULL, NULL,
            NULL, NULL, NULL, NULL,
            NULL, NULL, NULL, NULL,
            NULL, NULL, NULL, NULL,
            NULL, "vmx-vmwrite-vmexit-fields", "vmx-zero-len-inject", NULL,
        },
        .msr = {
            .index = MSR_IA32_VMX_MISC,
        }
    },

    [FEAT_VMX_EPT_VPID_CAPS] = {
        .type = MSR_FEATURE_WORD,
        .feat_names = {
            "vmx-ept-execonly", NULL, NULL, NULL,
            NULL, NULL, "vmx-page-walk-4", "vmx-page-walk-5",
            NULL, NULL, NULL, NULL,
            NULL, NULL, NULL, NULL,
            "vmx-ept-2mb", "vmx-ept-1gb", NULL, NULL,
            "vmx-invept", "vmx-eptad", "vmx-ept-advanced-exitinfo", NULL,
            NULL, "vmx-invept-single-context", "vmx-invept-all-context", NULL,
            NULL, NULL, NULL, NULL,
            "vmx-invvpid", NULL, NULL, NULL,
            NULL, NULL, NULL, NULL,
            "vmx-invvpid-single-addr", "vmx-invept-single-context",
                "vmx-invvpid-all-context", "vmx-invept-single-context-noglobals",
            NULL, NULL, NULL, NULL,
            NULL, NULL, NULL, NULL,
            NULL, NULL, NULL, NULL,
            NULL, NULL, NULL, NULL,
            NULL, NULL, NULL, NULL,
        },
        .msr = {
            .index = MSR_IA32_VMX_EPT_VPID_CAP,
        }
    },

    [FEAT_VMX_BASIC] = {
        .type = MSR_FEATURE_WORD,
        .feat_names = {
            [54] = "vmx-ins-outs",
            [55] = "vmx-true-ctls",
            [56] = "vmx-any-errcode",
            [58] = "vmx-nested-exception",
        },
        .msr = {
            .index = MSR_IA32_VMX_BASIC,
        },
        /* Just to be safe - we don't support setting the MSEG version field.  */
        .no_autoenable_flags = MSR_VMX_BASIC_DUAL_MONITOR,
    },

    [FEAT_VMX_VMFUNC] = {
        .type = MSR_FEATURE_WORD,
        .feat_names = {
            [0] = "vmx-eptp-switching",
        },
        .msr = {
            .index = MSR_IA32_VMX_VMFUNC,
        }
    },

    [FEAT_14_0_ECX] = {
        .type = CPUID_FEATURE_WORD,
        .feat_names = {
            NULL, NULL, NULL, NULL,
            NULL, NULL, NULL, NULL,
            NULL, NULL, NULL, NULL,
            NULL, NULL, NULL, NULL,
            NULL, NULL, NULL, NULL,
            NULL, NULL, NULL, NULL,
            NULL, NULL, NULL, NULL,
            NULL, NULL, NULL, "intel-pt-lip",
        },
        .cpuid = {
            .eax = 0x14,
            .needs_ecx = true, .ecx = 0,
            .reg = R_ECX,
        },
        .tcg_features = TCG_14_0_ECX_FEATURES,
     },

    [FEAT_SGX_12_0_EAX] = {
        .type = CPUID_FEATURE_WORD,
        .feat_names = {
            "sgx1", "sgx2", NULL, NULL,
            NULL, NULL, NULL, NULL,
            NULL, NULL, NULL, "sgx-edeccssa",
            NULL, NULL, NULL, NULL,
            NULL, NULL, NULL, NULL,
            NULL, NULL, NULL, NULL,
            NULL, NULL, NULL, NULL,
            NULL, NULL, NULL, NULL,
        },
        .cpuid = {
            .eax = 0x12,
            .needs_ecx = true, .ecx = 0,
            .reg = R_EAX,
        },
        .tcg_features = TCG_SGX_12_0_EAX_FEATURES,
    },

    [FEAT_SGX_12_0_EBX] = {
        .type = CPUID_FEATURE_WORD,
        .feat_names = {
            "sgx-exinfo" , NULL, NULL, NULL,
            NULL, NULL, NULL, NULL,
            NULL, NULL, NULL, NULL,
            NULL, NULL, NULL, NULL,
            NULL, NULL, NULL, NULL,
            NULL, NULL, NULL, NULL,
            NULL, NULL, NULL, NULL,
            NULL, NULL, NULL, NULL,
        },
        .cpuid = {
            .eax = 0x12,
            .needs_ecx = true, .ecx = 0,
            .reg = R_EBX,
        },
        .tcg_features = TCG_SGX_12_0_EBX_FEATURES,
    },

    [FEAT_SGX_12_1_EAX] = {
        .type = CPUID_FEATURE_WORD,
        .feat_names = {
            NULL, "sgx-debug", "sgx-mode64", NULL,
            "sgx-provisionkey", "sgx-tokenkey", NULL, "sgx-kss",
            NULL, NULL, "sgx-aex-notify", NULL,
            NULL, NULL, NULL, NULL,
            NULL, NULL, NULL, NULL,
            NULL, NULL, NULL, NULL,
            NULL, NULL, NULL, NULL,
            NULL, NULL, NULL, NULL,
        },
        .cpuid = {
            .eax = 0x12,
            .needs_ecx = true, .ecx = 1,
            .reg = R_EAX,
        },
        .tcg_features = TCG_SGX_12_1_EAX_FEATURES,
    },
};

typedef struct FeatureMask {
    FeatureWord index;
    uint64_t mask;
} FeatureMask;

typedef struct FeatureDep {
    FeatureMask from, to;
} FeatureDep;

static FeatureDep feature_dependencies[] = {
    {
        .from = { FEAT_7_0_EDX,             CPUID_7_0_EDX_ARCH_CAPABILITIES },
        .to = { FEAT_ARCH_CAPABILITIES,     ~0ull },
    },
    {
        .from = { FEAT_7_0_EDX,             CPUID_7_0_EDX_CORE_CAPABILITY },
        .to = { FEAT_CORE_CAPABILITY,       ~0ull },
    },
    {
        .from = { FEAT_1_ECX,             CPUID_EXT_PDCM },
        .to = { FEAT_PERF_CAPABILITIES,       ~0ull },
    },
    {
        .from = { FEAT_1_ECX,               CPUID_EXT_VMX },
        .to = { FEAT_VMX_PROCBASED_CTLS,    ~0ull },
    },
    {
        .from = { FEAT_1_ECX,               CPUID_EXT_VMX },
        .to = { FEAT_VMX_PINBASED_CTLS,     ~0ull },
    },
    {
        .from = { FEAT_1_ECX,               CPUID_EXT_VMX },
        .to = { FEAT_VMX_EXIT_CTLS,         ~0ull },
    },
    {
        .from = { FEAT_1_ECX,               CPUID_EXT_VMX },
        .to = { FEAT_VMX_ENTRY_CTLS,        ~0ull },
    },
    {
        .from = { FEAT_1_ECX,               CPUID_EXT_VMX },
        .to = { FEAT_VMX_MISC,              ~0ull },
    },
    {
        .from = { FEAT_1_ECX,               CPUID_EXT_VMX },
        .to = { FEAT_VMX_BASIC,             ~0ull },
    },
    {
        .from = { FEAT_8000_0001_EDX,       CPUID_EXT2_LM },
        .to = { FEAT_VMX_ENTRY_CTLS,        VMX_VM_ENTRY_IA32E_MODE },
    },
    {
        .from = { FEAT_VMX_PROCBASED_CTLS,  VMX_CPU_BASED_ACTIVATE_SECONDARY_CONTROLS },
        .to = { FEAT_VMX_SECONDARY_CTLS,    ~0ull },
    },
    {
        .from = { FEAT_XSAVE,               CPUID_XSAVE_XSAVES },
        .to = { FEAT_VMX_SECONDARY_CTLS,    VMX_SECONDARY_EXEC_XSAVES },
    },
    {
        .from = { FEAT_1_ECX,               CPUID_EXT_RDRAND },
        .to = { FEAT_VMX_SECONDARY_CTLS,    VMX_SECONDARY_EXEC_RDRAND_EXITING },
    },
    {
        .from = { FEAT_7_0_EBX,             CPUID_7_0_EBX_INVPCID },
        .to = { FEAT_VMX_SECONDARY_CTLS,    VMX_SECONDARY_EXEC_ENABLE_INVPCID },
    },
    {
        .from = { FEAT_7_0_EBX,             CPUID_7_0_EBX_MPX },
        .to = { FEAT_VMX_EXIT_CTLS,         VMX_VM_EXIT_CLEAR_BNDCFGS },
    },
    {
        .from = { FEAT_7_0_EBX,             CPUID_7_0_EBX_MPX },
        .to = { FEAT_VMX_ENTRY_CTLS,        VMX_VM_ENTRY_LOAD_BNDCFGS },
    },
    {
        .from = { FEAT_7_0_EBX,             CPUID_7_0_EBX_RDSEED },
        .to = { FEAT_VMX_SECONDARY_CTLS,    VMX_SECONDARY_EXEC_RDSEED_EXITING },
    },
    {
        .from = { FEAT_7_0_EBX,             CPUID_7_0_EBX_INTEL_PT },
        .to = { FEAT_14_0_ECX,              ~0ull },
    },
    {
        .from = { FEAT_8000_0001_EDX,       CPUID_EXT2_RDTSCP },
        .to = { FEAT_VMX_SECONDARY_CTLS,    VMX_SECONDARY_EXEC_RDTSCP },
    },
    {
        .from = { FEAT_VMX_SECONDARY_CTLS,  VMX_SECONDARY_EXEC_ENABLE_EPT },
        .to = { FEAT_VMX_EPT_VPID_CAPS,     0xffffffffull },
    },
    {
        .from = { FEAT_VMX_SECONDARY_CTLS,  VMX_SECONDARY_EXEC_ENABLE_EPT },
        .to = { FEAT_VMX_SECONDARY_CTLS,    VMX_SECONDARY_EXEC_UNRESTRICTED_GUEST },
    },
    {
        .from = { FEAT_VMX_SECONDARY_CTLS,  VMX_SECONDARY_EXEC_ENABLE_VPID },
        .to = { FEAT_VMX_EPT_VPID_CAPS,     0xffffffffull << 32 },
    },
    {
        .from = { FEAT_VMX_SECONDARY_CTLS,  VMX_SECONDARY_EXEC_ENABLE_VMFUNC },
        .to = { FEAT_VMX_VMFUNC,            ~0ull },
    },
    {
        .from = { FEAT_8000_0001_ECX,       CPUID_EXT3_SVM },
        .to = { FEAT_SVM,                   ~0ull },
    },
    {
        .from = { FEAT_7_0_ECX,             CPUID_7_0_ECX_WAITPKG },
        .to = { FEAT_VMX_SECONDARY_CTLS,    VMX_SECONDARY_EXEC_ENABLE_USER_WAIT_PAUSE },
    },
    {
        .from = { FEAT_8000_0001_EDX,       CPUID_EXT2_LM },
        .to = { FEAT_7_1_EAX,               CPUID_7_1_EAX_FRED },
    },
    {
        .from = { FEAT_7_1_EAX,             CPUID_7_1_EAX_LKGS },
        .to = { FEAT_7_1_EAX,               CPUID_7_1_EAX_FRED },
    },
    {
        .from = { FEAT_7_1_EAX,             CPUID_7_1_EAX_WRMSRNS },
        .to = { FEAT_7_1_EAX,               CPUID_7_1_EAX_FRED },
    },
    {
        .from = { FEAT_7_0_EBX,             CPUID_7_0_EBX_SGX },
        .to = { FEAT_7_0_ECX,               CPUID_7_0_ECX_SGX_LC },
    },
    {
        .from = { FEAT_7_0_EBX,             CPUID_7_0_EBX_SGX },
        .to = { FEAT_SGX_12_0_EAX,          ~0ull },
    },
    {
        .from = { FEAT_7_0_EBX,             CPUID_7_0_EBX_SGX },
        .to = { FEAT_SGX_12_0_EBX,          ~0ull },
    },
    {
        .from = { FEAT_7_0_EBX,             CPUID_7_0_EBX_SGX },
        .to = { FEAT_SGX_12_1_EAX,          ~0ull },
    },
    {
        .from = { FEAT_24_0_EBX,            CPUID_24_0_EBX_AVX10_128 },
        .to = { FEAT_24_0_EBX,              CPUID_24_0_EBX_AVX10_256 },
    },
    {
        .from = { FEAT_24_0_EBX,            CPUID_24_0_EBX_AVX10_256 },
        .to = { FEAT_24_0_EBX,              CPUID_24_0_EBX_AVX10_512 },
    },
    {
        .from = { FEAT_24_0_EBX,            CPUID_24_0_EBX_AVX10_VL_MASK },
        .to = { FEAT_7_1_EDX,               CPUID_7_1_EDX_AVX10 },
    },
    {
        .from = { FEAT_7_1_EDX,             CPUID_7_1_EDX_AVX10 },
        .to = { FEAT_24_0_EBX,              ~0ull },
    },
};

typedef struct X86RegisterInfo32 {
    /* Name of register */
    const char *name;
    /* QAPI enum value register */
    X86CPURegister32 qapi_enum;
} X86RegisterInfo32;

#define REGISTER(reg) \
    [R_##reg] = { .name = #reg, .qapi_enum = X86_CPU_REGISTER32_##reg }
static const X86RegisterInfo32 x86_reg_info_32[CPU_NB_REGS32] = {
    REGISTER(EAX),
    REGISTER(ECX),
    REGISTER(EDX),
    REGISTER(EBX),
    REGISTER(ESP),
    REGISTER(EBP),
    REGISTER(ESI),
    REGISTER(EDI),
};
#undef REGISTER

/* CPUID feature bits available in XSS */
#define CPUID_XSTATE_XSS_MASK    (XSTATE_ARCH_LBR_MASK)

ExtSaveArea x86_ext_save_areas[XSAVE_STATE_AREA_COUNT] = {
    [XSTATE_FP_BIT] = {
        /* x87 FP state component is always enabled if XSAVE is supported */
        .feature = FEAT_1_ECX, .bits = CPUID_EXT_XSAVE,
        .size = sizeof(X86LegacyXSaveArea) + sizeof(X86XSaveHeader),
    },
    [XSTATE_SSE_BIT] = {
        /* SSE state component is always enabled if XSAVE is supported */
        .feature = FEAT_1_ECX, .bits = CPUID_EXT_XSAVE,
        .size = sizeof(X86LegacyXSaveArea) + sizeof(X86XSaveHeader),
    },
    [XSTATE_YMM_BIT] =
          { .feature = FEAT_1_ECX, .bits = CPUID_EXT_AVX,
            .size = sizeof(XSaveAVX) },
    [XSTATE_BNDREGS_BIT] =
          { .feature = FEAT_7_0_EBX, .bits = CPUID_7_0_EBX_MPX,
            .size = sizeof(XSaveBNDREG)  },
    [XSTATE_BNDCSR_BIT] =
          { .feature = FEAT_7_0_EBX, .bits = CPUID_7_0_EBX_MPX,
            .size = sizeof(XSaveBNDCSR)  },
    [XSTATE_OPMASK_BIT] =
          { .feature = FEAT_7_0_EBX, .bits = CPUID_7_0_EBX_AVX512F,
            .size = sizeof(XSaveOpmask) },
    [XSTATE_ZMM_Hi256_BIT] =
          { .feature = FEAT_7_0_EBX, .bits = CPUID_7_0_EBX_AVX512F,
            .size = sizeof(XSaveZMM_Hi256) },
    [XSTATE_Hi16_ZMM_BIT] =
          { .feature = FEAT_7_0_EBX, .bits = CPUID_7_0_EBX_AVX512F,
            .size = sizeof(XSaveHi16_ZMM) },
    [XSTATE_PKRU_BIT] =
          { .feature = FEAT_7_0_ECX, .bits = CPUID_7_0_ECX_PKU,
            .size = sizeof(XSavePKRU) },
    [XSTATE_ARCH_LBR_BIT] = {
            .feature = FEAT_7_0_EDX, .bits = CPUID_7_0_EDX_ARCH_LBR,
            .offset = 0 /*supervisor mode component, offset = 0 */,
            .size = sizeof(XSavesArchLBR) },
    [XSTATE_XTILE_CFG_BIT] = {
        .feature = FEAT_7_0_EDX, .bits = CPUID_7_0_EDX_AMX_TILE,
        .size = sizeof(XSaveXTILECFG),
    },
    [XSTATE_XTILE_DATA_BIT] = {
        .feature = FEAT_7_0_EDX, .bits = CPUID_7_0_EDX_AMX_TILE,
        .size = sizeof(XSaveXTILEDATA)
    },
};

#ifndef XBOX

uint32_t xsave_area_size(uint64_t mask, bool compacted)
{
    uint64_t ret = x86_ext_save_areas[0].size;
    const ExtSaveArea *esa;
    uint32_t offset = 0;
    int i;

    for (i = 2; i < ARRAY_SIZE(x86_ext_save_areas); i++) {
        esa = &x86_ext_save_areas[i];
        if ((mask >> i) & 1) {
            offset = compacted ? ret : esa->offset;
            ret = MAX(ret, offset + esa->size);
        }
    }
    return ret;
}

#endif /* XBOX */

static inline bool accel_uses_host_cpuid(void)
{
    return kvm_enabled() || hvf_enabled();
}

#ifndef XBOX

static inline uint64_t x86_cpu_xsave_xcr0_components(X86CPU *cpu)
{
    return ((uint64_t)cpu->env.features[FEAT_XSAVE_XCR0_HI]) << 32 |
           cpu->env.features[FEAT_XSAVE_XCR0_LO];
}

#endif

/* Return name of 32-bit register, from a R_* constant */
static const char *get_register_name_32(unsigned int reg)
{
    if (reg >= CPU_NB_REGS32) {
        return NULL;
    }
    return x86_reg_info_32[reg].name;
}

#ifndef XBOX

static inline uint64_t x86_cpu_xsave_xss_components(X86CPU *cpu)
{
    return ((uint64_t)cpu->env.features[FEAT_XSAVE_XSS_HI]) << 32 |
           cpu->env.features[FEAT_XSAVE_XSS_LO];
}

#endif

/*
 * Returns the set of feature flags that are supported and migratable by
 * QEMU, for a given FeatureWord.
 */
static uint64_t x86_cpu_get_migratable_flags(X86CPU *cpu, FeatureWord w)
{
    FeatureWordInfo *wi = &feature_word_info[w];
    CPUX86State *env = &cpu->env;
    uint64_t r = 0;
    int i;

    for (i = 0; i < 64; i++) {
        uint64_t f = 1ULL << i;

        /* If the feature name is known, it is implicitly considered migratable,
         * unless it is explicitly set in unmigratable_flags */
        if ((wi->migratable_flags & f) ||
            (wi->feat_names[i] && !(wi->unmigratable_flags & f))) {
            r |= f;
        }
    }

    /* when tsc-khz is set explicitly, invtsc is migratable */
    if ((w == FEAT_8000_0007_EDX) && env->user_tsc_khz) {
        r |= CPUID_APM_INVTSC;
    }

    return r;
}

void host_cpuid(uint32_t function, uint32_t count,
                uint32_t *eax, uint32_t *ebx, uint32_t *ecx, uint32_t *edx)
{
    uint32_t vec[4];

#ifdef __x86_64__
    asm volatile("cpuid"
                 : "=a"(vec[0]), "=b"(vec[1]),
                   "=c"(vec[2]), "=d"(vec[3])
                 : "0"(function), "c"(count) : "cc");
#elif defined(__i386__)
    asm volatile("pusha \n\t"
                 "cpuid \n\t"
                 "mov %%eax, 0(%2) \n\t"
                 "mov %%ebx, 4(%2) \n\t"
                 "mov %%ecx, 8(%2) \n\t"
                 "mov %%edx, 12(%2) \n\t"
                 "popa"
                 : : "a"(function), "c"(count), "S"(vec)
                 : "memory", "cc");
#else
    abort();
#endif

    if (eax)
        *eax = vec[0];
    if (ebx)
        *ebx = vec[1];
    if (ecx)
        *ecx = vec[2];
    if (edx)
        *edx = vec[3];
}

/* CPU class name definitions: */

/* Return type name for a given CPU model name
 * Caller is responsible for freeing the returned string.
 */
static char *x86_cpu_type_name(const char *model_name)
{
    return g_strdup_printf(X86_CPU_TYPE_NAME("%s"), model_name);
}

static ObjectClass *x86_cpu_class_by_name(const char *cpu_model)
{
    g_autofree char *typename = x86_cpu_type_name(cpu_model);
    return object_class_by_name(typename);
}

static char *x86_cpu_class_get_model_name(X86CPUClass *cc)
{
    const char *class_name = object_class_get_name(OBJECT_CLASS(cc));
    assert(g_str_has_suffix(class_name, X86_CPU_TYPE_SUFFIX));
    return cpu_model_from_type(class_name);
}

typedef struct X86CPUVersionDefinition {
    X86CPUVersion version;
    const char *alias;
    const char *note;
    PropValue *props;
    const CPUCaches *const cache_info;
} X86CPUVersionDefinition;

/* Base definition for a CPU model */
typedef struct X86CPUDefinition {
    const char *name;
    uint32_t level;
    uint32_t xlevel;
    /* vendor is zero-terminated, 12 character ASCII string */
    char vendor[CPUID_VENDOR_SZ + 1];
    int family;
    int model;
    int stepping;
    uint8_t avx10_version;
    FeatureWordArray features;
    const char *model_id;
    const CPUCaches *const cache_info;
    /*
     * Definitions for alternative versions of CPU model.
     * List is terminated by item with version == 0.
     * If NULL, version 1 will be registered automatically.
     */
    const X86CPUVersionDefinition *versions;
    const char *deprecation_note;
} X86CPUDefinition;

/* Reference to a specific CPU model version */
struct X86CPUModel {
    /* Base CPU definition */
    const X86CPUDefinition *cpudef;
    /* CPU model version */
    X86CPUVersion version;
    const char *note;
    /*
     * If true, this is an alias CPU model.
     * This matters only for "-cpu help" and query-cpu-definitions
     */
    bool is_alias;
};

/* Get full model name for CPU version */
static char *x86_cpu_versioned_model_name(const X86CPUDefinition *cpudef,
                                          X86CPUVersion version)
{
    assert(version > 0);
    return g_strdup_printf("%s-v%d", cpudef->name, (int)version);
}

static const X86CPUVersionDefinition *
x86_cpu_def_get_versions(const X86CPUDefinition *def)
{
    /* When X86CPUDefinition::versions is NULL, we register only v1 */
    static const X86CPUVersionDefinition default_version_list[] = {
        { 1 },
        { /* end of list */ }
    };

    return def->versions ?: default_version_list;
}

#ifndef XBOX

static const CPUCaches epyc_cache_info = {
    .l1d_cache = &(CPUCacheInfo) {
        .type = DATA_CACHE,
        .level = 1,
        .size = 32 * KiB,
        .line_size = 64,
        .associativity = 8,
        .partitions = 1,
        .sets = 64,
        .lines_per_tag = 1,
        .self_init = 1,
        .no_invd_sharing = true,
        .share_level = CPU_TOPOLOGY_LEVEL_CORE,
    },
    .l1i_cache = &(CPUCacheInfo) {
        .type = INSTRUCTION_CACHE,
        .level = 1,
        .size = 64 * KiB,
        .line_size = 64,
        .associativity = 4,
        .partitions = 1,
        .sets = 256,
        .lines_per_tag = 1,
        .self_init = 1,
        .no_invd_sharing = true,
        .share_level = CPU_TOPOLOGY_LEVEL_CORE,
    },
    .l2_cache = &(CPUCacheInfo) {
        .type = UNIFIED_CACHE,
        .level = 2,
        .size = 512 * KiB,
        .line_size = 64,
        .associativity = 8,
        .partitions = 1,
        .sets = 1024,
        .lines_per_tag = 1,
        .share_level = CPU_TOPOLOGY_LEVEL_CORE,
    },
    .l3_cache = &(CPUCacheInfo) {
        .type = UNIFIED_CACHE,
        .level = 3,
        .size = 8 * MiB,
        .line_size = 64,
        .associativity = 16,
        .partitions = 1,
        .sets = 8192,
        .lines_per_tag = 1,
        .self_init = true,
        .inclusive = true,
        .complex_indexing = true,
        .share_level = CPU_TOPOLOGY_LEVEL_DIE,
    },
};

static CPUCaches epyc_v4_cache_info = {
    .l1d_cache = &(CPUCacheInfo) {
        .type = DATA_CACHE,
        .level = 1,
        .size = 32 * KiB,
        .line_size = 64,
        .associativity = 8,
        .partitions = 1,
        .sets = 64,
        .lines_per_tag = 1,
        .self_init = 1,
        .no_invd_sharing = true,
        .share_level = CPU_TOPOLOGY_LEVEL_CORE,
    },
    .l1i_cache = &(CPUCacheInfo) {
        .type = INSTRUCTION_CACHE,
        .level = 1,
        .size = 64 * KiB,
        .line_size = 64,
        .associativity = 4,
        .partitions = 1,
        .sets = 256,
        .lines_per_tag = 1,
        .self_init = 1,
        .no_invd_sharing = true,
        .share_level = CPU_TOPOLOGY_LEVEL_CORE,
    },
    .l2_cache = &(CPUCacheInfo) {
        .type = UNIFIED_CACHE,
        .level = 2,
        .size = 512 * KiB,
        .line_size = 64,
        .associativity = 8,
        .partitions = 1,
        .sets = 1024,
        .lines_per_tag = 1,
        .share_level = CPU_TOPOLOGY_LEVEL_CORE,
    },
    .l3_cache = &(CPUCacheInfo) {
        .type = UNIFIED_CACHE,
        .level = 3,
        .size = 8 * MiB,
        .line_size = 64,
        .associativity = 16,
        .partitions = 1,
        .sets = 8192,
        .lines_per_tag = 1,
        .self_init = true,
        .inclusive = true,
        .complex_indexing = false,
        .share_level = CPU_TOPOLOGY_LEVEL_DIE,
    },
};

static const CPUCaches epyc_rome_cache_info = {
    .l1d_cache = &(CPUCacheInfo) {
        .type = DATA_CACHE,
        .level = 1,
        .size = 32 * KiB,
        .line_size = 64,
        .associativity = 8,
        .partitions = 1,
        .sets = 64,
        .lines_per_tag = 1,
        .self_init = 1,
        .no_invd_sharing = true,
        .share_level = CPU_TOPOLOGY_LEVEL_CORE,
    },
    .l1i_cache = &(CPUCacheInfo) {
        .type = INSTRUCTION_CACHE,
        .level = 1,
        .size = 32 * KiB,
        .line_size = 64,
        .associativity = 8,
        .partitions = 1,
        .sets = 64,
        .lines_per_tag = 1,
        .self_init = 1,
        .no_invd_sharing = true,
        .share_level = CPU_TOPOLOGY_LEVEL_CORE,
    },
    .l2_cache = &(CPUCacheInfo) {
        .type = UNIFIED_CACHE,
        .level = 2,
        .size = 512 * KiB,
        .line_size = 64,
        .associativity = 8,
        .partitions = 1,
        .sets = 1024,
        .lines_per_tag = 1,
        .share_level = CPU_TOPOLOGY_LEVEL_CORE,
    },
    .l3_cache = &(CPUCacheInfo) {
        .type = UNIFIED_CACHE,
        .level = 3,
        .size = 16 * MiB,
        .line_size = 64,
        .associativity = 16,
        .partitions = 1,
        .sets = 16384,
        .lines_per_tag = 1,
        .self_init = true,
        .inclusive = true,
        .complex_indexing = true,
        .share_level = CPU_TOPOLOGY_LEVEL_DIE,
    },
};

static const CPUCaches epyc_rome_v3_cache_info = {
    .l1d_cache = &(CPUCacheInfo) {
        .type = DATA_CACHE,
        .level = 1,
        .size = 32 * KiB,
        .line_size = 64,
        .associativity = 8,
        .partitions = 1,
        .sets = 64,
        .lines_per_tag = 1,
        .self_init = 1,
        .no_invd_sharing = true,
        .share_level = CPU_TOPOLOGY_LEVEL_CORE,
    },
    .l1i_cache = &(CPUCacheInfo) {
        .type = INSTRUCTION_CACHE,
        .level = 1,
        .size = 32 * KiB,
        .line_size = 64,
        .associativity = 8,
        .partitions = 1,
        .sets = 64,
        .lines_per_tag = 1,
        .self_init = 1,
        .no_invd_sharing = true,
        .share_level = CPU_TOPOLOGY_LEVEL_CORE,
    },
    .l2_cache = &(CPUCacheInfo) {
        .type = UNIFIED_CACHE,
        .level = 2,
        .size = 512 * KiB,
        .line_size = 64,
        .associativity = 8,
        .partitions = 1,
        .sets = 1024,
        .lines_per_tag = 1,
        .share_level = CPU_TOPOLOGY_LEVEL_CORE,
    },
    .l3_cache = &(CPUCacheInfo) {
        .type = UNIFIED_CACHE,
        .level = 3,
        .size = 16 * MiB,
        .line_size = 64,
        .associativity = 16,
        .partitions = 1,
        .sets = 16384,
        .lines_per_tag = 1,
        .self_init = true,
        .inclusive = true,
        .complex_indexing = false,
        .share_level = CPU_TOPOLOGY_LEVEL_DIE,
    },
};

static const CPUCaches epyc_milan_cache_info = {
    .l1d_cache = &(CPUCacheInfo) {
        .type = DATA_CACHE,
        .level = 1,
        .size = 32 * KiB,
        .line_size = 64,
        .associativity = 8,
        .partitions = 1,
        .sets = 64,
        .lines_per_tag = 1,
        .self_init = 1,
        .no_invd_sharing = true,
        .share_level = CPU_TOPOLOGY_LEVEL_CORE,
    },
    .l1i_cache = &(CPUCacheInfo) {
        .type = INSTRUCTION_CACHE,
        .level = 1,
        .size = 32 * KiB,
        .line_size = 64,
        .associativity = 8,
        .partitions = 1,
        .sets = 64,
        .lines_per_tag = 1,
        .self_init = 1,
        .no_invd_sharing = true,
        .share_level = CPU_TOPOLOGY_LEVEL_CORE,
    },
    .l2_cache = &(CPUCacheInfo) {
        .type = UNIFIED_CACHE,
        .level = 2,
        .size = 512 * KiB,
        .line_size = 64,
        .associativity = 8,
        .partitions = 1,
        .sets = 1024,
        .lines_per_tag = 1,
        .share_level = CPU_TOPOLOGY_LEVEL_CORE,
    },
    .l3_cache = &(CPUCacheInfo) {
        .type = UNIFIED_CACHE,
        .level = 3,
        .size = 32 * MiB,
        .line_size = 64,
        .associativity = 16,
        .partitions = 1,
        .sets = 32768,
        .lines_per_tag = 1,
        .self_init = true,
        .inclusive = true,
        .complex_indexing = true,
        .share_level = CPU_TOPOLOGY_LEVEL_DIE,
    },
};

static const CPUCaches epyc_milan_v2_cache_info = {
    .l1d_cache = &(CPUCacheInfo) {
        .type = DATA_CACHE,
        .level = 1,
        .size = 32 * KiB,
        .line_size = 64,
        .associativity = 8,
        .partitions = 1,
        .sets = 64,
        .lines_per_tag = 1,
        .self_init = 1,
        .no_invd_sharing = true,
        .share_level = CPU_TOPOLOGY_LEVEL_CORE,
    },
    .l1i_cache = &(CPUCacheInfo) {
        .type = INSTRUCTION_CACHE,
        .level = 1,
        .size = 32 * KiB,
        .line_size = 64,
        .associativity = 8,
        .partitions = 1,
        .sets = 64,
        .lines_per_tag = 1,
        .self_init = 1,
        .no_invd_sharing = true,
        .share_level = CPU_TOPOLOGY_LEVEL_CORE,
    },
    .l2_cache = &(CPUCacheInfo) {
        .type = UNIFIED_CACHE,
        .level = 2,
        .size = 512 * KiB,
        .line_size = 64,
        .associativity = 8,
        .partitions = 1,
        .sets = 1024,
        .lines_per_tag = 1,
        .share_level = CPU_TOPOLOGY_LEVEL_CORE,
    },
    .l3_cache = &(CPUCacheInfo) {
        .type = UNIFIED_CACHE,
        .level = 3,
        .size = 32 * MiB,
        .line_size = 64,
        .associativity = 16,
        .partitions = 1,
        .sets = 32768,
        .lines_per_tag = 1,
        .self_init = true,
        .inclusive = true,
        .complex_indexing = false,
        .share_level = CPU_TOPOLOGY_LEVEL_DIE,
    },
};

static const CPUCaches epyc_genoa_cache_info = {
    .l1d_cache = &(CPUCacheInfo) {
        .type = DATA_CACHE,
        .level = 1,
        .size = 32 * KiB,
        .line_size = 64,
        .associativity = 8,
        .partitions = 1,
        .sets = 64,
        .lines_per_tag = 1,
        .self_init = 1,
        .no_invd_sharing = true,
        .share_level = CPU_TOPOLOGY_LEVEL_CORE,
    },
    .l1i_cache = &(CPUCacheInfo) {
        .type = INSTRUCTION_CACHE,
        .level = 1,
        .size = 32 * KiB,
        .line_size = 64,
        .associativity = 8,
        .partitions = 1,
        .sets = 64,
        .lines_per_tag = 1,
        .self_init = 1,
        .no_invd_sharing = true,
        .share_level = CPU_TOPOLOGY_LEVEL_CORE,
    },
    .l2_cache = &(CPUCacheInfo) {
        .type = UNIFIED_CACHE,
        .level = 2,
        .size = 1 * MiB,
        .line_size = 64,
        .associativity = 8,
        .partitions = 1,
        .sets = 2048,
        .lines_per_tag = 1,
        .share_level = CPU_TOPOLOGY_LEVEL_CORE,
    },
    .l3_cache = &(CPUCacheInfo) {
        .type = UNIFIED_CACHE,
        .level = 3,
        .size = 32 * MiB,
        .line_size = 64,
        .associativity = 16,
        .partitions = 1,
        .sets = 32768,
        .lines_per_tag = 1,
        .self_init = true,
        .inclusive = true,
        .complex_indexing = false,
        .share_level = CPU_TOPOLOGY_LEVEL_DIE,
    },
};

#endif /* XBOX */

/* The following VMX features are not supported by KVM and are left out in the
 * CPU definitions:
 *
 *  Dual-monitor support (all processors)
 *  Entry to SMM
 *  Deactivate dual-monitor treatment
 *  Number of CR3-target values
 *  Shutdown activity state
 *  Wait-for-SIPI activity state
 *  PAUSE-loop exiting (Westmere and newer)
 *  EPT-violation #VE (Broadwell and newer)
 *  Inject event with insn length=0 (Skylake and newer)
 *  Conceal non-root operation from PT
 *  Conceal VM exits from PT
 *  Conceal VM entries from PT
 *  Enable ENCLS exiting
 *  Mode-based execute control (XS/XU)
 *  TSC scaling (Skylake Server and newer)
 *  GPA translation for PT (IceLake and newer)
 *  User wait and pause
 *  ENCLV exiting
 *  Load IA32_RTIT_CTL
 *  Clear IA32_RTIT_CTL
 *  Advanced VM-exit information for EPT violations
 *  Sub-page write permissions
 *  PT in VMX operation
 */

static const X86CPUDefinition builtin_x86_defs[] = {
#ifndef XBOX
    {
        .name = "qemu64",
        .level = 0xd,
        .vendor = CPUID_VENDOR_AMD,
        .family = 15,
        .model = 107,
        .stepping = 1,
        .features[FEAT_1_EDX] =
            PPRO_FEATURES |
            CPUID_MTRR | CPUID_CLFLUSH | CPUID_MCA |
            CPUID_PSE36,
        .features[FEAT_1_ECX] =
            CPUID_EXT_SSE3 | CPUID_EXT_CX16,
        .features[FEAT_8000_0001_EDX] =
            CPUID_EXT2_LM | CPUID_EXT2_SYSCALL | CPUID_EXT2_NX,
        .features[FEAT_8000_0001_ECX] =
            CPUID_EXT3_LAHF_LM | CPUID_EXT3_SVM,
        .xlevel = 0x8000000A,
        .model_id = "QEMU Virtual CPU version " QEMU_HW_VERSION,
    },
    {
        .name = "phenom",
        .level = 5,
        .vendor = CPUID_VENDOR_AMD,
        .family = 16,
        .model = 2,
        .stepping = 3,
        /* Missing: CPUID_HT */
        .features[FEAT_1_EDX] =
            PPRO_FEATURES |
            CPUID_MTRR | CPUID_CLFLUSH | CPUID_MCA |
            CPUID_PSE36 | CPUID_VME,
        .features[FEAT_1_ECX] =
            CPUID_EXT_SSE3 | CPUID_EXT_MONITOR | CPUID_EXT_CX16 |
            CPUID_EXT_POPCNT,
        .features[FEAT_8000_0001_EDX] =
            CPUID_EXT2_LM | CPUID_EXT2_SYSCALL | CPUID_EXT2_NX |
            CPUID_EXT2_3DNOW | CPUID_EXT2_3DNOWEXT | CPUID_EXT2_MMXEXT |
            CPUID_EXT2_FFXSR | CPUID_EXT2_PDPE1GB | CPUID_EXT2_RDTSCP,
        /* Missing: CPUID_EXT3_CMP_LEG, CPUID_EXT3_EXTAPIC,
                    CPUID_EXT3_CR8LEG,
                    CPUID_EXT3_MISALIGNSSE, CPUID_EXT3_3DNOWPREFETCH,
                    CPUID_EXT3_OSVW, CPUID_EXT3_IBS */
        .features[FEAT_8000_0001_ECX] =
            CPUID_EXT3_LAHF_LM | CPUID_EXT3_SVM |
            CPUID_EXT3_ABM | CPUID_EXT3_SSE4A,
        /* Missing: CPUID_SVM_LBRV */
        .features[FEAT_SVM] =
            CPUID_SVM_NPT,
        .xlevel = 0x8000001A,
        .model_id = "AMD Phenom(tm) 9550 Quad-Core Processor"
    },
    {
        .name = "core2duo",
        .level = 10,
        .vendor = CPUID_VENDOR_INTEL,
        .family = 6,
        .model = 15,
        .stepping = 11,
        /* Missing: CPUID_DTS, CPUID_HT, CPUID_TM, CPUID_PBE */
        .features[FEAT_1_EDX] =
            PPRO_FEATURES |
            CPUID_MTRR | CPUID_CLFLUSH | CPUID_MCA |
            CPUID_PSE36 | CPUID_VME | CPUID_ACPI | CPUID_SS,
        /* Missing: CPUID_EXT_DTES64, CPUID_EXT_DSCPL, CPUID_EXT_EST,
         * CPUID_EXT_TM2, CPUID_EXT_XTPR, CPUID_EXT_PDCM, CPUID_EXT_VMX */
        .features[FEAT_1_ECX] =
            CPUID_EXT_SSE3 | CPUID_EXT_MONITOR | CPUID_EXT_SSSE3 |
            CPUID_EXT_CX16,
        .features[FEAT_8000_0001_EDX] =
            CPUID_EXT2_LM | CPUID_EXT2_SYSCALL | CPUID_EXT2_NX,
        .features[FEAT_8000_0001_ECX] =
            CPUID_EXT3_LAHF_LM,
        .features[FEAT_VMX_BASIC] = MSR_VMX_BASIC_INS_OUTS,
        .features[FEAT_VMX_ENTRY_CTLS] = VMX_VM_ENTRY_IA32E_MODE,
        .features[FEAT_VMX_EXIT_CTLS] = VMX_VM_EXIT_ACK_INTR_ON_EXIT,
        .features[FEAT_VMX_MISC] = MSR_VMX_MISC_ACTIVITY_HLT,
        .features[FEAT_VMX_PINBASED_CTLS] = VMX_PIN_BASED_EXT_INTR_MASK |
             VMX_PIN_BASED_NMI_EXITING | VMX_PIN_BASED_VIRTUAL_NMIS,
        .features[FEAT_VMX_PROCBASED_CTLS] = VMX_CPU_BASED_VIRTUAL_INTR_PENDING |
             VMX_CPU_BASED_USE_TSC_OFFSETING | VMX_CPU_BASED_HLT_EXITING |
             VMX_CPU_BASED_INVLPG_EXITING | VMX_CPU_BASED_MWAIT_EXITING |
             VMX_CPU_BASED_RDPMC_EXITING | VMX_CPU_BASED_RDTSC_EXITING |
             VMX_CPU_BASED_CR8_LOAD_EXITING | VMX_CPU_BASED_CR8_STORE_EXITING |
             VMX_CPU_BASED_TPR_SHADOW | VMX_CPU_BASED_MOV_DR_EXITING |
             VMX_CPU_BASED_UNCOND_IO_EXITING | VMX_CPU_BASED_USE_IO_BITMAPS |
             VMX_CPU_BASED_MONITOR_EXITING | VMX_CPU_BASED_PAUSE_EXITING |
             VMX_CPU_BASED_VIRTUAL_NMI_PENDING | VMX_CPU_BASED_USE_MSR_BITMAPS |
             VMX_CPU_BASED_ACTIVATE_SECONDARY_CONTROLS,
        .features[FEAT_VMX_SECONDARY_CTLS] =
             VMX_SECONDARY_EXEC_VIRTUALIZE_APIC_ACCESSES,
        .xlevel = 0x80000008,
        .model_id = "Intel(R) Core(TM)2 Duo CPU     T7700  @ 2.40GHz",
    },
    {
        .name = "kvm64",
        .level = 0xd,
        .vendor = CPUID_VENDOR_INTEL,
        .family = 15,
        .model = 6,
        .stepping = 1,
        /* Missing: CPUID_HT */
        .features[FEAT_1_EDX] =
            PPRO_FEATURES | CPUID_VME |
            CPUID_MTRR | CPUID_CLFLUSH | CPUID_MCA |
            CPUID_PSE36,
        /* Missing: CPUID_EXT_POPCNT, CPUID_EXT_MONITOR */
        .features[FEAT_1_ECX] =
            CPUID_EXT_SSE3 | CPUID_EXT_CX16,
        /* Missing: CPUID_EXT2_PDPE1GB, CPUID_EXT2_RDTSCP */
        .features[FEAT_8000_0001_EDX] =
            CPUID_EXT2_LM | CPUID_EXT2_SYSCALL | CPUID_EXT2_NX,
        /* Missing: CPUID_EXT3_LAHF_LM, CPUID_EXT3_CMP_LEG, CPUID_EXT3_EXTAPIC,
                    CPUID_EXT3_CR8LEG, CPUID_EXT3_ABM, CPUID_EXT3_SSE4A,
                    CPUID_EXT3_MISALIGNSSE, CPUID_EXT3_3DNOWPREFETCH,
                    CPUID_EXT3_OSVW, CPUID_EXT3_IBS, CPUID_EXT3_SVM */
        .features[FEAT_8000_0001_ECX] =
            0,
        /* VMX features from Cedar Mill/Prescott */
        .features[FEAT_VMX_ENTRY_CTLS] = VMX_VM_ENTRY_IA32E_MODE,
        .features[FEAT_VMX_EXIT_CTLS] = VMX_VM_EXIT_ACK_INTR_ON_EXIT,
        .features[FEAT_VMX_MISC] = MSR_VMX_MISC_ACTIVITY_HLT,
        .features[FEAT_VMX_PINBASED_CTLS] = VMX_PIN_BASED_EXT_INTR_MASK |
             VMX_PIN_BASED_NMI_EXITING,
        .features[FEAT_VMX_PROCBASED_CTLS] = VMX_CPU_BASED_VIRTUAL_INTR_PENDING |
             VMX_CPU_BASED_USE_TSC_OFFSETING | VMX_CPU_BASED_HLT_EXITING |
             VMX_CPU_BASED_INVLPG_EXITING | VMX_CPU_BASED_MWAIT_EXITING |
             VMX_CPU_BASED_RDPMC_EXITING | VMX_CPU_BASED_RDTSC_EXITING |
             VMX_CPU_BASED_CR8_LOAD_EXITING | VMX_CPU_BASED_CR8_STORE_EXITING |
             VMX_CPU_BASED_TPR_SHADOW | VMX_CPU_BASED_MOV_DR_EXITING |
             VMX_CPU_BASED_UNCOND_IO_EXITING | VMX_CPU_BASED_USE_IO_BITMAPS |
             VMX_CPU_BASED_MONITOR_EXITING | VMX_CPU_BASED_PAUSE_EXITING,
        .xlevel = 0x80000008,
        .model_id = "Common KVM processor"
    },
    {
        .name = "qemu32",
        .level = 4,
        .vendor = CPUID_VENDOR_INTEL,
        .family = 6,
        .model = 6,
        .stepping = 3,
        .features[FEAT_1_EDX] =
            PPRO_FEATURES,
        .features[FEAT_1_ECX] =
            CPUID_EXT_SSE3,
        .xlevel = 0x80000004,
        .model_id = "QEMU Virtual CPU version " QEMU_HW_VERSION,
    },
    {
        .name = "kvm32",
        .level = 5,
        .vendor = CPUID_VENDOR_INTEL,
        .family = 15,
        .model = 6,
        .stepping = 1,
        .features[FEAT_1_EDX] =
            PPRO_FEATURES | CPUID_VME |
            CPUID_MTRR | CPUID_CLFLUSH | CPUID_MCA | CPUID_PSE36,
        .features[FEAT_1_ECX] =
            CPUID_EXT_SSE3,
        .features[FEAT_8000_0001_ECX] =
            0,
        /* VMX features from Yonah */
        .features[FEAT_VMX_ENTRY_CTLS] = VMX_VM_ENTRY_IA32E_MODE,
        .features[FEAT_VMX_EXIT_CTLS] = VMX_VM_EXIT_ACK_INTR_ON_EXIT,
        .features[FEAT_VMX_MISC] = MSR_VMX_MISC_ACTIVITY_HLT,
        .features[FEAT_VMX_PINBASED_CTLS] = VMX_PIN_BASED_EXT_INTR_MASK |
             VMX_PIN_BASED_NMI_EXITING,
        .features[FEAT_VMX_PROCBASED_CTLS] = VMX_CPU_BASED_VIRTUAL_INTR_PENDING |
             VMX_CPU_BASED_USE_TSC_OFFSETING | VMX_CPU_BASED_HLT_EXITING |
             VMX_CPU_BASED_INVLPG_EXITING | VMX_CPU_BASED_MWAIT_EXITING |
             VMX_CPU_BASED_RDPMC_EXITING | VMX_CPU_BASED_RDTSC_EXITING |
             VMX_CPU_BASED_MOV_DR_EXITING | VMX_CPU_BASED_UNCOND_IO_EXITING |
             VMX_CPU_BASED_USE_IO_BITMAPS | VMX_CPU_BASED_MONITOR_EXITING |
             VMX_CPU_BASED_PAUSE_EXITING | VMX_CPU_BASED_USE_MSR_BITMAPS,
        .xlevel = 0x80000008,
        .model_id = "Common 32-bit KVM processor"
    },
    {
        .name = "coreduo",
        .level = 10,
        .vendor = CPUID_VENDOR_INTEL,
        .family = 6,
        .model = 14,
        .stepping = 8,
        /* Missing: CPUID_DTS, CPUID_HT, CPUID_TM, CPUID_PBE */
        .features[FEAT_1_EDX] =
            PPRO_FEATURES | CPUID_VME |
            CPUID_MTRR | CPUID_CLFLUSH | CPUID_MCA | CPUID_ACPI |
            CPUID_SS,
        /* Missing: CPUID_EXT_EST, CPUID_EXT_TM2 , CPUID_EXT_XTPR,
         * CPUID_EXT_PDCM, CPUID_EXT_VMX */
        .features[FEAT_1_ECX] =
            CPUID_EXT_SSE3 | CPUID_EXT_MONITOR,
        .features[FEAT_8000_0001_EDX] =
            CPUID_EXT2_NX,
        .features[FEAT_VMX_ENTRY_CTLS] = VMX_VM_ENTRY_IA32E_MODE,
        .features[FEAT_VMX_EXIT_CTLS] = VMX_VM_EXIT_ACK_INTR_ON_EXIT,
        .features[FEAT_VMX_MISC] = MSR_VMX_MISC_ACTIVITY_HLT,
        .features[FEAT_VMX_PINBASED_CTLS] = VMX_PIN_BASED_EXT_INTR_MASK |
             VMX_PIN_BASED_NMI_EXITING,
        .features[FEAT_VMX_PROCBASED_CTLS] = VMX_CPU_BASED_VIRTUAL_INTR_PENDING |
             VMX_CPU_BASED_USE_TSC_OFFSETING | VMX_CPU_BASED_HLT_EXITING |
             VMX_CPU_BASED_INVLPG_EXITING | VMX_CPU_BASED_MWAIT_EXITING |
             VMX_CPU_BASED_RDPMC_EXITING | VMX_CPU_BASED_RDTSC_EXITING |
             VMX_CPU_BASED_MOV_DR_EXITING | VMX_CPU_BASED_UNCOND_IO_EXITING |
             VMX_CPU_BASED_USE_IO_BITMAPS | VMX_CPU_BASED_MONITOR_EXITING |
             VMX_CPU_BASED_PAUSE_EXITING | VMX_CPU_BASED_USE_MSR_BITMAPS,
        .xlevel = 0x80000008,
        .model_id = "Genuine Intel(R) CPU           T2600  @ 2.16GHz",
    },
    {
        .name = "486",
        .level = 1,
        .vendor = CPUID_VENDOR_INTEL,
        .family = 4,
        .model = 8,
        .stepping = 0,
        .features[FEAT_1_EDX] =
            I486_FEATURES,
        .xlevel = 0,
        .model_id = "",
    },
    {
        .name = "pentium",
        .level = 1,
        .vendor = CPUID_VENDOR_INTEL,
        .family = 5,
        .model = 4,
        .stepping = 3,
        .features[FEAT_1_EDX] =
            PENTIUM_FEATURES,
        .xlevel = 0,
        .model_id = "",
    },
    {
        .name = "pentium2",
        .level = 2,
        .vendor = CPUID_VENDOR_INTEL,
        .family = 6,
        .model = 5,
        .stepping = 2,
        .features[FEAT_1_EDX] =
            PENTIUM2_FEATURES,
        .xlevel = 0,
        .model_id = "",
    },
#endif
    {
        .name = "pentium3",
        .level = 2,
        .vendor = CPUID_VENDOR_INTEL,
        .family = 6,
#ifdef XBOX
         .model = 8,
         .stepping = 10,
#else
        .model = 7,
        .stepping = 3,
#endif
        .features[FEAT_1_EDX] =
            PENTIUM3_FEATURES,
        .xlevel = 0,
        .model_id = "",
    },
#ifndef XBOX
    {
        .name = "athlon",
        .level = 2,
        .vendor = CPUID_VENDOR_AMD,
        .family = 6,
        .model = 2,
        .stepping = 3,
        .features[FEAT_1_EDX] =
            PPRO_FEATURES | CPUID_PSE36 | CPUID_VME | CPUID_MTRR |
            CPUID_MCA,
        .features[FEAT_8000_0001_EDX] =
            CPUID_EXT2_MMXEXT | CPUID_EXT2_3DNOW | CPUID_EXT2_3DNOWEXT,
        .xlevel = 0x80000008,
        .model_id = "QEMU Virtual CPU version " QEMU_HW_VERSION,
    },
    {
        .name = "n270",
        .level = 10,
        .vendor = CPUID_VENDOR_INTEL,
        .family = 6,
        .model = 28,
        .stepping = 2,
        /* Missing: CPUID_DTS, CPUID_HT, CPUID_TM, CPUID_PBE */
        .features[FEAT_1_EDX] =
            PPRO_FEATURES |
            CPUID_MTRR | CPUID_CLFLUSH | CPUID_MCA | CPUID_VME |
            CPUID_ACPI | CPUID_SS,
            /* Some CPUs got no CPUID_SEP */
        /* Missing: CPUID_EXT_DSCPL, CPUID_EXT_EST, CPUID_EXT_TM2,
         * CPUID_EXT_XTPR */
        .features[FEAT_1_ECX] =
            CPUID_EXT_SSE3 | CPUID_EXT_MONITOR | CPUID_EXT_SSSE3 |
            CPUID_EXT_MOVBE,
        .features[FEAT_8000_0001_EDX] =
            CPUID_EXT2_NX,
        .features[FEAT_8000_0001_ECX] =
            CPUID_EXT3_LAHF_LM,
        .xlevel = 0x80000008,
        .model_id = "Intel(R) Atom(TM) CPU N270   @ 1.60GHz",
    },
    {
        .name = "Conroe",
        .level = 10,
        .vendor = CPUID_VENDOR_INTEL,
        .family = 6,
        .model = 15,
        .stepping = 3,
        .features[FEAT_1_EDX] =
            CPUID_VME | CPUID_SSE2 | CPUID_SSE | CPUID_FXSR | CPUID_MMX |
            CPUID_CLFLUSH | CPUID_PSE36 | CPUID_PAT | CPUID_CMOV | CPUID_MCA |
            CPUID_PGE | CPUID_MTRR | CPUID_SEP | CPUID_APIC | CPUID_CX8 |
            CPUID_MCE | CPUID_PAE | CPUID_MSR | CPUID_TSC | CPUID_PSE |
            CPUID_DE | CPUID_FP87,
        .features[FEAT_1_ECX] =
            CPUID_EXT_SSSE3 | CPUID_EXT_SSE3,
        .features[FEAT_8000_0001_EDX] =
            CPUID_EXT2_LM | CPUID_EXT2_NX | CPUID_EXT2_SYSCALL,
        .features[FEAT_8000_0001_ECX] =
            CPUID_EXT3_LAHF_LM,
        .features[FEAT_VMX_BASIC] = MSR_VMX_BASIC_INS_OUTS,
        .features[FEAT_VMX_ENTRY_CTLS] = VMX_VM_ENTRY_IA32E_MODE,
        .features[FEAT_VMX_EXIT_CTLS] = VMX_VM_EXIT_ACK_INTR_ON_EXIT,
        .features[FEAT_VMX_MISC] = MSR_VMX_MISC_ACTIVITY_HLT,
        .features[FEAT_VMX_PINBASED_CTLS] = VMX_PIN_BASED_EXT_INTR_MASK |
             VMX_PIN_BASED_NMI_EXITING | VMX_PIN_BASED_VIRTUAL_NMIS,
        .features[FEAT_VMX_PROCBASED_CTLS] = VMX_CPU_BASED_VIRTUAL_INTR_PENDING |
             VMX_CPU_BASED_USE_TSC_OFFSETING | VMX_CPU_BASED_HLT_EXITING |
             VMX_CPU_BASED_INVLPG_EXITING | VMX_CPU_BASED_MWAIT_EXITING |
             VMX_CPU_BASED_RDPMC_EXITING | VMX_CPU_BASED_RDTSC_EXITING |
             VMX_CPU_BASED_CR8_LOAD_EXITING | VMX_CPU_BASED_CR8_STORE_EXITING |
             VMX_CPU_BASED_TPR_SHADOW | VMX_CPU_BASED_MOV_DR_EXITING |
             VMX_CPU_BASED_UNCOND_IO_EXITING | VMX_CPU_BASED_USE_IO_BITMAPS |
             VMX_CPU_BASED_MONITOR_EXITING | VMX_CPU_BASED_PAUSE_EXITING |
             VMX_CPU_BASED_VIRTUAL_NMI_PENDING | VMX_CPU_BASED_USE_MSR_BITMAPS |
             VMX_CPU_BASED_ACTIVATE_SECONDARY_CONTROLS,
        .features[FEAT_VMX_SECONDARY_CTLS] =
             VMX_SECONDARY_EXEC_VIRTUALIZE_APIC_ACCESSES,
        .xlevel = 0x80000008,
        .model_id = "Intel Celeron_4x0 (Conroe/Merom Class Core 2)",
    },
    {
        .name = "Penryn",
        .level = 10,
        .vendor = CPUID_VENDOR_INTEL,
        .family = 6,
        .model = 23,
        .stepping = 3,
        .features[FEAT_1_EDX] =
            CPUID_VME | CPUID_SSE2 | CPUID_SSE | CPUID_FXSR | CPUID_MMX |
            CPUID_CLFLUSH | CPUID_PSE36 | CPUID_PAT | CPUID_CMOV | CPUID_MCA |
            CPUID_PGE | CPUID_MTRR | CPUID_SEP | CPUID_APIC | CPUID_CX8 |
            CPUID_MCE | CPUID_PAE | CPUID_MSR | CPUID_TSC | CPUID_PSE |
            CPUID_DE | CPUID_FP87,
        .features[FEAT_1_ECX] =
            CPUID_EXT_SSE41 | CPUID_EXT_CX16 | CPUID_EXT_SSSE3 |
            CPUID_EXT_SSE3,
        .features[FEAT_8000_0001_EDX] =
            CPUID_EXT2_LM | CPUID_EXT2_NX | CPUID_EXT2_SYSCALL,
        .features[FEAT_8000_0001_ECX] =
            CPUID_EXT3_LAHF_LM,
        .features[FEAT_VMX_BASIC] = MSR_VMX_BASIC_INS_OUTS,
        .features[FEAT_VMX_ENTRY_CTLS] = VMX_VM_ENTRY_IA32E_MODE |
             VMX_VM_ENTRY_LOAD_IA32_PERF_GLOBAL_CTRL,
        .features[FEAT_VMX_EXIT_CTLS] = VMX_VM_EXIT_ACK_INTR_ON_EXIT |
             VMX_VM_EXIT_LOAD_IA32_PERF_GLOBAL_CTRL,
        .features[FEAT_VMX_MISC] = MSR_VMX_MISC_ACTIVITY_HLT,
        .features[FEAT_VMX_PINBASED_CTLS] = VMX_PIN_BASED_EXT_INTR_MASK |
             VMX_PIN_BASED_NMI_EXITING | VMX_PIN_BASED_VIRTUAL_NMIS,
        .features[FEAT_VMX_PROCBASED_CTLS] = VMX_CPU_BASED_VIRTUAL_INTR_PENDING |
             VMX_CPU_BASED_USE_TSC_OFFSETING | VMX_CPU_BASED_HLT_EXITING |
             VMX_CPU_BASED_INVLPG_EXITING | VMX_CPU_BASED_MWAIT_EXITING |
             VMX_CPU_BASED_RDPMC_EXITING | VMX_CPU_BASED_RDTSC_EXITING |
             VMX_CPU_BASED_CR8_LOAD_EXITING | VMX_CPU_BASED_CR8_STORE_EXITING |
             VMX_CPU_BASED_TPR_SHADOW | VMX_CPU_BASED_MOV_DR_EXITING |
             VMX_CPU_BASED_UNCOND_IO_EXITING | VMX_CPU_BASED_USE_IO_BITMAPS |
             VMX_CPU_BASED_MONITOR_EXITING | VMX_CPU_BASED_PAUSE_EXITING |
             VMX_CPU_BASED_VIRTUAL_NMI_PENDING | VMX_CPU_BASED_USE_MSR_BITMAPS |
             VMX_CPU_BASED_ACTIVATE_SECONDARY_CONTROLS,
        .features[FEAT_VMX_SECONDARY_CTLS] =
             VMX_SECONDARY_EXEC_VIRTUALIZE_APIC_ACCESSES |
             VMX_SECONDARY_EXEC_WBINVD_EXITING,
        .xlevel = 0x80000008,
        .model_id = "Intel Core 2 Duo P9xxx (Penryn Class Core 2)",
    },
    {
        .name = "Nehalem",
        .level = 11,
        .vendor = CPUID_VENDOR_INTEL,
        .family = 6,
        .model = 26,
        .stepping = 3,
        .features[FEAT_1_EDX] =
            CPUID_VME | CPUID_SSE2 | CPUID_SSE | CPUID_FXSR | CPUID_MMX |
            CPUID_CLFLUSH | CPUID_PSE36 | CPUID_PAT | CPUID_CMOV | CPUID_MCA |
            CPUID_PGE | CPUID_MTRR | CPUID_SEP | CPUID_APIC | CPUID_CX8 |
            CPUID_MCE | CPUID_PAE | CPUID_MSR | CPUID_TSC | CPUID_PSE |
            CPUID_DE | CPUID_FP87,
        .features[FEAT_1_ECX] =
            CPUID_EXT_POPCNT | CPUID_EXT_SSE42 | CPUID_EXT_SSE41 |
            CPUID_EXT_CX16 | CPUID_EXT_SSSE3 | CPUID_EXT_SSE3,
        .features[FEAT_8000_0001_EDX] =
            CPUID_EXT2_LM | CPUID_EXT2_SYSCALL | CPUID_EXT2_NX,
        .features[FEAT_8000_0001_ECX] =
            CPUID_EXT3_LAHF_LM,
        .features[FEAT_VMX_BASIC] = MSR_VMX_BASIC_INS_OUTS |
             MSR_VMX_BASIC_TRUE_CTLS,
        .features[FEAT_VMX_ENTRY_CTLS] = VMX_VM_ENTRY_IA32E_MODE |
             VMX_VM_ENTRY_LOAD_IA32_PERF_GLOBAL_CTRL | VMX_VM_ENTRY_LOAD_IA32_PAT |
             VMX_VM_ENTRY_LOAD_DEBUG_CONTROLS | VMX_VM_ENTRY_LOAD_IA32_EFER,
        .features[FEAT_VMX_EPT_VPID_CAPS] = MSR_VMX_EPT_EXECONLY |
             MSR_VMX_EPT_PAGE_WALK_LENGTH_4 | MSR_VMX_EPT_WB | MSR_VMX_EPT_2MB |
             MSR_VMX_EPT_1GB | MSR_VMX_EPT_INVEPT |
             MSR_VMX_EPT_INVEPT_SINGLE_CONTEXT | MSR_VMX_EPT_INVEPT_ALL_CONTEXT |
             MSR_VMX_EPT_INVVPID | MSR_VMX_EPT_INVVPID_SINGLE_ADDR |
             MSR_VMX_EPT_INVVPID_SINGLE_CONTEXT | MSR_VMX_EPT_INVVPID_ALL_CONTEXT |
             MSR_VMX_EPT_INVVPID_SINGLE_CONTEXT_NOGLOBALS,
        .features[FEAT_VMX_EXIT_CTLS] =
             VMX_VM_EXIT_ACK_INTR_ON_EXIT | VMX_VM_EXIT_SAVE_DEBUG_CONTROLS |
             VMX_VM_EXIT_LOAD_IA32_PERF_GLOBAL_CTRL |
             VMX_VM_EXIT_LOAD_IA32_PAT | VMX_VM_EXIT_LOAD_IA32_EFER |
             VMX_VM_EXIT_SAVE_IA32_PAT | VMX_VM_EXIT_SAVE_IA32_EFER |
             VMX_VM_EXIT_SAVE_VMX_PREEMPTION_TIMER,
        .features[FEAT_VMX_MISC] = MSR_VMX_MISC_ACTIVITY_HLT,
        .features[FEAT_VMX_PINBASED_CTLS] = VMX_PIN_BASED_EXT_INTR_MASK |
             VMX_PIN_BASED_NMI_EXITING | VMX_PIN_BASED_VIRTUAL_NMIS |
             VMX_PIN_BASED_VMX_PREEMPTION_TIMER,
        .features[FEAT_VMX_PROCBASED_CTLS] = VMX_CPU_BASED_VIRTUAL_INTR_PENDING |
             VMX_CPU_BASED_USE_TSC_OFFSETING | VMX_CPU_BASED_HLT_EXITING |
             VMX_CPU_BASED_INVLPG_EXITING | VMX_CPU_BASED_MWAIT_EXITING |
             VMX_CPU_BASED_RDPMC_EXITING | VMX_CPU_BASED_RDTSC_EXITING |
             VMX_CPU_BASED_CR8_LOAD_EXITING | VMX_CPU_BASED_CR8_STORE_EXITING |
             VMX_CPU_BASED_TPR_SHADOW | VMX_CPU_BASED_MOV_DR_EXITING |
             VMX_CPU_BASED_UNCOND_IO_EXITING | VMX_CPU_BASED_USE_IO_BITMAPS |
             VMX_CPU_BASED_MONITOR_EXITING | VMX_CPU_BASED_PAUSE_EXITING |
             VMX_CPU_BASED_VIRTUAL_NMI_PENDING | VMX_CPU_BASED_USE_MSR_BITMAPS |
             VMX_CPU_BASED_CR3_LOAD_EXITING | VMX_CPU_BASED_CR3_STORE_EXITING |
             VMX_CPU_BASED_MONITOR_TRAP_FLAG |
             VMX_CPU_BASED_ACTIVATE_SECONDARY_CONTROLS,
        .features[FEAT_VMX_SECONDARY_CTLS] =
             VMX_SECONDARY_EXEC_VIRTUALIZE_APIC_ACCESSES |
             VMX_SECONDARY_EXEC_WBINVD_EXITING | VMX_SECONDARY_EXEC_ENABLE_EPT |
             VMX_SECONDARY_EXEC_DESC | VMX_SECONDARY_EXEC_RDTSCP |
             VMX_SECONDARY_EXEC_VIRTUALIZE_X2APIC_MODE |
             VMX_SECONDARY_EXEC_ENABLE_VPID,
        .xlevel = 0x80000008,
        .model_id = "Intel Core i7 9xx (Nehalem Class Core i7)",
        .versions = (X86CPUVersionDefinition[]) {
            { .version = 1 },
            {
                .version = 2,
                .alias = "Nehalem-IBRS",
                .props = (PropValue[]) {
                    { "spec-ctrl", "on" },
                    { "model-id",
                      "Intel Core i7 9xx (Nehalem Core i7, IBRS update)" },
                    { /* end of list */ }
                }
            },
            { /* end of list */ }
        }
    },
    {
        .name = "Westmere",
        .level = 11,
        .vendor = CPUID_VENDOR_INTEL,
        .family = 6,
        .model = 44,
        .stepping = 1,
        .features[FEAT_1_EDX] =
            CPUID_VME | CPUID_SSE2 | CPUID_SSE | CPUID_FXSR | CPUID_MMX |
            CPUID_CLFLUSH | CPUID_PSE36 | CPUID_PAT | CPUID_CMOV | CPUID_MCA |
            CPUID_PGE | CPUID_MTRR | CPUID_SEP | CPUID_APIC | CPUID_CX8 |
            CPUID_MCE | CPUID_PAE | CPUID_MSR | CPUID_TSC | CPUID_PSE |
            CPUID_DE | CPUID_FP87,
        .features[FEAT_1_ECX] =
            CPUID_EXT_AES | CPUID_EXT_POPCNT | CPUID_EXT_SSE42 |
            CPUID_EXT_SSE41 | CPUID_EXT_CX16 | CPUID_EXT_SSSE3 |
            CPUID_EXT_PCLMULQDQ | CPUID_EXT_SSE3,
        .features[FEAT_8000_0001_EDX] =
            CPUID_EXT2_LM | CPUID_EXT2_SYSCALL | CPUID_EXT2_NX,
        .features[FEAT_8000_0001_ECX] =
            CPUID_EXT3_LAHF_LM,
        .features[FEAT_6_EAX] =
            CPUID_6_EAX_ARAT,
        .features[FEAT_VMX_BASIC] = MSR_VMX_BASIC_INS_OUTS |
             MSR_VMX_BASIC_TRUE_CTLS,
        .features[FEAT_VMX_ENTRY_CTLS] = VMX_VM_ENTRY_IA32E_MODE |
             VMX_VM_ENTRY_LOAD_IA32_PERF_GLOBAL_CTRL | VMX_VM_ENTRY_LOAD_IA32_PAT |
             VMX_VM_ENTRY_LOAD_DEBUG_CONTROLS | VMX_VM_ENTRY_LOAD_IA32_EFER,
        .features[FEAT_VMX_EPT_VPID_CAPS] = MSR_VMX_EPT_EXECONLY |
             MSR_VMX_EPT_PAGE_WALK_LENGTH_4 | MSR_VMX_EPT_WB | MSR_VMX_EPT_2MB |
             MSR_VMX_EPT_1GB | MSR_VMX_EPT_INVEPT |
             MSR_VMX_EPT_INVEPT_SINGLE_CONTEXT | MSR_VMX_EPT_INVEPT_ALL_CONTEXT |
             MSR_VMX_EPT_INVVPID | MSR_VMX_EPT_INVVPID_SINGLE_ADDR |
             MSR_VMX_EPT_INVVPID_SINGLE_CONTEXT | MSR_VMX_EPT_INVVPID_ALL_CONTEXT |
             MSR_VMX_EPT_INVVPID_SINGLE_CONTEXT_NOGLOBALS,
        .features[FEAT_VMX_EXIT_CTLS] =
             VMX_VM_EXIT_ACK_INTR_ON_EXIT | VMX_VM_EXIT_SAVE_DEBUG_CONTROLS |
             VMX_VM_EXIT_LOAD_IA32_PERF_GLOBAL_CTRL |
             VMX_VM_EXIT_LOAD_IA32_PAT | VMX_VM_EXIT_LOAD_IA32_EFER |
             VMX_VM_EXIT_SAVE_IA32_PAT | VMX_VM_EXIT_SAVE_IA32_EFER |
             VMX_VM_EXIT_SAVE_VMX_PREEMPTION_TIMER,
        .features[FEAT_VMX_MISC] = MSR_VMX_MISC_ACTIVITY_HLT |
             MSR_VMX_MISC_STORE_LMA,
        .features[FEAT_VMX_PINBASED_CTLS] = VMX_PIN_BASED_EXT_INTR_MASK |
             VMX_PIN_BASED_NMI_EXITING | VMX_PIN_BASED_VIRTUAL_NMIS |
             VMX_PIN_BASED_VMX_PREEMPTION_TIMER,
        .features[FEAT_VMX_PROCBASED_CTLS] = VMX_CPU_BASED_VIRTUAL_INTR_PENDING |
             VMX_CPU_BASED_USE_TSC_OFFSETING | VMX_CPU_BASED_HLT_EXITING |
             VMX_CPU_BASED_INVLPG_EXITING | VMX_CPU_BASED_MWAIT_EXITING |
             VMX_CPU_BASED_RDPMC_EXITING | VMX_CPU_BASED_RDTSC_EXITING |
             VMX_CPU_BASED_CR8_LOAD_EXITING | VMX_CPU_BASED_CR8_STORE_EXITING |
             VMX_CPU_BASED_TPR_SHADOW | VMX_CPU_BASED_MOV_DR_EXITING |
             VMX_CPU_BASED_UNCOND_IO_EXITING | VMX_CPU_BASED_USE_IO_BITMAPS |
             VMX_CPU_BASED_MONITOR_EXITING | VMX_CPU_BASED_PAUSE_EXITING |
             VMX_CPU_BASED_VIRTUAL_NMI_PENDING | VMX_CPU_BASED_USE_MSR_BITMAPS |
             VMX_CPU_BASED_CR3_LOAD_EXITING | VMX_CPU_BASED_CR3_STORE_EXITING |
             VMX_CPU_BASED_MONITOR_TRAP_FLAG |
             VMX_CPU_BASED_ACTIVATE_SECONDARY_CONTROLS,
        .features[FEAT_VMX_SECONDARY_CTLS] =
             VMX_SECONDARY_EXEC_VIRTUALIZE_APIC_ACCESSES |
             VMX_SECONDARY_EXEC_WBINVD_EXITING | VMX_SECONDARY_EXEC_ENABLE_EPT |
             VMX_SECONDARY_EXEC_DESC | VMX_SECONDARY_EXEC_RDTSCP |
             VMX_SECONDARY_EXEC_VIRTUALIZE_X2APIC_MODE |
             VMX_SECONDARY_EXEC_ENABLE_VPID | VMX_SECONDARY_EXEC_UNRESTRICTED_GUEST,
        .xlevel = 0x80000008,
        .model_id = "Westmere E56xx/L56xx/X56xx (Nehalem-C)",
        .versions = (X86CPUVersionDefinition[]) {
            { .version = 1 },
            {
                .version = 2,
                .alias = "Westmere-IBRS",
                .props = (PropValue[]) {
                    { "spec-ctrl", "on" },
                    { "model-id",
                      "Westmere E56xx/L56xx/X56xx (IBRS update)" },
                    { /* end of list */ }
                }
            },
            { /* end of list */ }
        }
    },
    {
        .name = "SandyBridge",
        .level = 0xd,
        .vendor = CPUID_VENDOR_INTEL,
        .family = 6,
        .model = 42,
        .stepping = 1,
        .features[FEAT_1_EDX] =
            CPUID_VME | CPUID_SSE2 | CPUID_SSE | CPUID_FXSR | CPUID_MMX |
            CPUID_CLFLUSH | CPUID_PSE36 | CPUID_PAT | CPUID_CMOV | CPUID_MCA |
            CPUID_PGE | CPUID_MTRR | CPUID_SEP | CPUID_APIC | CPUID_CX8 |
            CPUID_MCE | CPUID_PAE | CPUID_MSR | CPUID_TSC | CPUID_PSE |
            CPUID_DE | CPUID_FP87,
        .features[FEAT_1_ECX] =
            CPUID_EXT_AVX | CPUID_EXT_XSAVE | CPUID_EXT_AES |
            CPUID_EXT_TSC_DEADLINE_TIMER | CPUID_EXT_POPCNT |
            CPUID_EXT_X2APIC | CPUID_EXT_SSE42 | CPUID_EXT_SSE41 |
            CPUID_EXT_CX16 | CPUID_EXT_SSSE3 | CPUID_EXT_PCLMULQDQ |
            CPUID_EXT_SSE3,
        .features[FEAT_8000_0001_EDX] =
            CPUID_EXT2_LM | CPUID_EXT2_RDTSCP | CPUID_EXT2_NX |
            CPUID_EXT2_SYSCALL,
        .features[FEAT_8000_0001_ECX] =
            CPUID_EXT3_LAHF_LM,
        .features[FEAT_XSAVE] =
            CPUID_XSAVE_XSAVEOPT,
        .features[FEAT_6_EAX] =
            CPUID_6_EAX_ARAT,
        .features[FEAT_VMX_BASIC] = MSR_VMX_BASIC_INS_OUTS |
             MSR_VMX_BASIC_TRUE_CTLS,
        .features[FEAT_VMX_ENTRY_CTLS] = VMX_VM_ENTRY_IA32E_MODE |
             VMX_VM_ENTRY_LOAD_IA32_PERF_GLOBAL_CTRL | VMX_VM_ENTRY_LOAD_IA32_PAT |
             VMX_VM_ENTRY_LOAD_DEBUG_CONTROLS | VMX_VM_ENTRY_LOAD_IA32_EFER,
        .features[FEAT_VMX_EPT_VPID_CAPS] = MSR_VMX_EPT_EXECONLY |
             MSR_VMX_EPT_PAGE_WALK_LENGTH_4 | MSR_VMX_EPT_WB | MSR_VMX_EPT_2MB |
             MSR_VMX_EPT_1GB | MSR_VMX_EPT_INVEPT |
             MSR_VMX_EPT_INVEPT_SINGLE_CONTEXT | MSR_VMX_EPT_INVEPT_ALL_CONTEXT |
             MSR_VMX_EPT_INVVPID | MSR_VMX_EPT_INVVPID_SINGLE_ADDR |
             MSR_VMX_EPT_INVVPID_SINGLE_CONTEXT | MSR_VMX_EPT_INVVPID_ALL_CONTEXT |
             MSR_VMX_EPT_INVVPID_SINGLE_CONTEXT_NOGLOBALS,
        .features[FEAT_VMX_EXIT_CTLS] =
             VMX_VM_EXIT_ACK_INTR_ON_EXIT | VMX_VM_EXIT_SAVE_DEBUG_CONTROLS |
             VMX_VM_EXIT_LOAD_IA32_PERF_GLOBAL_CTRL |
             VMX_VM_EXIT_LOAD_IA32_PAT | VMX_VM_EXIT_LOAD_IA32_EFER |
             VMX_VM_EXIT_SAVE_IA32_PAT | VMX_VM_EXIT_SAVE_IA32_EFER |
             VMX_VM_EXIT_SAVE_VMX_PREEMPTION_TIMER,
        .features[FEAT_VMX_MISC] = MSR_VMX_MISC_ACTIVITY_HLT |
             MSR_VMX_MISC_STORE_LMA,
        .features[FEAT_VMX_PINBASED_CTLS] = VMX_PIN_BASED_EXT_INTR_MASK |
             VMX_PIN_BASED_NMI_EXITING | VMX_PIN_BASED_VIRTUAL_NMIS |
             VMX_PIN_BASED_VMX_PREEMPTION_TIMER,
        .features[FEAT_VMX_PROCBASED_CTLS] = VMX_CPU_BASED_VIRTUAL_INTR_PENDING |
             VMX_CPU_BASED_USE_TSC_OFFSETING | VMX_CPU_BASED_HLT_EXITING |
             VMX_CPU_BASED_INVLPG_EXITING | VMX_CPU_BASED_MWAIT_EXITING |
             VMX_CPU_BASED_RDPMC_EXITING | VMX_CPU_BASED_RDTSC_EXITING |
             VMX_CPU_BASED_CR8_LOAD_EXITING | VMX_CPU_BASED_CR8_STORE_EXITING |
             VMX_CPU_BASED_TPR_SHADOW | VMX_CPU_BASED_MOV_DR_EXITING |
             VMX_CPU_BASED_UNCOND_IO_EXITING | VMX_CPU_BASED_USE_IO_BITMAPS |
             VMX_CPU_BASED_MONITOR_EXITING | VMX_CPU_BASED_PAUSE_EXITING |
             VMX_CPU_BASED_VIRTUAL_NMI_PENDING | VMX_CPU_BASED_USE_MSR_BITMAPS |
             VMX_CPU_BASED_CR3_LOAD_EXITING | VMX_CPU_BASED_CR3_STORE_EXITING |
             VMX_CPU_BASED_MONITOR_TRAP_FLAG |
             VMX_CPU_BASED_ACTIVATE_SECONDARY_CONTROLS,
        .features[FEAT_VMX_SECONDARY_CTLS] =
             VMX_SECONDARY_EXEC_VIRTUALIZE_APIC_ACCESSES |
             VMX_SECONDARY_EXEC_WBINVD_EXITING | VMX_SECONDARY_EXEC_ENABLE_EPT |
             VMX_SECONDARY_EXEC_DESC | VMX_SECONDARY_EXEC_RDTSCP |
             VMX_SECONDARY_EXEC_VIRTUALIZE_X2APIC_MODE |
             VMX_SECONDARY_EXEC_ENABLE_VPID | VMX_SECONDARY_EXEC_UNRESTRICTED_GUEST,
        .xlevel = 0x80000008,
        .model_id = "Intel Xeon E312xx (Sandy Bridge)",
        .versions = (X86CPUVersionDefinition[]) {
            { .version = 1 },
            {
                .version = 2,
                .alias = "SandyBridge-IBRS",
                .props = (PropValue[]) {
                    { "spec-ctrl", "on" },
                    { "model-id",
                      "Intel Xeon E312xx (Sandy Bridge, IBRS update)" },
                    { /* end of list */ }
                }
            },
            { /* end of list */ }
        }
    },
    {
        .name = "IvyBridge",
        .level = 0xd,
        .vendor = CPUID_VENDOR_INTEL,
        .family = 6,
        .model = 58,
        .stepping = 9,
        .features[FEAT_1_EDX] =
            CPUID_VME | CPUID_SSE2 | CPUID_SSE | CPUID_FXSR | CPUID_MMX |
            CPUID_CLFLUSH | CPUID_PSE36 | CPUID_PAT | CPUID_CMOV | CPUID_MCA |
            CPUID_PGE | CPUID_MTRR | CPUID_SEP | CPUID_APIC | CPUID_CX8 |
            CPUID_MCE | CPUID_PAE | CPUID_MSR | CPUID_TSC | CPUID_PSE |
            CPUID_DE | CPUID_FP87,
        .features[FEAT_1_ECX] =
            CPUID_EXT_AVX | CPUID_EXT_XSAVE | CPUID_EXT_AES |
            CPUID_EXT_TSC_DEADLINE_TIMER | CPUID_EXT_POPCNT |
            CPUID_EXT_X2APIC | CPUID_EXT_SSE42 | CPUID_EXT_SSE41 |
            CPUID_EXT_CX16 | CPUID_EXT_SSSE3 | CPUID_EXT_PCLMULQDQ |
            CPUID_EXT_SSE3 | CPUID_EXT_F16C | CPUID_EXT_RDRAND,
        .features[FEAT_7_0_EBX] =
            CPUID_7_0_EBX_FSGSBASE | CPUID_7_0_EBX_SMEP |
            CPUID_7_0_EBX_ERMS,
        .features[FEAT_8000_0001_EDX] =
            CPUID_EXT2_LM | CPUID_EXT2_RDTSCP | CPUID_EXT2_NX |
            CPUID_EXT2_SYSCALL,
        .features[FEAT_8000_0001_ECX] =
            CPUID_EXT3_LAHF_LM,
        .features[FEAT_XSAVE] =
            CPUID_XSAVE_XSAVEOPT,
        .features[FEAT_6_EAX] =
            CPUID_6_EAX_ARAT,
        .features[FEAT_VMX_BASIC] = MSR_VMX_BASIC_INS_OUTS |
             MSR_VMX_BASIC_TRUE_CTLS,
        .features[FEAT_VMX_ENTRY_CTLS] = VMX_VM_ENTRY_IA32E_MODE |
             VMX_VM_ENTRY_LOAD_IA32_PERF_GLOBAL_CTRL | VMX_VM_ENTRY_LOAD_IA32_PAT |
             VMX_VM_ENTRY_LOAD_DEBUG_CONTROLS | VMX_VM_ENTRY_LOAD_IA32_EFER,
        .features[FEAT_VMX_EPT_VPID_CAPS] = MSR_VMX_EPT_EXECONLY |
             MSR_VMX_EPT_PAGE_WALK_LENGTH_4 | MSR_VMX_EPT_WB | MSR_VMX_EPT_2MB |
             MSR_VMX_EPT_1GB | MSR_VMX_EPT_INVEPT |
             MSR_VMX_EPT_INVEPT_SINGLE_CONTEXT | MSR_VMX_EPT_INVEPT_ALL_CONTEXT |
             MSR_VMX_EPT_INVVPID | MSR_VMX_EPT_INVVPID_SINGLE_ADDR |
             MSR_VMX_EPT_INVVPID_SINGLE_CONTEXT | MSR_VMX_EPT_INVVPID_ALL_CONTEXT |
             MSR_VMX_EPT_INVVPID_SINGLE_CONTEXT_NOGLOBALS,
        .features[FEAT_VMX_EXIT_CTLS] =
             VMX_VM_EXIT_ACK_INTR_ON_EXIT | VMX_VM_EXIT_SAVE_DEBUG_CONTROLS |
             VMX_VM_EXIT_LOAD_IA32_PERF_GLOBAL_CTRL |
             VMX_VM_EXIT_LOAD_IA32_PAT | VMX_VM_EXIT_LOAD_IA32_EFER |
             VMX_VM_EXIT_SAVE_IA32_PAT | VMX_VM_EXIT_SAVE_IA32_EFER |
             VMX_VM_EXIT_SAVE_VMX_PREEMPTION_TIMER,
        .features[FEAT_VMX_MISC] = MSR_VMX_MISC_ACTIVITY_HLT |
             MSR_VMX_MISC_STORE_LMA,
        .features[FEAT_VMX_PINBASED_CTLS] = VMX_PIN_BASED_EXT_INTR_MASK |
             VMX_PIN_BASED_NMI_EXITING | VMX_PIN_BASED_VIRTUAL_NMIS |
             VMX_PIN_BASED_VMX_PREEMPTION_TIMER | VMX_PIN_BASED_POSTED_INTR,
        .features[FEAT_VMX_PROCBASED_CTLS] = VMX_CPU_BASED_VIRTUAL_INTR_PENDING |
             VMX_CPU_BASED_USE_TSC_OFFSETING | VMX_CPU_BASED_HLT_EXITING |
             VMX_CPU_BASED_INVLPG_EXITING | VMX_CPU_BASED_MWAIT_EXITING |
             VMX_CPU_BASED_RDPMC_EXITING | VMX_CPU_BASED_RDTSC_EXITING |
             VMX_CPU_BASED_CR8_LOAD_EXITING | VMX_CPU_BASED_CR8_STORE_EXITING |
             VMX_CPU_BASED_TPR_SHADOW | VMX_CPU_BASED_MOV_DR_EXITING |
             VMX_CPU_BASED_UNCOND_IO_EXITING | VMX_CPU_BASED_USE_IO_BITMAPS |
             VMX_CPU_BASED_MONITOR_EXITING | VMX_CPU_BASED_PAUSE_EXITING |
             VMX_CPU_BASED_VIRTUAL_NMI_PENDING | VMX_CPU_BASED_USE_MSR_BITMAPS |
             VMX_CPU_BASED_CR3_LOAD_EXITING | VMX_CPU_BASED_CR3_STORE_EXITING |
             VMX_CPU_BASED_MONITOR_TRAP_FLAG |
             VMX_CPU_BASED_ACTIVATE_SECONDARY_CONTROLS,
        .features[FEAT_VMX_SECONDARY_CTLS] =
             VMX_SECONDARY_EXEC_VIRTUALIZE_APIC_ACCESSES |
             VMX_SECONDARY_EXEC_WBINVD_EXITING | VMX_SECONDARY_EXEC_ENABLE_EPT |
             VMX_SECONDARY_EXEC_DESC | VMX_SECONDARY_EXEC_RDTSCP |
             VMX_SECONDARY_EXEC_VIRTUALIZE_X2APIC_MODE |
             VMX_SECONDARY_EXEC_ENABLE_VPID | VMX_SECONDARY_EXEC_UNRESTRICTED_GUEST |
             VMX_SECONDARY_EXEC_APIC_REGISTER_VIRT |
             VMX_SECONDARY_EXEC_VIRTUAL_INTR_DELIVERY |
             VMX_SECONDARY_EXEC_RDRAND_EXITING,
        .xlevel = 0x80000008,
        .model_id = "Intel Xeon E3-12xx v2 (Ivy Bridge)",
        .versions = (X86CPUVersionDefinition[]) {
            { .version = 1 },
            {
                .version = 2,
                .alias = "IvyBridge-IBRS",
                .props = (PropValue[]) {
                    { "spec-ctrl", "on" },
                    { "model-id",
                      "Intel Xeon E3-12xx v2 (Ivy Bridge, IBRS)" },
                    { /* end of list */ }
                }
            },
            { /* end of list */ }
        }
    },
    {
        .name = "Haswell",
        .level = 0xd,
        .vendor = CPUID_VENDOR_INTEL,
        .family = 6,
        .model = 60,
        .stepping = 4,
        .features[FEAT_1_EDX] =
            CPUID_VME | CPUID_SSE2 | CPUID_SSE | CPUID_FXSR | CPUID_MMX |
            CPUID_CLFLUSH | CPUID_PSE36 | CPUID_PAT | CPUID_CMOV | CPUID_MCA |
            CPUID_PGE | CPUID_MTRR | CPUID_SEP | CPUID_APIC | CPUID_CX8 |
            CPUID_MCE | CPUID_PAE | CPUID_MSR | CPUID_TSC | CPUID_PSE |
            CPUID_DE | CPUID_FP87,
        .features[FEAT_1_ECX] =
            CPUID_EXT_AVX | CPUID_EXT_XSAVE | CPUID_EXT_AES |
            CPUID_EXT_POPCNT | CPUID_EXT_X2APIC | CPUID_EXT_SSE42 |
            CPUID_EXT_SSE41 | CPUID_EXT_CX16 | CPUID_EXT_SSSE3 |
            CPUID_EXT_PCLMULQDQ | CPUID_EXT_SSE3 |
            CPUID_EXT_TSC_DEADLINE_TIMER | CPUID_EXT_FMA | CPUID_EXT_MOVBE |
            CPUID_EXT_PCID | CPUID_EXT_F16C | CPUID_EXT_RDRAND,
        .features[FEAT_8000_0001_EDX] =
            CPUID_EXT2_LM | CPUID_EXT2_RDTSCP | CPUID_EXT2_NX |
            CPUID_EXT2_SYSCALL,
        .features[FEAT_8000_0001_ECX] =
            CPUID_EXT3_ABM | CPUID_EXT3_LAHF_LM,
        .features[FEAT_7_0_EBX] =
            CPUID_7_0_EBX_FSGSBASE | CPUID_7_0_EBX_BMI1 |
            CPUID_7_0_EBX_HLE | CPUID_7_0_EBX_AVX2 | CPUID_7_0_EBX_SMEP |
            CPUID_7_0_EBX_BMI2 | CPUID_7_0_EBX_ERMS | CPUID_7_0_EBX_INVPCID |
            CPUID_7_0_EBX_RTM,
        .features[FEAT_XSAVE] =
            CPUID_XSAVE_XSAVEOPT,
        .features[FEAT_6_EAX] =
            CPUID_6_EAX_ARAT,
        .features[FEAT_VMX_BASIC] = MSR_VMX_BASIC_INS_OUTS |
             MSR_VMX_BASIC_TRUE_CTLS,
        .features[FEAT_VMX_ENTRY_CTLS] = VMX_VM_ENTRY_IA32E_MODE |
             VMX_VM_ENTRY_LOAD_IA32_PERF_GLOBAL_CTRL | VMX_VM_ENTRY_LOAD_IA32_PAT |
             VMX_VM_ENTRY_LOAD_DEBUG_CONTROLS | VMX_VM_ENTRY_LOAD_IA32_EFER,
        .features[FEAT_VMX_EPT_VPID_CAPS] = MSR_VMX_EPT_EXECONLY |
             MSR_VMX_EPT_PAGE_WALK_LENGTH_4 | MSR_VMX_EPT_WB | MSR_VMX_EPT_2MB |
             MSR_VMX_EPT_1GB | MSR_VMX_EPT_INVEPT |
             MSR_VMX_EPT_INVEPT_SINGLE_CONTEXT | MSR_VMX_EPT_INVEPT_ALL_CONTEXT |
             MSR_VMX_EPT_INVVPID | MSR_VMX_EPT_INVVPID_SINGLE_ADDR |
             MSR_VMX_EPT_INVVPID_SINGLE_CONTEXT | MSR_VMX_EPT_INVVPID_ALL_CONTEXT |
             MSR_VMX_EPT_INVVPID_SINGLE_CONTEXT_NOGLOBALS | MSR_VMX_EPT_AD_BITS,
        .features[FEAT_VMX_EXIT_CTLS] =
             VMX_VM_EXIT_ACK_INTR_ON_EXIT | VMX_VM_EXIT_SAVE_DEBUG_CONTROLS |
             VMX_VM_EXIT_LOAD_IA32_PERF_GLOBAL_CTRL |
             VMX_VM_EXIT_LOAD_IA32_PAT | VMX_VM_EXIT_LOAD_IA32_EFER |
             VMX_VM_EXIT_SAVE_IA32_PAT | VMX_VM_EXIT_SAVE_IA32_EFER |
             VMX_VM_EXIT_SAVE_VMX_PREEMPTION_TIMER,
        .features[FEAT_VMX_MISC] = MSR_VMX_MISC_ACTIVITY_HLT |
             MSR_VMX_MISC_STORE_LMA | MSR_VMX_MISC_VMWRITE_VMEXIT,
        .features[FEAT_VMX_PINBASED_CTLS] = VMX_PIN_BASED_EXT_INTR_MASK |
             VMX_PIN_BASED_NMI_EXITING | VMX_PIN_BASED_VIRTUAL_NMIS |
             VMX_PIN_BASED_VMX_PREEMPTION_TIMER | VMX_PIN_BASED_POSTED_INTR,
        .features[FEAT_VMX_PROCBASED_CTLS] = VMX_CPU_BASED_VIRTUAL_INTR_PENDING |
             VMX_CPU_BASED_USE_TSC_OFFSETING | VMX_CPU_BASED_HLT_EXITING |
             VMX_CPU_BASED_INVLPG_EXITING | VMX_CPU_BASED_MWAIT_EXITING |
             VMX_CPU_BASED_RDPMC_EXITING | VMX_CPU_BASED_RDTSC_EXITING |
             VMX_CPU_BASED_CR8_LOAD_EXITING | VMX_CPU_BASED_CR8_STORE_EXITING |
             VMX_CPU_BASED_TPR_SHADOW | VMX_CPU_BASED_MOV_DR_EXITING |
             VMX_CPU_BASED_UNCOND_IO_EXITING | VMX_CPU_BASED_USE_IO_BITMAPS |
             VMX_CPU_BASED_MONITOR_EXITING | VMX_CPU_BASED_PAUSE_EXITING |
             VMX_CPU_BASED_VIRTUAL_NMI_PENDING | VMX_CPU_BASED_USE_MSR_BITMAPS |
             VMX_CPU_BASED_CR3_LOAD_EXITING | VMX_CPU_BASED_CR3_STORE_EXITING |
             VMX_CPU_BASED_MONITOR_TRAP_FLAG |
             VMX_CPU_BASED_ACTIVATE_SECONDARY_CONTROLS,
        .features[FEAT_VMX_SECONDARY_CTLS] =
             VMX_SECONDARY_EXEC_VIRTUALIZE_APIC_ACCESSES |
             VMX_SECONDARY_EXEC_WBINVD_EXITING | VMX_SECONDARY_EXEC_ENABLE_EPT |
             VMX_SECONDARY_EXEC_DESC | VMX_SECONDARY_EXEC_RDTSCP |
             VMX_SECONDARY_EXEC_VIRTUALIZE_X2APIC_MODE |
             VMX_SECONDARY_EXEC_ENABLE_VPID | VMX_SECONDARY_EXEC_UNRESTRICTED_GUEST |
             VMX_SECONDARY_EXEC_APIC_REGISTER_VIRT |
             VMX_SECONDARY_EXEC_VIRTUAL_INTR_DELIVERY |
             VMX_SECONDARY_EXEC_RDRAND_EXITING | VMX_SECONDARY_EXEC_ENABLE_INVPCID |
             VMX_SECONDARY_EXEC_ENABLE_VMFUNC | VMX_SECONDARY_EXEC_SHADOW_VMCS,
        .features[FEAT_VMX_VMFUNC] = MSR_VMX_VMFUNC_EPT_SWITCHING,
        .xlevel = 0x80000008,
        .model_id = "Intel Core Processor (Haswell)",
        .versions = (X86CPUVersionDefinition[]) {
            { .version = 1 },
            {
                .version = 2,
                .alias = "Haswell-noTSX",
                .props = (PropValue[]) {
                    { "hle", "off" },
                    { "rtm", "off" },
                    { "stepping", "1" },
                    { "model-id", "Intel Core Processor (Haswell, no TSX)", },
                    { /* end of list */ }
                },
            },
            {
                .version = 3,
                .alias = "Haswell-IBRS",
                .props = (PropValue[]) {
                    /* Restore TSX features removed by -v2 above */
                    { "hle", "on" },
                    { "rtm", "on" },
                    /*
                     * Haswell and Haswell-IBRS had stepping=4 in
                     * QEMU 4.0 and older
                     */
                    { "stepping", "4" },
                    { "spec-ctrl", "on" },
                    { "model-id",
                      "Intel Core Processor (Haswell, IBRS)" },
                    { /* end of list */ }
                }
            },
            {
                .version = 4,
                .alias = "Haswell-noTSX-IBRS",
                .props = (PropValue[]) {
                    { "hle", "off" },
                    { "rtm", "off" },
                    /* spec-ctrl was already enabled by -v3 above */
                    { "stepping", "1" },
                    { "model-id",
                      "Intel Core Processor (Haswell, no TSX, IBRS)" },
                    { /* end of list */ }
                }
            },
            { /* end of list */ }
        }
    },
    {
        .name = "Broadwell",
        .level = 0xd,
        .vendor = CPUID_VENDOR_INTEL,
        .family = 6,
        .model = 61,
        .stepping = 2,
        .features[FEAT_1_EDX] =
            CPUID_VME | CPUID_SSE2 | CPUID_SSE | CPUID_FXSR | CPUID_MMX |
            CPUID_CLFLUSH | CPUID_PSE36 | CPUID_PAT | CPUID_CMOV | CPUID_MCA |
            CPUID_PGE | CPUID_MTRR | CPUID_SEP | CPUID_APIC | CPUID_CX8 |
            CPUID_MCE | CPUID_PAE | CPUID_MSR | CPUID_TSC | CPUID_PSE |
            CPUID_DE | CPUID_FP87,
        .features[FEAT_1_ECX] =
            CPUID_EXT_AVX | CPUID_EXT_XSAVE | CPUID_EXT_AES |
            CPUID_EXT_POPCNT | CPUID_EXT_X2APIC | CPUID_EXT_SSE42 |
            CPUID_EXT_SSE41 | CPUID_EXT_CX16 | CPUID_EXT_SSSE3 |
            CPUID_EXT_PCLMULQDQ | CPUID_EXT_SSE3 |
            CPUID_EXT_TSC_DEADLINE_TIMER | CPUID_EXT_FMA | CPUID_EXT_MOVBE |
            CPUID_EXT_PCID | CPUID_EXT_F16C | CPUID_EXT_RDRAND,
        .features[FEAT_8000_0001_EDX] =
            CPUID_EXT2_LM | CPUID_EXT2_RDTSCP | CPUID_EXT2_NX |
            CPUID_EXT2_SYSCALL,
        .features[FEAT_8000_0001_ECX] =
            CPUID_EXT3_ABM | CPUID_EXT3_LAHF_LM | CPUID_EXT3_3DNOWPREFETCH,
        .features[FEAT_7_0_EBX] =
            CPUID_7_0_EBX_FSGSBASE | CPUID_7_0_EBX_BMI1 |
            CPUID_7_0_EBX_HLE | CPUID_7_0_EBX_AVX2 | CPUID_7_0_EBX_SMEP |
            CPUID_7_0_EBX_BMI2 | CPUID_7_0_EBX_ERMS | CPUID_7_0_EBX_INVPCID |
            CPUID_7_0_EBX_RTM | CPUID_7_0_EBX_RDSEED | CPUID_7_0_EBX_ADX |
            CPUID_7_0_EBX_SMAP,
        .features[FEAT_XSAVE] =
            CPUID_XSAVE_XSAVEOPT,
        .features[FEAT_6_EAX] =
            CPUID_6_EAX_ARAT,
        .features[FEAT_VMX_BASIC] = MSR_VMX_BASIC_INS_OUTS |
             MSR_VMX_BASIC_TRUE_CTLS,
        .features[FEAT_VMX_ENTRY_CTLS] = VMX_VM_ENTRY_IA32E_MODE |
             VMX_VM_ENTRY_LOAD_IA32_PERF_GLOBAL_CTRL | VMX_VM_ENTRY_LOAD_IA32_PAT |
             VMX_VM_ENTRY_LOAD_DEBUG_CONTROLS | VMX_VM_ENTRY_LOAD_IA32_EFER,
        .features[FEAT_VMX_EPT_VPID_CAPS] = MSR_VMX_EPT_EXECONLY |
             MSR_VMX_EPT_PAGE_WALK_LENGTH_4 | MSR_VMX_EPT_WB | MSR_VMX_EPT_2MB |
             MSR_VMX_EPT_1GB | MSR_VMX_EPT_INVEPT |
             MSR_VMX_EPT_INVEPT_SINGLE_CONTEXT | MSR_VMX_EPT_INVEPT_ALL_CONTEXT |
             MSR_VMX_EPT_INVVPID | MSR_VMX_EPT_INVVPID_SINGLE_ADDR |
             MSR_VMX_EPT_INVVPID_SINGLE_CONTEXT | MSR_VMX_EPT_INVVPID_ALL_CONTEXT |
             MSR_VMX_EPT_INVVPID_SINGLE_CONTEXT_NOGLOBALS | MSR_VMX_EPT_AD_BITS,
        .features[FEAT_VMX_EXIT_CTLS] =
             VMX_VM_EXIT_ACK_INTR_ON_EXIT | VMX_VM_EXIT_SAVE_DEBUG_CONTROLS |
             VMX_VM_EXIT_LOAD_IA32_PERF_GLOBAL_CTRL |
             VMX_VM_EXIT_LOAD_IA32_PAT | VMX_VM_EXIT_LOAD_IA32_EFER |
             VMX_VM_EXIT_SAVE_IA32_PAT | VMX_VM_EXIT_SAVE_IA32_EFER |
             VMX_VM_EXIT_SAVE_VMX_PREEMPTION_TIMER,
        .features[FEAT_VMX_MISC] = MSR_VMX_MISC_ACTIVITY_HLT |
             MSR_VMX_MISC_STORE_LMA | MSR_VMX_MISC_VMWRITE_VMEXIT,
        .features[FEAT_VMX_PINBASED_CTLS] = VMX_PIN_BASED_EXT_INTR_MASK |
             VMX_PIN_BASED_NMI_EXITING | VMX_PIN_BASED_VIRTUAL_NMIS |
             VMX_PIN_BASED_VMX_PREEMPTION_TIMER | VMX_PIN_BASED_POSTED_INTR,
        .features[FEAT_VMX_PROCBASED_CTLS] = VMX_CPU_BASED_VIRTUAL_INTR_PENDING |
             VMX_CPU_BASED_USE_TSC_OFFSETING | VMX_CPU_BASED_HLT_EXITING |
             VMX_CPU_BASED_INVLPG_EXITING | VMX_CPU_BASED_MWAIT_EXITING |
             VMX_CPU_BASED_RDPMC_EXITING | VMX_CPU_BASED_RDTSC_EXITING |
             VMX_CPU_BASED_CR8_LOAD_EXITING | VMX_CPU_BASED_CR8_STORE_EXITING |
             VMX_CPU_BASED_TPR_SHADOW | VMX_CPU_BASED_MOV_DR_EXITING |
             VMX_CPU_BASED_UNCOND_IO_EXITING | VMX_CPU_BASED_USE_IO_BITMAPS |
             VMX_CPU_BASED_MONITOR_EXITING | VMX_CPU_BASED_PAUSE_EXITING |
             VMX_CPU_BASED_VIRTUAL_NMI_PENDING | VMX_CPU_BASED_USE_MSR_BITMAPS |
             VMX_CPU_BASED_CR3_LOAD_EXITING | VMX_CPU_BASED_CR3_STORE_EXITING |
             VMX_CPU_BASED_MONITOR_TRAP_FLAG |
             VMX_CPU_BASED_ACTIVATE_SECONDARY_CONTROLS,
        .features[FEAT_VMX_SECONDARY_CTLS] =
             VMX_SECONDARY_EXEC_VIRTUALIZE_APIC_ACCESSES |
             VMX_SECONDARY_EXEC_WBINVD_EXITING | VMX_SECONDARY_EXEC_ENABLE_EPT |
             VMX_SECONDARY_EXEC_DESC | VMX_SECONDARY_EXEC_RDTSCP |
             VMX_SECONDARY_EXEC_VIRTUALIZE_X2APIC_MODE |
             VMX_SECONDARY_EXEC_ENABLE_VPID | VMX_SECONDARY_EXEC_UNRESTRICTED_GUEST |
             VMX_SECONDARY_EXEC_APIC_REGISTER_VIRT |
             VMX_SECONDARY_EXEC_VIRTUAL_INTR_DELIVERY |
             VMX_SECONDARY_EXEC_RDRAND_EXITING | VMX_SECONDARY_EXEC_ENABLE_INVPCID |
             VMX_SECONDARY_EXEC_ENABLE_VMFUNC | VMX_SECONDARY_EXEC_SHADOW_VMCS |
             VMX_SECONDARY_EXEC_RDSEED_EXITING | VMX_SECONDARY_EXEC_ENABLE_PML,
        .features[FEAT_VMX_VMFUNC] = MSR_VMX_VMFUNC_EPT_SWITCHING,
        .xlevel = 0x80000008,
        .model_id = "Intel Core Processor (Broadwell)",
        .versions = (X86CPUVersionDefinition[]) {
            { .version = 1 },
            {
                .version = 2,
                .alias = "Broadwell-noTSX",
                .props = (PropValue[]) {
                    { "hle", "off" },
                    { "rtm", "off" },
                    { "model-id", "Intel Core Processor (Broadwell, no TSX)", },
                    { /* end of list */ }
                },
            },
            {
                .version = 3,
                .alias = "Broadwell-IBRS",
                .props = (PropValue[]) {
                    /* Restore TSX features removed by -v2 above */
                    { "hle", "on" },
                    { "rtm", "on" },
                    { "spec-ctrl", "on" },
                    { "model-id",
                      "Intel Core Processor (Broadwell, IBRS)" },
                    { /* end of list */ }
                }
            },
            {
                .version = 4,
                .alias = "Broadwell-noTSX-IBRS",
                .props = (PropValue[]) {
                    { "hle", "off" },
                    { "rtm", "off" },
                    /* spec-ctrl was already enabled by -v3 above */
                    { "model-id",
                      "Intel Core Processor (Broadwell, no TSX, IBRS)" },
                    { /* end of list */ }
                }
            },
            { /* end of list */ }
        }
    },
    {
        .name = "Skylake-Client",
        .level = 0xd,
        .vendor = CPUID_VENDOR_INTEL,
        .family = 6,
        .model = 94,
        .stepping = 3,
        .features[FEAT_1_EDX] =
            CPUID_VME | CPUID_SSE2 | CPUID_SSE | CPUID_FXSR | CPUID_MMX |
            CPUID_CLFLUSH | CPUID_PSE36 | CPUID_PAT | CPUID_CMOV | CPUID_MCA |
            CPUID_PGE | CPUID_MTRR | CPUID_SEP | CPUID_APIC | CPUID_CX8 |
            CPUID_MCE | CPUID_PAE | CPUID_MSR | CPUID_TSC | CPUID_PSE |
            CPUID_DE | CPUID_FP87,
        .features[FEAT_1_ECX] =
            CPUID_EXT_AVX | CPUID_EXT_XSAVE | CPUID_EXT_AES |
            CPUID_EXT_POPCNT | CPUID_EXT_X2APIC | CPUID_EXT_SSE42 |
            CPUID_EXT_SSE41 | CPUID_EXT_CX16 | CPUID_EXT_SSSE3 |
            CPUID_EXT_PCLMULQDQ | CPUID_EXT_SSE3 |
            CPUID_EXT_TSC_DEADLINE_TIMER | CPUID_EXT_FMA | CPUID_EXT_MOVBE |
            CPUID_EXT_PCID | CPUID_EXT_F16C | CPUID_EXT_RDRAND,
        .features[FEAT_8000_0001_EDX] =
            CPUID_EXT2_LM | CPUID_EXT2_RDTSCP | CPUID_EXT2_NX |
            CPUID_EXT2_SYSCALL,
        .features[FEAT_8000_0001_ECX] =
            CPUID_EXT3_ABM | CPUID_EXT3_LAHF_LM | CPUID_EXT3_3DNOWPREFETCH,
        .features[FEAT_7_0_EBX] =
            CPUID_7_0_EBX_FSGSBASE | CPUID_7_0_EBX_BMI1 |
            CPUID_7_0_EBX_HLE | CPUID_7_0_EBX_AVX2 | CPUID_7_0_EBX_SMEP |
            CPUID_7_0_EBX_BMI2 | CPUID_7_0_EBX_ERMS | CPUID_7_0_EBX_INVPCID |
            CPUID_7_0_EBX_RTM | CPUID_7_0_EBX_RDSEED | CPUID_7_0_EBX_ADX |
            CPUID_7_0_EBX_SMAP,
        /* XSAVES is added in version 4 */
        .features[FEAT_XSAVE] =
            CPUID_XSAVE_XSAVEOPT | CPUID_XSAVE_XSAVEC |
            CPUID_XSAVE_XGETBV1,
        .features[FEAT_6_EAX] =
            CPUID_6_EAX_ARAT,
        /* Missing: Mode-based execute control (XS/XU), processor tracing, TSC scaling */
        .features[FEAT_VMX_BASIC] = MSR_VMX_BASIC_INS_OUTS |
             MSR_VMX_BASIC_TRUE_CTLS,
        .features[FEAT_VMX_ENTRY_CTLS] = VMX_VM_ENTRY_IA32E_MODE |
             VMX_VM_ENTRY_LOAD_IA32_PERF_GLOBAL_CTRL | VMX_VM_ENTRY_LOAD_IA32_PAT |
             VMX_VM_ENTRY_LOAD_DEBUG_CONTROLS | VMX_VM_ENTRY_LOAD_IA32_EFER,
        .features[FEAT_VMX_EPT_VPID_CAPS] = MSR_VMX_EPT_EXECONLY |
             MSR_VMX_EPT_PAGE_WALK_LENGTH_4 | MSR_VMX_EPT_WB | MSR_VMX_EPT_2MB |
             MSR_VMX_EPT_1GB | MSR_VMX_EPT_INVEPT |
             MSR_VMX_EPT_INVEPT_SINGLE_CONTEXT | MSR_VMX_EPT_INVEPT_ALL_CONTEXT |
             MSR_VMX_EPT_INVVPID | MSR_VMX_EPT_INVVPID_SINGLE_ADDR |
             MSR_VMX_EPT_INVVPID_SINGLE_CONTEXT | MSR_VMX_EPT_INVVPID_ALL_CONTEXT |
             MSR_VMX_EPT_INVVPID_SINGLE_CONTEXT_NOGLOBALS | MSR_VMX_EPT_AD_BITS,
        .features[FEAT_VMX_EXIT_CTLS] =
             VMX_VM_EXIT_ACK_INTR_ON_EXIT | VMX_VM_EXIT_SAVE_DEBUG_CONTROLS |
             VMX_VM_EXIT_LOAD_IA32_PERF_GLOBAL_CTRL |
             VMX_VM_EXIT_LOAD_IA32_PAT | VMX_VM_EXIT_LOAD_IA32_EFER |
             VMX_VM_EXIT_SAVE_IA32_PAT | VMX_VM_EXIT_SAVE_IA32_EFER |
             VMX_VM_EXIT_SAVE_VMX_PREEMPTION_TIMER,
        .features[FEAT_VMX_MISC] = MSR_VMX_MISC_ACTIVITY_HLT |
             MSR_VMX_MISC_STORE_LMA | MSR_VMX_MISC_VMWRITE_VMEXIT,
        .features[FEAT_VMX_PINBASED_CTLS] = VMX_PIN_BASED_EXT_INTR_MASK |
             VMX_PIN_BASED_NMI_EXITING | VMX_PIN_BASED_VIRTUAL_NMIS |
             VMX_PIN_BASED_VMX_PREEMPTION_TIMER,
        .features[FEAT_VMX_PROCBASED_CTLS] = VMX_CPU_BASED_VIRTUAL_INTR_PENDING |
             VMX_CPU_BASED_USE_TSC_OFFSETING | VMX_CPU_BASED_HLT_EXITING |
             VMX_CPU_BASED_INVLPG_EXITING | VMX_CPU_BASED_MWAIT_EXITING |
             VMX_CPU_BASED_RDPMC_EXITING | VMX_CPU_BASED_RDTSC_EXITING |
             VMX_CPU_BASED_CR8_LOAD_EXITING | VMX_CPU_BASED_CR8_STORE_EXITING |
             VMX_CPU_BASED_TPR_SHADOW | VMX_CPU_BASED_MOV_DR_EXITING |
             VMX_CPU_BASED_UNCOND_IO_EXITING | VMX_CPU_BASED_USE_IO_BITMAPS |
             VMX_CPU_BASED_MONITOR_EXITING | VMX_CPU_BASED_PAUSE_EXITING |
             VMX_CPU_BASED_VIRTUAL_NMI_PENDING | VMX_CPU_BASED_USE_MSR_BITMAPS |
             VMX_CPU_BASED_CR3_LOAD_EXITING | VMX_CPU_BASED_CR3_STORE_EXITING |
             VMX_CPU_BASED_MONITOR_TRAP_FLAG |
             VMX_CPU_BASED_ACTIVATE_SECONDARY_CONTROLS,
        .features[FEAT_VMX_SECONDARY_CTLS] =
             VMX_SECONDARY_EXEC_VIRTUALIZE_APIC_ACCESSES |
             VMX_SECONDARY_EXEC_WBINVD_EXITING | VMX_SECONDARY_EXEC_ENABLE_EPT |
             VMX_SECONDARY_EXEC_DESC | VMX_SECONDARY_EXEC_RDTSCP |
             VMX_SECONDARY_EXEC_ENABLE_VPID | VMX_SECONDARY_EXEC_UNRESTRICTED_GUEST |
             VMX_SECONDARY_EXEC_RDRAND_EXITING | VMX_SECONDARY_EXEC_ENABLE_INVPCID |
             VMX_SECONDARY_EXEC_ENABLE_VMFUNC | VMX_SECONDARY_EXEC_SHADOW_VMCS |
             VMX_SECONDARY_EXEC_RDSEED_EXITING | VMX_SECONDARY_EXEC_ENABLE_PML,
        .features[FEAT_VMX_VMFUNC] = MSR_VMX_VMFUNC_EPT_SWITCHING,
        .xlevel = 0x80000008,
        .model_id = "Intel Core Processor (Skylake)",
        .versions = (X86CPUVersionDefinition[]) {
            { .version = 1 },
            {
                .version = 2,
                .alias = "Skylake-Client-IBRS",
                .props = (PropValue[]) {
                    { "spec-ctrl", "on" },
                    { "model-id",
                      "Intel Core Processor (Skylake, IBRS)" },
                    { /* end of list */ }
                }
            },
            {
                .version = 3,
                .alias = "Skylake-Client-noTSX-IBRS",
                .props = (PropValue[]) {
                    { "hle", "off" },
                    { "rtm", "off" },
                    { "model-id",
                      "Intel Core Processor (Skylake, IBRS, no TSX)" },
                    { /* end of list */ }
                }
            },
            {
                .version = 4,
                .note = "IBRS, XSAVES, no TSX",
                .props = (PropValue[]) {
                    { "xsaves", "on" },
                    { "vmx-xsaves", "on" },
                    { /* end of list */ }
                }
            },
            { /* end of list */ }
        }
    },
    {
        .name = "Skylake-Server",
        .level = 0xd,
        .vendor = CPUID_VENDOR_INTEL,
        .family = 6,
        .model = 85,
        .stepping = 4,
        .features[FEAT_1_EDX] =
            CPUID_VME | CPUID_SSE2 | CPUID_SSE | CPUID_FXSR | CPUID_MMX |
            CPUID_CLFLUSH | CPUID_PSE36 | CPUID_PAT | CPUID_CMOV | CPUID_MCA |
            CPUID_PGE | CPUID_MTRR | CPUID_SEP | CPUID_APIC | CPUID_CX8 |
            CPUID_MCE | CPUID_PAE | CPUID_MSR | CPUID_TSC | CPUID_PSE |
            CPUID_DE | CPUID_FP87,
        .features[FEAT_1_ECX] =
            CPUID_EXT_AVX | CPUID_EXT_XSAVE | CPUID_EXT_AES |
            CPUID_EXT_POPCNT | CPUID_EXT_X2APIC | CPUID_EXT_SSE42 |
            CPUID_EXT_SSE41 | CPUID_EXT_CX16 | CPUID_EXT_SSSE3 |
            CPUID_EXT_PCLMULQDQ | CPUID_EXT_SSE3 |
            CPUID_EXT_TSC_DEADLINE_TIMER | CPUID_EXT_FMA | CPUID_EXT_MOVBE |
            CPUID_EXT_PCID | CPUID_EXT_F16C | CPUID_EXT_RDRAND,
        .features[FEAT_8000_0001_EDX] =
            CPUID_EXT2_LM | CPUID_EXT2_PDPE1GB | CPUID_EXT2_RDTSCP |
            CPUID_EXT2_NX | CPUID_EXT2_SYSCALL,
        .features[FEAT_8000_0001_ECX] =
            CPUID_EXT3_ABM | CPUID_EXT3_LAHF_LM | CPUID_EXT3_3DNOWPREFETCH,
        .features[FEAT_7_0_EBX] =
            CPUID_7_0_EBX_FSGSBASE | CPUID_7_0_EBX_BMI1 |
            CPUID_7_0_EBX_HLE | CPUID_7_0_EBX_AVX2 | CPUID_7_0_EBX_SMEP |
            CPUID_7_0_EBX_BMI2 | CPUID_7_0_EBX_ERMS | CPUID_7_0_EBX_INVPCID |
            CPUID_7_0_EBX_RTM | CPUID_7_0_EBX_RDSEED | CPUID_7_0_EBX_ADX |
            CPUID_7_0_EBX_SMAP | CPUID_7_0_EBX_CLWB |
            CPUID_7_0_EBX_AVX512F | CPUID_7_0_EBX_AVX512DQ |
            CPUID_7_0_EBX_AVX512BW | CPUID_7_0_EBX_AVX512CD |
            CPUID_7_0_EBX_AVX512VL | CPUID_7_0_EBX_CLFLUSHOPT,
        .features[FEAT_7_0_ECX] =
            CPUID_7_0_ECX_PKU,
        /* XSAVES is added in version 5 */
        .features[FEAT_XSAVE] =
            CPUID_XSAVE_XSAVEOPT | CPUID_XSAVE_XSAVEC |
            CPUID_XSAVE_XGETBV1,
        .features[FEAT_6_EAX] =
            CPUID_6_EAX_ARAT,
        /* Missing: Mode-based execute control (XS/XU), processor tracing, TSC scaling */
        .features[FEAT_VMX_BASIC] = MSR_VMX_BASIC_INS_OUTS |
             MSR_VMX_BASIC_TRUE_CTLS,
        .features[FEAT_VMX_ENTRY_CTLS] = VMX_VM_ENTRY_IA32E_MODE |
             VMX_VM_ENTRY_LOAD_IA32_PERF_GLOBAL_CTRL | VMX_VM_ENTRY_LOAD_IA32_PAT |
             VMX_VM_ENTRY_LOAD_DEBUG_CONTROLS | VMX_VM_ENTRY_LOAD_IA32_EFER,
        .features[FEAT_VMX_EPT_VPID_CAPS] = MSR_VMX_EPT_EXECONLY |
             MSR_VMX_EPT_PAGE_WALK_LENGTH_4 | MSR_VMX_EPT_WB | MSR_VMX_EPT_2MB |
             MSR_VMX_EPT_1GB | MSR_VMX_EPT_INVEPT |
             MSR_VMX_EPT_INVEPT_SINGLE_CONTEXT | MSR_VMX_EPT_INVEPT_ALL_CONTEXT |
             MSR_VMX_EPT_INVVPID | MSR_VMX_EPT_INVVPID_SINGLE_ADDR |
             MSR_VMX_EPT_INVVPID_SINGLE_CONTEXT | MSR_VMX_EPT_INVVPID_ALL_CONTEXT |
             MSR_VMX_EPT_INVVPID_SINGLE_CONTEXT_NOGLOBALS | MSR_VMX_EPT_AD_BITS,
        .features[FEAT_VMX_EXIT_CTLS] =
             VMX_VM_EXIT_ACK_INTR_ON_EXIT | VMX_VM_EXIT_SAVE_DEBUG_CONTROLS |
             VMX_VM_EXIT_LOAD_IA32_PERF_GLOBAL_CTRL |
             VMX_VM_EXIT_LOAD_IA32_PAT | VMX_VM_EXIT_LOAD_IA32_EFER |
             VMX_VM_EXIT_SAVE_IA32_PAT | VMX_VM_EXIT_SAVE_IA32_EFER |
             VMX_VM_EXIT_SAVE_VMX_PREEMPTION_TIMER,
        .features[FEAT_VMX_MISC] = MSR_VMX_MISC_ACTIVITY_HLT |
             MSR_VMX_MISC_STORE_LMA | MSR_VMX_MISC_VMWRITE_VMEXIT,
        .features[FEAT_VMX_PINBASED_CTLS] = VMX_PIN_BASED_EXT_INTR_MASK |
             VMX_PIN_BASED_NMI_EXITING | VMX_PIN_BASED_VIRTUAL_NMIS |
             VMX_PIN_BASED_VMX_PREEMPTION_TIMER | VMX_PIN_BASED_POSTED_INTR,
        .features[FEAT_VMX_PROCBASED_CTLS] = VMX_CPU_BASED_VIRTUAL_INTR_PENDING |
             VMX_CPU_BASED_USE_TSC_OFFSETING | VMX_CPU_BASED_HLT_EXITING |
             VMX_CPU_BASED_INVLPG_EXITING | VMX_CPU_BASED_MWAIT_EXITING |
             VMX_CPU_BASED_RDPMC_EXITING | VMX_CPU_BASED_RDTSC_EXITING |
             VMX_CPU_BASED_CR8_LOAD_EXITING | VMX_CPU_BASED_CR8_STORE_EXITING |
             VMX_CPU_BASED_TPR_SHADOW | VMX_CPU_BASED_MOV_DR_EXITING |
             VMX_CPU_BASED_UNCOND_IO_EXITING | VMX_CPU_BASED_USE_IO_BITMAPS |
             VMX_CPU_BASED_MONITOR_EXITING | VMX_CPU_BASED_PAUSE_EXITING |
             VMX_CPU_BASED_VIRTUAL_NMI_PENDING | VMX_CPU_BASED_USE_MSR_BITMAPS |
             VMX_CPU_BASED_CR3_LOAD_EXITING | VMX_CPU_BASED_CR3_STORE_EXITING |
             VMX_CPU_BASED_MONITOR_TRAP_FLAG |
             VMX_CPU_BASED_ACTIVATE_SECONDARY_CONTROLS,
        .features[FEAT_VMX_SECONDARY_CTLS] =
             VMX_SECONDARY_EXEC_VIRTUALIZE_APIC_ACCESSES |
             VMX_SECONDARY_EXEC_WBINVD_EXITING | VMX_SECONDARY_EXEC_ENABLE_EPT |
             VMX_SECONDARY_EXEC_DESC | VMX_SECONDARY_EXEC_RDTSCP |
             VMX_SECONDARY_EXEC_VIRTUALIZE_X2APIC_MODE |
             VMX_SECONDARY_EXEC_ENABLE_VPID | VMX_SECONDARY_EXEC_UNRESTRICTED_GUEST |
             VMX_SECONDARY_EXEC_APIC_REGISTER_VIRT |
             VMX_SECONDARY_EXEC_VIRTUAL_INTR_DELIVERY |
             VMX_SECONDARY_EXEC_RDRAND_EXITING | VMX_SECONDARY_EXEC_ENABLE_INVPCID |
             VMX_SECONDARY_EXEC_ENABLE_VMFUNC | VMX_SECONDARY_EXEC_SHADOW_VMCS |
             VMX_SECONDARY_EXEC_RDSEED_EXITING | VMX_SECONDARY_EXEC_ENABLE_PML,
        .xlevel = 0x80000008,
        .model_id = "Intel Xeon Processor (Skylake)",
        .versions = (X86CPUVersionDefinition[]) {
            { .version = 1 },
            {
                .version = 2,
                .alias = "Skylake-Server-IBRS",
                .props = (PropValue[]) {
                    /* clflushopt was not added to Skylake-Server-IBRS */
                    /* TODO: add -v3 including clflushopt */
                    { "clflushopt", "off" },
                    { "spec-ctrl", "on" },
                    { "model-id",
                      "Intel Xeon Processor (Skylake, IBRS)" },
                    { /* end of list */ }
                }
            },
            {
                .version = 3,
                .alias = "Skylake-Server-noTSX-IBRS",
                .props = (PropValue[]) {
                    { "hle", "off" },
                    { "rtm", "off" },
                    { "model-id",
                      "Intel Xeon Processor (Skylake, IBRS, no TSX)" },
                    { /* end of list */ }
                }
            },
            {
                .version = 4,
                .props = (PropValue[]) {
                    { "vmx-eptp-switching", "on" },
                    { /* end of list */ }
                }
            },
            {
                .version = 5,
                .note = "IBRS, XSAVES, EPT switching, no TSX",
                .props = (PropValue[]) {
                    { "xsaves", "on" },
                    { "vmx-xsaves", "on" },
                    { /* end of list */ }
                }
            },
            { /* end of list */ }
        }
    },
    {
        .name = "Cascadelake-Server",
        .level = 0xd,
        .vendor = CPUID_VENDOR_INTEL,
        .family = 6,
        .model = 85,
        .stepping = 6,
        .features[FEAT_1_EDX] =
            CPUID_VME | CPUID_SSE2 | CPUID_SSE | CPUID_FXSR | CPUID_MMX |
            CPUID_CLFLUSH | CPUID_PSE36 | CPUID_PAT | CPUID_CMOV | CPUID_MCA |
            CPUID_PGE | CPUID_MTRR | CPUID_SEP | CPUID_APIC | CPUID_CX8 |
            CPUID_MCE | CPUID_PAE | CPUID_MSR | CPUID_TSC | CPUID_PSE |
            CPUID_DE | CPUID_FP87,
        .features[FEAT_1_ECX] =
            CPUID_EXT_AVX | CPUID_EXT_XSAVE | CPUID_EXT_AES |
            CPUID_EXT_POPCNT | CPUID_EXT_X2APIC | CPUID_EXT_SSE42 |
            CPUID_EXT_SSE41 | CPUID_EXT_CX16 | CPUID_EXT_SSSE3 |
            CPUID_EXT_PCLMULQDQ | CPUID_EXT_SSE3 |
            CPUID_EXT_TSC_DEADLINE_TIMER | CPUID_EXT_FMA | CPUID_EXT_MOVBE |
            CPUID_EXT_PCID | CPUID_EXT_F16C | CPUID_EXT_RDRAND,
        .features[FEAT_8000_0001_EDX] =
            CPUID_EXT2_LM | CPUID_EXT2_PDPE1GB | CPUID_EXT2_RDTSCP |
            CPUID_EXT2_NX | CPUID_EXT2_SYSCALL,
        .features[FEAT_8000_0001_ECX] =
            CPUID_EXT3_ABM | CPUID_EXT3_LAHF_LM | CPUID_EXT3_3DNOWPREFETCH,
        .features[FEAT_7_0_EBX] =
            CPUID_7_0_EBX_FSGSBASE | CPUID_7_0_EBX_BMI1 |
            CPUID_7_0_EBX_HLE | CPUID_7_0_EBX_AVX2 | CPUID_7_0_EBX_SMEP |
            CPUID_7_0_EBX_BMI2 | CPUID_7_0_EBX_ERMS | CPUID_7_0_EBX_INVPCID |
            CPUID_7_0_EBX_RTM | CPUID_7_0_EBX_RDSEED | CPUID_7_0_EBX_ADX |
            CPUID_7_0_EBX_SMAP | CPUID_7_0_EBX_CLWB |
            CPUID_7_0_EBX_AVX512F | CPUID_7_0_EBX_AVX512DQ |
            CPUID_7_0_EBX_AVX512BW | CPUID_7_0_EBX_AVX512CD |
            CPUID_7_0_EBX_AVX512VL | CPUID_7_0_EBX_CLFLUSHOPT,
        .features[FEAT_7_0_ECX] =
            CPUID_7_0_ECX_PKU |
            CPUID_7_0_ECX_AVX512VNNI,
        .features[FEAT_7_0_EDX] =
            CPUID_7_0_EDX_SPEC_CTRL | CPUID_7_0_EDX_SPEC_CTRL_SSBD,
        /* XSAVES is added in version 5 */
        .features[FEAT_XSAVE] =
            CPUID_XSAVE_XSAVEOPT | CPUID_XSAVE_XSAVEC |
            CPUID_XSAVE_XGETBV1,
        .features[FEAT_6_EAX] =
            CPUID_6_EAX_ARAT,
        /* Missing: Mode-based execute control (XS/XU), processor tracing, TSC scaling */
        .features[FEAT_VMX_BASIC] = MSR_VMX_BASIC_INS_OUTS |
             MSR_VMX_BASIC_TRUE_CTLS,
        .features[FEAT_VMX_ENTRY_CTLS] = VMX_VM_ENTRY_IA32E_MODE |
             VMX_VM_ENTRY_LOAD_IA32_PERF_GLOBAL_CTRL | VMX_VM_ENTRY_LOAD_IA32_PAT |
             VMX_VM_ENTRY_LOAD_DEBUG_CONTROLS | VMX_VM_ENTRY_LOAD_IA32_EFER,
        .features[FEAT_VMX_EPT_VPID_CAPS] = MSR_VMX_EPT_EXECONLY |
             MSR_VMX_EPT_PAGE_WALK_LENGTH_4 | MSR_VMX_EPT_WB | MSR_VMX_EPT_2MB |
             MSR_VMX_EPT_1GB | MSR_VMX_EPT_INVEPT |
             MSR_VMX_EPT_INVEPT_SINGLE_CONTEXT | MSR_VMX_EPT_INVEPT_ALL_CONTEXT |
             MSR_VMX_EPT_INVVPID | MSR_VMX_EPT_INVVPID_SINGLE_ADDR |
             MSR_VMX_EPT_INVVPID_SINGLE_CONTEXT | MSR_VMX_EPT_INVVPID_ALL_CONTEXT |
             MSR_VMX_EPT_INVVPID_SINGLE_CONTEXT_NOGLOBALS | MSR_VMX_EPT_AD_BITS,
        .features[FEAT_VMX_EXIT_CTLS] =
             VMX_VM_EXIT_ACK_INTR_ON_EXIT | VMX_VM_EXIT_SAVE_DEBUG_CONTROLS |
             VMX_VM_EXIT_LOAD_IA32_PERF_GLOBAL_CTRL |
             VMX_VM_EXIT_LOAD_IA32_PAT | VMX_VM_EXIT_LOAD_IA32_EFER |
             VMX_VM_EXIT_SAVE_IA32_PAT | VMX_VM_EXIT_SAVE_IA32_EFER |
             VMX_VM_EXIT_SAVE_VMX_PREEMPTION_TIMER,
        .features[FEAT_VMX_MISC] = MSR_VMX_MISC_ACTIVITY_HLT |
             MSR_VMX_MISC_STORE_LMA | MSR_VMX_MISC_VMWRITE_VMEXIT,
        .features[FEAT_VMX_PINBASED_CTLS] = VMX_PIN_BASED_EXT_INTR_MASK |
             VMX_PIN_BASED_NMI_EXITING | VMX_PIN_BASED_VIRTUAL_NMIS |
             VMX_PIN_BASED_VMX_PREEMPTION_TIMER | VMX_PIN_BASED_POSTED_INTR,
        .features[FEAT_VMX_PROCBASED_CTLS] = VMX_CPU_BASED_VIRTUAL_INTR_PENDING |
             VMX_CPU_BASED_USE_TSC_OFFSETING | VMX_CPU_BASED_HLT_EXITING |
             VMX_CPU_BASED_INVLPG_EXITING | VMX_CPU_BASED_MWAIT_EXITING |
             VMX_CPU_BASED_RDPMC_EXITING | VMX_CPU_BASED_RDTSC_EXITING |
             VMX_CPU_BASED_CR8_LOAD_EXITING | VMX_CPU_BASED_CR8_STORE_EXITING |
             VMX_CPU_BASED_TPR_SHADOW | VMX_CPU_BASED_MOV_DR_EXITING |
             VMX_CPU_BASED_UNCOND_IO_EXITING | VMX_CPU_BASED_USE_IO_BITMAPS |
             VMX_CPU_BASED_MONITOR_EXITING | VMX_CPU_BASED_PAUSE_EXITING |
             VMX_CPU_BASED_VIRTUAL_NMI_PENDING | VMX_CPU_BASED_USE_MSR_BITMAPS |
             VMX_CPU_BASED_CR3_LOAD_EXITING | VMX_CPU_BASED_CR3_STORE_EXITING |
             VMX_CPU_BASED_MONITOR_TRAP_FLAG |
             VMX_CPU_BASED_ACTIVATE_SECONDARY_CONTROLS,
        .features[FEAT_VMX_SECONDARY_CTLS] =
             VMX_SECONDARY_EXEC_VIRTUALIZE_APIC_ACCESSES |
             VMX_SECONDARY_EXEC_WBINVD_EXITING | VMX_SECONDARY_EXEC_ENABLE_EPT |
             VMX_SECONDARY_EXEC_DESC | VMX_SECONDARY_EXEC_RDTSCP |
             VMX_SECONDARY_EXEC_VIRTUALIZE_X2APIC_MODE |
             VMX_SECONDARY_EXEC_ENABLE_VPID | VMX_SECONDARY_EXEC_UNRESTRICTED_GUEST |
             VMX_SECONDARY_EXEC_APIC_REGISTER_VIRT |
             VMX_SECONDARY_EXEC_VIRTUAL_INTR_DELIVERY |
             VMX_SECONDARY_EXEC_RDRAND_EXITING | VMX_SECONDARY_EXEC_ENABLE_INVPCID |
             VMX_SECONDARY_EXEC_ENABLE_VMFUNC | VMX_SECONDARY_EXEC_SHADOW_VMCS |
             VMX_SECONDARY_EXEC_RDSEED_EXITING | VMX_SECONDARY_EXEC_ENABLE_PML,
        .xlevel = 0x80000008,
        .model_id = "Intel Xeon Processor (Cascadelake)",
        .versions = (X86CPUVersionDefinition[]) {
            { .version = 1 },
            { .version = 2,
              .note = "ARCH_CAPABILITIES",
              .props = (PropValue[]) {
                  { "arch-capabilities", "on" },
                  { "rdctl-no", "on" },
                  { "ibrs-all", "on" },
                  { "skip-l1dfl-vmentry", "on" },
                  { "mds-no", "on" },
                  { /* end of list */ }
              },
            },
            { .version = 3,
              .alias = "Cascadelake-Server-noTSX",
              .note = "ARCH_CAPABILITIES, no TSX",
              .props = (PropValue[]) {
                  { "hle", "off" },
                  { "rtm", "off" },
                  { /* end of list */ }
              },
            },
            { .version = 4,
              .note = "ARCH_CAPABILITIES, no TSX",
              .props = (PropValue[]) {
                  { "vmx-eptp-switching", "on" },
                  { /* end of list */ }
              },
            },
            { .version = 5,
              .note = "ARCH_CAPABILITIES, EPT switching, XSAVES, no TSX",
              .props = (PropValue[]) {
                  { "xsaves", "on" },
                  { "vmx-xsaves", "on" },
                  { /* end of list */ }
              },
            },
            { /* end of list */ }
        }
    },
    {
        .name = "Cooperlake",
        .level = 0xd,
        .vendor = CPUID_VENDOR_INTEL,
        .family = 6,
        .model = 85,
        .stepping = 10,
        .features[FEAT_1_EDX] =
            CPUID_VME | CPUID_SSE2 | CPUID_SSE | CPUID_FXSR | CPUID_MMX |
            CPUID_CLFLUSH | CPUID_PSE36 | CPUID_PAT | CPUID_CMOV | CPUID_MCA |
            CPUID_PGE | CPUID_MTRR | CPUID_SEP | CPUID_APIC | CPUID_CX8 |
            CPUID_MCE | CPUID_PAE | CPUID_MSR | CPUID_TSC | CPUID_PSE |
            CPUID_DE | CPUID_FP87,
        .features[FEAT_1_ECX] =
            CPUID_EXT_AVX | CPUID_EXT_XSAVE | CPUID_EXT_AES |
            CPUID_EXT_POPCNT | CPUID_EXT_X2APIC | CPUID_EXT_SSE42 |
            CPUID_EXT_SSE41 | CPUID_EXT_CX16 | CPUID_EXT_SSSE3 |
            CPUID_EXT_PCLMULQDQ | CPUID_EXT_SSE3 |
            CPUID_EXT_TSC_DEADLINE_TIMER | CPUID_EXT_FMA | CPUID_EXT_MOVBE |
            CPUID_EXT_PCID | CPUID_EXT_F16C | CPUID_EXT_RDRAND,
        .features[FEAT_8000_0001_EDX] =
            CPUID_EXT2_LM | CPUID_EXT2_PDPE1GB | CPUID_EXT2_RDTSCP |
            CPUID_EXT2_NX | CPUID_EXT2_SYSCALL,
        .features[FEAT_8000_0001_ECX] =
            CPUID_EXT3_ABM | CPUID_EXT3_LAHF_LM | CPUID_EXT3_3DNOWPREFETCH,
        .features[FEAT_7_0_EBX] =
            CPUID_7_0_EBX_FSGSBASE | CPUID_7_0_EBX_BMI1 |
            CPUID_7_0_EBX_HLE | CPUID_7_0_EBX_AVX2 | CPUID_7_0_EBX_SMEP |
            CPUID_7_0_EBX_BMI2 | CPUID_7_0_EBX_ERMS | CPUID_7_0_EBX_INVPCID |
            CPUID_7_0_EBX_RTM | CPUID_7_0_EBX_RDSEED | CPUID_7_0_EBX_ADX |
            CPUID_7_0_EBX_SMAP | CPUID_7_0_EBX_CLWB |
            CPUID_7_0_EBX_AVX512F | CPUID_7_0_EBX_AVX512DQ |
            CPUID_7_0_EBX_AVX512BW | CPUID_7_0_EBX_AVX512CD |
            CPUID_7_0_EBX_AVX512VL | CPUID_7_0_EBX_CLFLUSHOPT,
        .features[FEAT_7_0_ECX] =
            CPUID_7_0_ECX_PKU |
            CPUID_7_0_ECX_AVX512VNNI,
        .features[FEAT_7_0_EDX] =
            CPUID_7_0_EDX_SPEC_CTRL | CPUID_7_0_EDX_STIBP |
            CPUID_7_0_EDX_SPEC_CTRL_SSBD | CPUID_7_0_EDX_ARCH_CAPABILITIES,
        .features[FEAT_ARCH_CAPABILITIES] =
            MSR_ARCH_CAP_RDCL_NO | MSR_ARCH_CAP_IBRS_ALL |
            MSR_ARCH_CAP_SKIP_L1DFL_VMENTRY | MSR_ARCH_CAP_MDS_NO |
            MSR_ARCH_CAP_PSCHANGE_MC_NO | MSR_ARCH_CAP_TAA_NO,
        .features[FEAT_7_1_EAX] =
            CPUID_7_1_EAX_AVX512_BF16,
        /* XSAVES is added in version 2 */
        .features[FEAT_XSAVE] =
            CPUID_XSAVE_XSAVEOPT | CPUID_XSAVE_XSAVEC |
            CPUID_XSAVE_XGETBV1,
        .features[FEAT_6_EAX] =
            CPUID_6_EAX_ARAT,
        /* Missing: Mode-based execute control (XS/XU), processor tracing, TSC scaling */
        .features[FEAT_VMX_BASIC] = MSR_VMX_BASIC_INS_OUTS |
             MSR_VMX_BASIC_TRUE_CTLS,
        .features[FEAT_VMX_ENTRY_CTLS] = VMX_VM_ENTRY_IA32E_MODE |
             VMX_VM_ENTRY_LOAD_IA32_PERF_GLOBAL_CTRL | VMX_VM_ENTRY_LOAD_IA32_PAT |
             VMX_VM_ENTRY_LOAD_DEBUG_CONTROLS | VMX_VM_ENTRY_LOAD_IA32_EFER,
        .features[FEAT_VMX_EPT_VPID_CAPS] = MSR_VMX_EPT_EXECONLY |
             MSR_VMX_EPT_PAGE_WALK_LENGTH_4 | MSR_VMX_EPT_WB | MSR_VMX_EPT_2MB |
             MSR_VMX_EPT_1GB | MSR_VMX_EPT_INVEPT |
             MSR_VMX_EPT_INVEPT_SINGLE_CONTEXT | MSR_VMX_EPT_INVEPT_ALL_CONTEXT |
             MSR_VMX_EPT_INVVPID | MSR_VMX_EPT_INVVPID_SINGLE_ADDR |
             MSR_VMX_EPT_INVVPID_SINGLE_CONTEXT | MSR_VMX_EPT_INVVPID_ALL_CONTEXT |
             MSR_VMX_EPT_INVVPID_SINGLE_CONTEXT_NOGLOBALS | MSR_VMX_EPT_AD_BITS,
        .features[FEAT_VMX_EXIT_CTLS] =
             VMX_VM_EXIT_ACK_INTR_ON_EXIT | VMX_VM_EXIT_SAVE_DEBUG_CONTROLS |
             VMX_VM_EXIT_LOAD_IA32_PERF_GLOBAL_CTRL |
             VMX_VM_EXIT_LOAD_IA32_PAT | VMX_VM_EXIT_LOAD_IA32_EFER |
             VMX_VM_EXIT_SAVE_IA32_PAT | VMX_VM_EXIT_SAVE_IA32_EFER |
             VMX_VM_EXIT_SAVE_VMX_PREEMPTION_TIMER,
        .features[FEAT_VMX_MISC] = MSR_VMX_MISC_ACTIVITY_HLT |
             MSR_VMX_MISC_STORE_LMA | MSR_VMX_MISC_VMWRITE_VMEXIT,
        .features[FEAT_VMX_PINBASED_CTLS] = VMX_PIN_BASED_EXT_INTR_MASK |
             VMX_PIN_BASED_NMI_EXITING | VMX_PIN_BASED_VIRTUAL_NMIS |
             VMX_PIN_BASED_VMX_PREEMPTION_TIMER | VMX_PIN_BASED_POSTED_INTR,
        .features[FEAT_VMX_PROCBASED_CTLS] = VMX_CPU_BASED_VIRTUAL_INTR_PENDING |
             VMX_CPU_BASED_USE_TSC_OFFSETING | VMX_CPU_BASED_HLT_EXITING |
             VMX_CPU_BASED_INVLPG_EXITING | VMX_CPU_BASED_MWAIT_EXITING |
             VMX_CPU_BASED_RDPMC_EXITING | VMX_CPU_BASED_RDTSC_EXITING |
             VMX_CPU_BASED_CR8_LOAD_EXITING | VMX_CPU_BASED_CR8_STORE_EXITING |
             VMX_CPU_BASED_TPR_SHADOW | VMX_CPU_BASED_MOV_DR_EXITING |
             VMX_CPU_BASED_UNCOND_IO_EXITING | VMX_CPU_BASED_USE_IO_BITMAPS |
             VMX_CPU_BASED_MONITOR_EXITING | VMX_CPU_BASED_PAUSE_EXITING |
             VMX_CPU_BASED_VIRTUAL_NMI_PENDING | VMX_CPU_BASED_USE_MSR_BITMAPS |
             VMX_CPU_BASED_CR3_LOAD_EXITING | VMX_CPU_BASED_CR3_STORE_EXITING |
             VMX_CPU_BASED_MONITOR_TRAP_FLAG |
             VMX_CPU_BASED_ACTIVATE_SECONDARY_CONTROLS,
        .features[FEAT_VMX_SECONDARY_CTLS] =
             VMX_SECONDARY_EXEC_VIRTUALIZE_APIC_ACCESSES |
             VMX_SECONDARY_EXEC_WBINVD_EXITING | VMX_SECONDARY_EXEC_ENABLE_EPT |
             VMX_SECONDARY_EXEC_DESC | VMX_SECONDARY_EXEC_RDTSCP |
             VMX_SECONDARY_EXEC_VIRTUALIZE_X2APIC_MODE |
             VMX_SECONDARY_EXEC_ENABLE_VPID | VMX_SECONDARY_EXEC_UNRESTRICTED_GUEST |
             VMX_SECONDARY_EXEC_APIC_REGISTER_VIRT |
             VMX_SECONDARY_EXEC_VIRTUAL_INTR_DELIVERY |
             VMX_SECONDARY_EXEC_RDRAND_EXITING | VMX_SECONDARY_EXEC_ENABLE_INVPCID |
             VMX_SECONDARY_EXEC_ENABLE_VMFUNC | VMX_SECONDARY_EXEC_SHADOW_VMCS |
             VMX_SECONDARY_EXEC_RDSEED_EXITING | VMX_SECONDARY_EXEC_ENABLE_PML,
        .features[FEAT_VMX_VMFUNC] = MSR_VMX_VMFUNC_EPT_SWITCHING,
        .xlevel = 0x80000008,
        .model_id = "Intel Xeon Processor (Cooperlake)",
        .versions = (X86CPUVersionDefinition[]) {
            { .version = 1 },
            { .version = 2,
              .note = "XSAVES",
              .props = (PropValue[]) {
                  { "xsaves", "on" },
                  { "vmx-xsaves", "on" },
                  { /* end of list */ }
              },
            },
            { /* end of list */ }
        }
    },
    {
        .name = "Icelake-Server",
        .level = 0xd,
        .vendor = CPUID_VENDOR_INTEL,
        .family = 6,
        .model = 134,
        .stepping = 0,
        .features[FEAT_1_EDX] =
            CPUID_VME | CPUID_SSE2 | CPUID_SSE | CPUID_FXSR | CPUID_MMX |
            CPUID_CLFLUSH | CPUID_PSE36 | CPUID_PAT | CPUID_CMOV | CPUID_MCA |
            CPUID_PGE | CPUID_MTRR | CPUID_SEP | CPUID_APIC | CPUID_CX8 |
            CPUID_MCE | CPUID_PAE | CPUID_MSR | CPUID_TSC | CPUID_PSE |
            CPUID_DE | CPUID_FP87,
        .features[FEAT_1_ECX] =
            CPUID_EXT_AVX | CPUID_EXT_XSAVE | CPUID_EXT_AES |
            CPUID_EXT_POPCNT | CPUID_EXT_X2APIC | CPUID_EXT_SSE42 |
            CPUID_EXT_SSE41 | CPUID_EXT_CX16 | CPUID_EXT_SSSE3 |
            CPUID_EXT_PCLMULQDQ | CPUID_EXT_SSE3 |
            CPUID_EXT_TSC_DEADLINE_TIMER | CPUID_EXT_FMA | CPUID_EXT_MOVBE |
            CPUID_EXT_PCID | CPUID_EXT_F16C | CPUID_EXT_RDRAND,
        .features[FEAT_8000_0001_EDX] =
            CPUID_EXT2_LM | CPUID_EXT2_PDPE1GB | CPUID_EXT2_RDTSCP |
            CPUID_EXT2_NX | CPUID_EXT2_SYSCALL,
        .features[FEAT_8000_0001_ECX] =
            CPUID_EXT3_ABM | CPUID_EXT3_LAHF_LM | CPUID_EXT3_3DNOWPREFETCH,
        .features[FEAT_8000_0008_EBX] =
            CPUID_8000_0008_EBX_WBNOINVD,
        .features[FEAT_7_0_EBX] =
            CPUID_7_0_EBX_FSGSBASE | CPUID_7_0_EBX_BMI1 |
            CPUID_7_0_EBX_HLE | CPUID_7_0_EBX_AVX2 | CPUID_7_0_EBX_SMEP |
            CPUID_7_0_EBX_BMI2 | CPUID_7_0_EBX_ERMS | CPUID_7_0_EBX_INVPCID |
            CPUID_7_0_EBX_RTM | CPUID_7_0_EBX_RDSEED | CPUID_7_0_EBX_ADX |
            CPUID_7_0_EBX_SMAP | CPUID_7_0_EBX_CLWB |
            CPUID_7_0_EBX_AVX512F | CPUID_7_0_EBX_AVX512DQ |
            CPUID_7_0_EBX_AVX512BW | CPUID_7_0_EBX_AVX512CD |
            CPUID_7_0_EBX_AVX512VL | CPUID_7_0_EBX_CLFLUSHOPT,
        .features[FEAT_7_0_ECX] =
            CPUID_7_0_ECX_AVX512_VBMI | CPUID_7_0_ECX_UMIP | CPUID_7_0_ECX_PKU |
            CPUID_7_0_ECX_AVX512_VBMI2 | CPUID_7_0_ECX_GFNI |
            CPUID_7_0_ECX_VAES | CPUID_7_0_ECX_VPCLMULQDQ |
            CPUID_7_0_ECX_AVX512VNNI | CPUID_7_0_ECX_AVX512BITALG |
            CPUID_7_0_ECX_AVX512_VPOPCNTDQ | CPUID_7_0_ECX_LA57,
        .features[FEAT_7_0_EDX] =
            CPUID_7_0_EDX_SPEC_CTRL | CPUID_7_0_EDX_SPEC_CTRL_SSBD,
        /* XSAVES is added in version 5 */
        .features[FEAT_XSAVE] =
            CPUID_XSAVE_XSAVEOPT | CPUID_XSAVE_XSAVEC |
            CPUID_XSAVE_XGETBV1,
        .features[FEAT_6_EAX] =
            CPUID_6_EAX_ARAT,
        /* Missing: Mode-based execute control (XS/XU), processor tracing, TSC scaling */
        .features[FEAT_VMX_BASIC] = MSR_VMX_BASIC_INS_OUTS |
             MSR_VMX_BASIC_TRUE_CTLS,
        .features[FEAT_VMX_ENTRY_CTLS] = VMX_VM_ENTRY_IA32E_MODE |
             VMX_VM_ENTRY_LOAD_IA32_PERF_GLOBAL_CTRL | VMX_VM_ENTRY_LOAD_IA32_PAT |
             VMX_VM_ENTRY_LOAD_DEBUG_CONTROLS | VMX_VM_ENTRY_LOAD_IA32_EFER,
        .features[FEAT_VMX_EPT_VPID_CAPS] = MSR_VMX_EPT_EXECONLY |
             MSR_VMX_EPT_PAGE_WALK_LENGTH_4 | MSR_VMX_EPT_WB | MSR_VMX_EPT_2MB |
             MSR_VMX_EPT_1GB | MSR_VMX_EPT_INVEPT |
             MSR_VMX_EPT_INVEPT_SINGLE_CONTEXT | MSR_VMX_EPT_INVEPT_ALL_CONTEXT |
             MSR_VMX_EPT_INVVPID | MSR_VMX_EPT_INVVPID_SINGLE_ADDR |
             MSR_VMX_EPT_INVVPID_SINGLE_CONTEXT | MSR_VMX_EPT_INVVPID_ALL_CONTEXT |
             MSR_VMX_EPT_INVVPID_SINGLE_CONTEXT_NOGLOBALS | MSR_VMX_EPT_AD_BITS,
        .features[FEAT_VMX_EXIT_CTLS] =
             VMX_VM_EXIT_ACK_INTR_ON_EXIT | VMX_VM_EXIT_SAVE_DEBUG_CONTROLS |
             VMX_VM_EXIT_LOAD_IA32_PERF_GLOBAL_CTRL |
             VMX_VM_EXIT_LOAD_IA32_PAT | VMX_VM_EXIT_LOAD_IA32_EFER |
             VMX_VM_EXIT_SAVE_IA32_PAT | VMX_VM_EXIT_SAVE_IA32_EFER |
             VMX_VM_EXIT_SAVE_VMX_PREEMPTION_TIMER,
        .features[FEAT_VMX_MISC] = MSR_VMX_MISC_ACTIVITY_HLT |
             MSR_VMX_MISC_STORE_LMA | MSR_VMX_MISC_VMWRITE_VMEXIT,
        .features[FEAT_VMX_PINBASED_CTLS] = VMX_PIN_BASED_EXT_INTR_MASK |
             VMX_PIN_BASED_NMI_EXITING | VMX_PIN_BASED_VIRTUAL_NMIS |
             VMX_PIN_BASED_VMX_PREEMPTION_TIMER | VMX_PIN_BASED_POSTED_INTR,
        .features[FEAT_VMX_PROCBASED_CTLS] = VMX_CPU_BASED_VIRTUAL_INTR_PENDING |
             VMX_CPU_BASED_USE_TSC_OFFSETING | VMX_CPU_BASED_HLT_EXITING |
             VMX_CPU_BASED_INVLPG_EXITING | VMX_CPU_BASED_MWAIT_EXITING |
             VMX_CPU_BASED_RDPMC_EXITING | VMX_CPU_BASED_RDTSC_EXITING |
             VMX_CPU_BASED_CR8_LOAD_EXITING | VMX_CPU_BASED_CR8_STORE_EXITING |
             VMX_CPU_BASED_TPR_SHADOW | VMX_CPU_BASED_MOV_DR_EXITING |
             VMX_CPU_BASED_UNCOND_IO_EXITING | VMX_CPU_BASED_USE_IO_BITMAPS |
             VMX_CPU_BASED_MONITOR_EXITING | VMX_CPU_BASED_PAUSE_EXITING |
             VMX_CPU_BASED_VIRTUAL_NMI_PENDING | VMX_CPU_BASED_USE_MSR_BITMAPS |
             VMX_CPU_BASED_CR3_LOAD_EXITING | VMX_CPU_BASED_CR3_STORE_EXITING |
             VMX_CPU_BASED_MONITOR_TRAP_FLAG |
             VMX_CPU_BASED_ACTIVATE_SECONDARY_CONTROLS,
        .features[FEAT_VMX_SECONDARY_CTLS] =
             VMX_SECONDARY_EXEC_VIRTUALIZE_APIC_ACCESSES |
             VMX_SECONDARY_EXEC_WBINVD_EXITING | VMX_SECONDARY_EXEC_ENABLE_EPT |
             VMX_SECONDARY_EXEC_DESC | VMX_SECONDARY_EXEC_RDTSCP |
             VMX_SECONDARY_EXEC_VIRTUALIZE_X2APIC_MODE |
             VMX_SECONDARY_EXEC_ENABLE_VPID | VMX_SECONDARY_EXEC_UNRESTRICTED_GUEST |
             VMX_SECONDARY_EXEC_APIC_REGISTER_VIRT |
             VMX_SECONDARY_EXEC_VIRTUAL_INTR_DELIVERY |
             VMX_SECONDARY_EXEC_RDRAND_EXITING | VMX_SECONDARY_EXEC_ENABLE_INVPCID |
             VMX_SECONDARY_EXEC_ENABLE_VMFUNC | VMX_SECONDARY_EXEC_SHADOW_VMCS,
        .xlevel = 0x80000008,
        .model_id = "Intel Xeon Processor (Icelake)",
        .versions = (X86CPUVersionDefinition[]) {
            { .version = 1 },
            {
                .version = 2,
                .note = "no TSX",
                .alias = "Icelake-Server-noTSX",
                .props = (PropValue[]) {
                    { "hle", "off" },
                    { "rtm", "off" },
                    { /* end of list */ }
                },
            },
            {
                .version = 3,
                .props = (PropValue[]) {
                    { "arch-capabilities", "on" },
                    { "rdctl-no", "on" },
                    { "ibrs-all", "on" },
                    { "skip-l1dfl-vmentry", "on" },
                    { "mds-no", "on" },
                    { "pschange-mc-no", "on" },
                    { "taa-no", "on" },
                    { /* end of list */ }
                },
            },
            {
                .version = 4,
                .props = (PropValue[]) {
                    { "sha-ni", "on" },
                    { "avx512ifma", "on" },
                    { "rdpid", "on" },
                    { "fsrm", "on" },
                    { "vmx-rdseed-exit", "on" },
                    { "vmx-pml", "on" },
                    { "vmx-eptp-switching", "on" },
                    { "model", "106" },
                    { /* end of list */ }
                },
            },
            {
                .version = 5,
                .note = "XSAVES",
                .props = (PropValue[]) {
                    { "xsaves", "on" },
                    { "vmx-xsaves", "on" },
                    { /* end of list */ }
                },
            },
            {
                .version = 6,
                .note = "5-level EPT",
                .props = (PropValue[]) {
                    { "vmx-page-walk-5", "on" },
                    { /* end of list */ }
                },
            },
            {
                .version = 7,
                .note = "TSX, taa-no",
                .props = (PropValue[]) {
                    /* Restore TSX features removed by -v2 above */
                    { "hle", "on" },
                    { "rtm", "on" },
                    { /* end of list */ }
                },
            },
            { /* end of list */ }
        }
    },
    {
        .name = "SapphireRapids",
        .level = 0x20,
        .vendor = CPUID_VENDOR_INTEL,
        .family = 6,
        .model = 143,
        .stepping = 4,
        /*
         * please keep the ascending order so that we can have a clear view of
         * bit position of each feature.
         */
        .features[FEAT_1_EDX] =
            CPUID_FP87 | CPUID_VME | CPUID_DE | CPUID_PSE | CPUID_TSC |
            CPUID_MSR | CPUID_PAE | CPUID_MCE | CPUID_CX8 | CPUID_APIC |
            CPUID_SEP | CPUID_MTRR | CPUID_PGE | CPUID_MCA | CPUID_CMOV |
            CPUID_PAT | CPUID_PSE36 | CPUID_CLFLUSH | CPUID_MMX | CPUID_FXSR |
            CPUID_SSE | CPUID_SSE2,
        .features[FEAT_1_ECX] =
            CPUID_EXT_SSE3 | CPUID_EXT_PCLMULQDQ | CPUID_EXT_SSSE3 |
            CPUID_EXT_FMA | CPUID_EXT_CX16 | CPUID_EXT_PCID | CPUID_EXT_SSE41 |
            CPUID_EXT_SSE42 | CPUID_EXT_X2APIC | CPUID_EXT_MOVBE |
            CPUID_EXT_POPCNT | CPUID_EXT_TSC_DEADLINE_TIMER | CPUID_EXT_AES |
            CPUID_EXT_XSAVE | CPUID_EXT_AVX | CPUID_EXT_F16C | CPUID_EXT_RDRAND,
        .features[FEAT_8000_0001_EDX] =
            CPUID_EXT2_SYSCALL | CPUID_EXT2_NX | CPUID_EXT2_PDPE1GB |
            CPUID_EXT2_RDTSCP | CPUID_EXT2_LM,
        .features[FEAT_8000_0001_ECX] =
            CPUID_EXT3_LAHF_LM | CPUID_EXT3_ABM | CPUID_EXT3_3DNOWPREFETCH,
        .features[FEAT_8000_0008_EBX] =
            CPUID_8000_0008_EBX_WBNOINVD,
        .features[FEAT_7_0_EBX] =
            CPUID_7_0_EBX_FSGSBASE | CPUID_7_0_EBX_BMI1 | CPUID_7_0_EBX_HLE |
            CPUID_7_0_EBX_AVX2 | CPUID_7_0_EBX_SMEP | CPUID_7_0_EBX_BMI2 |
            CPUID_7_0_EBX_ERMS | CPUID_7_0_EBX_INVPCID | CPUID_7_0_EBX_RTM |
            CPUID_7_0_EBX_AVX512F | CPUID_7_0_EBX_AVX512DQ |
            CPUID_7_0_EBX_RDSEED | CPUID_7_0_EBX_ADX | CPUID_7_0_EBX_SMAP |
            CPUID_7_0_EBX_AVX512IFMA | CPUID_7_0_EBX_CLFLUSHOPT |
            CPUID_7_0_EBX_CLWB | CPUID_7_0_EBX_AVX512CD | CPUID_7_0_EBX_SHA_NI |
            CPUID_7_0_EBX_AVX512BW | CPUID_7_0_EBX_AVX512VL,
        .features[FEAT_7_0_ECX] =
            CPUID_7_0_ECX_AVX512_VBMI | CPUID_7_0_ECX_UMIP | CPUID_7_0_ECX_PKU |
            CPUID_7_0_ECX_AVX512_VBMI2 | CPUID_7_0_ECX_GFNI |
            CPUID_7_0_ECX_VAES | CPUID_7_0_ECX_VPCLMULQDQ |
            CPUID_7_0_ECX_AVX512VNNI | CPUID_7_0_ECX_AVX512BITALG |
            CPUID_7_0_ECX_AVX512_VPOPCNTDQ | CPUID_7_0_ECX_LA57 |
            CPUID_7_0_ECX_RDPID | CPUID_7_0_ECX_BUS_LOCK_DETECT,
        .features[FEAT_7_0_EDX] =
            CPUID_7_0_EDX_FSRM | CPUID_7_0_EDX_SERIALIZE |
            CPUID_7_0_EDX_TSX_LDTRK | CPUID_7_0_EDX_AMX_BF16 |
            CPUID_7_0_EDX_AVX512_FP16 | CPUID_7_0_EDX_AMX_TILE |
            CPUID_7_0_EDX_AMX_INT8 | CPUID_7_0_EDX_SPEC_CTRL |
            CPUID_7_0_EDX_ARCH_CAPABILITIES | CPUID_7_0_EDX_SPEC_CTRL_SSBD,
        .features[FEAT_ARCH_CAPABILITIES] =
            MSR_ARCH_CAP_RDCL_NO | MSR_ARCH_CAP_IBRS_ALL |
            MSR_ARCH_CAP_SKIP_L1DFL_VMENTRY | MSR_ARCH_CAP_MDS_NO |
            MSR_ARCH_CAP_PSCHANGE_MC_NO | MSR_ARCH_CAP_TAA_NO,
        .features[FEAT_XSAVE] =
            CPUID_XSAVE_XSAVEOPT | CPUID_XSAVE_XSAVEC |
            CPUID_XSAVE_XGETBV1 | CPUID_XSAVE_XSAVES | CPUID_D_1_EAX_XFD,
        .features[FEAT_6_EAX] =
            CPUID_6_EAX_ARAT,
        .features[FEAT_7_1_EAX] =
            CPUID_7_1_EAX_AVX_VNNI | CPUID_7_1_EAX_AVX512_BF16 |
            CPUID_7_1_EAX_FZRM | CPUID_7_1_EAX_FSRS | CPUID_7_1_EAX_FSRC,
        .features[FEAT_VMX_BASIC] =
            MSR_VMX_BASIC_INS_OUTS | MSR_VMX_BASIC_TRUE_CTLS,
        .features[FEAT_VMX_ENTRY_CTLS] =
            VMX_VM_ENTRY_LOAD_DEBUG_CONTROLS | VMX_VM_ENTRY_IA32E_MODE |
            VMX_VM_ENTRY_LOAD_IA32_PERF_GLOBAL_CTRL |
            VMX_VM_ENTRY_LOAD_IA32_PAT | VMX_VM_ENTRY_LOAD_IA32_EFER,
        .features[FEAT_VMX_EPT_VPID_CAPS] =
            MSR_VMX_EPT_EXECONLY |
            MSR_VMX_EPT_PAGE_WALK_LENGTH_4 | MSR_VMX_EPT_PAGE_WALK_LENGTH_5 |
            MSR_VMX_EPT_WB | MSR_VMX_EPT_2MB | MSR_VMX_EPT_1GB |
            MSR_VMX_EPT_INVEPT | MSR_VMX_EPT_AD_BITS |
            MSR_VMX_EPT_INVEPT_SINGLE_CONTEXT | MSR_VMX_EPT_INVEPT_ALL_CONTEXT |
            MSR_VMX_EPT_INVVPID | MSR_VMX_EPT_INVVPID_SINGLE_ADDR |
            MSR_VMX_EPT_INVVPID_SINGLE_CONTEXT |
            MSR_VMX_EPT_INVVPID_ALL_CONTEXT |
            MSR_VMX_EPT_INVVPID_SINGLE_CONTEXT_NOGLOBALS,
        .features[FEAT_VMX_EXIT_CTLS] =
            VMX_VM_EXIT_SAVE_DEBUG_CONTROLS |
            VMX_VM_EXIT_LOAD_IA32_PERF_GLOBAL_CTRL |
            VMX_VM_EXIT_ACK_INTR_ON_EXIT | VMX_VM_EXIT_SAVE_IA32_PAT |
            VMX_VM_EXIT_LOAD_IA32_PAT | VMX_VM_EXIT_SAVE_IA32_EFER |
            VMX_VM_EXIT_LOAD_IA32_EFER | VMX_VM_EXIT_SAVE_VMX_PREEMPTION_TIMER,
        .features[FEAT_VMX_MISC] =
            MSR_VMX_MISC_STORE_LMA | MSR_VMX_MISC_ACTIVITY_HLT |
            MSR_VMX_MISC_VMWRITE_VMEXIT,
        .features[FEAT_VMX_PINBASED_CTLS] =
            VMX_PIN_BASED_EXT_INTR_MASK | VMX_PIN_BASED_NMI_EXITING |
            VMX_PIN_BASED_VIRTUAL_NMIS | VMX_PIN_BASED_VMX_PREEMPTION_TIMER |
            VMX_PIN_BASED_POSTED_INTR,
        .features[FEAT_VMX_PROCBASED_CTLS] =
            VMX_CPU_BASED_VIRTUAL_INTR_PENDING |
            VMX_CPU_BASED_USE_TSC_OFFSETING | VMX_CPU_BASED_HLT_EXITING |
            VMX_CPU_BASED_INVLPG_EXITING | VMX_CPU_BASED_MWAIT_EXITING |
            VMX_CPU_BASED_RDPMC_EXITING | VMX_CPU_BASED_RDTSC_EXITING |
            VMX_CPU_BASED_CR3_LOAD_EXITING | VMX_CPU_BASED_CR3_STORE_EXITING |
            VMX_CPU_BASED_CR8_LOAD_EXITING | VMX_CPU_BASED_CR8_STORE_EXITING |
            VMX_CPU_BASED_TPR_SHADOW | VMX_CPU_BASED_VIRTUAL_NMI_PENDING |
            VMX_CPU_BASED_MOV_DR_EXITING | VMX_CPU_BASED_UNCOND_IO_EXITING |
            VMX_CPU_BASED_USE_IO_BITMAPS | VMX_CPU_BASED_MONITOR_TRAP_FLAG |
            VMX_CPU_BASED_USE_MSR_BITMAPS | VMX_CPU_BASED_MONITOR_EXITING |
            VMX_CPU_BASED_PAUSE_EXITING |
            VMX_CPU_BASED_ACTIVATE_SECONDARY_CONTROLS,
        .features[FEAT_VMX_SECONDARY_CTLS] =
            VMX_SECONDARY_EXEC_VIRTUALIZE_APIC_ACCESSES |
            VMX_SECONDARY_EXEC_ENABLE_EPT | VMX_SECONDARY_EXEC_DESC |
            VMX_SECONDARY_EXEC_RDTSCP |
            VMX_SECONDARY_EXEC_VIRTUALIZE_X2APIC_MODE |
            VMX_SECONDARY_EXEC_ENABLE_VPID | VMX_SECONDARY_EXEC_WBINVD_EXITING |
            VMX_SECONDARY_EXEC_UNRESTRICTED_GUEST |
            VMX_SECONDARY_EXEC_APIC_REGISTER_VIRT |
            VMX_SECONDARY_EXEC_VIRTUAL_INTR_DELIVERY |
            VMX_SECONDARY_EXEC_RDRAND_EXITING |
            VMX_SECONDARY_EXEC_ENABLE_INVPCID |
            VMX_SECONDARY_EXEC_ENABLE_VMFUNC | VMX_SECONDARY_EXEC_SHADOW_VMCS |
            VMX_SECONDARY_EXEC_RDSEED_EXITING | VMX_SECONDARY_EXEC_ENABLE_PML |
            VMX_SECONDARY_EXEC_XSAVES,
        .features[FEAT_VMX_VMFUNC] =
            MSR_VMX_VMFUNC_EPT_SWITCHING,
        .xlevel = 0x80000008,
        .model_id = "Intel Xeon Processor (SapphireRapids)",
        .versions = (X86CPUVersionDefinition[]) {
            { .version = 1 },
            {
                .version = 2,
                .props = (PropValue[]) {
                    { "sbdr-ssdp-no", "on" },
                    { "fbsdp-no", "on" },
                    { "psdp-no", "on" },
                    { /* end of list */ }
                }
            },
            {
                .version = 3,
                .props = (PropValue[]) {
                    { "ss", "on" },
                    { "tsc-adjust", "on" },
                    { "cldemote", "on" },
                    { "movdiri", "on" },
                    { "movdir64b", "on" },
                    { /* end of list */ }
                }
            },
            { /* end of list */ }
        }
    },
    {
        .name = "GraniteRapids",
        .level = 0x20,
        .vendor = CPUID_VENDOR_INTEL,
        .family = 6,
        .model = 173,
        .stepping = 0,
        /*
         * please keep the ascending order so that we can have a clear view of
         * bit position of each feature.
         */
        .features[FEAT_1_EDX] =
            CPUID_FP87 | CPUID_VME | CPUID_DE | CPUID_PSE | CPUID_TSC |
            CPUID_MSR | CPUID_PAE | CPUID_MCE | CPUID_CX8 | CPUID_APIC |
            CPUID_SEP | CPUID_MTRR | CPUID_PGE | CPUID_MCA | CPUID_CMOV |
            CPUID_PAT | CPUID_PSE36 | CPUID_CLFLUSH | CPUID_MMX | CPUID_FXSR |
            CPUID_SSE | CPUID_SSE2,
        .features[FEAT_1_ECX] =
            CPUID_EXT_SSE3 | CPUID_EXT_PCLMULQDQ | CPUID_EXT_SSSE3 |
            CPUID_EXT_FMA | CPUID_EXT_CX16 | CPUID_EXT_PCID | CPUID_EXT_SSE41 |
            CPUID_EXT_SSE42 | CPUID_EXT_X2APIC | CPUID_EXT_MOVBE |
            CPUID_EXT_POPCNT | CPUID_EXT_TSC_DEADLINE_TIMER | CPUID_EXT_AES |
            CPUID_EXT_XSAVE | CPUID_EXT_AVX | CPUID_EXT_F16C | CPUID_EXT_RDRAND,
        .features[FEAT_8000_0001_EDX] =
            CPUID_EXT2_SYSCALL | CPUID_EXT2_NX | CPUID_EXT2_PDPE1GB |
            CPUID_EXT2_RDTSCP | CPUID_EXT2_LM,
        .features[FEAT_8000_0001_ECX] =
            CPUID_EXT3_LAHF_LM | CPUID_EXT3_ABM | CPUID_EXT3_3DNOWPREFETCH,
        .features[FEAT_8000_0008_EBX] =
            CPUID_8000_0008_EBX_WBNOINVD,
        .features[FEAT_7_0_EBX] =
            CPUID_7_0_EBX_FSGSBASE | CPUID_7_0_EBX_BMI1 | CPUID_7_0_EBX_HLE |
            CPUID_7_0_EBX_AVX2 | CPUID_7_0_EBX_SMEP | CPUID_7_0_EBX_BMI2 |
            CPUID_7_0_EBX_ERMS | CPUID_7_0_EBX_INVPCID | CPUID_7_0_EBX_RTM |
            CPUID_7_0_EBX_AVX512F | CPUID_7_0_EBX_AVX512DQ |
            CPUID_7_0_EBX_RDSEED | CPUID_7_0_EBX_ADX | CPUID_7_0_EBX_SMAP |
            CPUID_7_0_EBX_AVX512IFMA | CPUID_7_0_EBX_CLFLUSHOPT |
            CPUID_7_0_EBX_CLWB | CPUID_7_0_EBX_AVX512CD | CPUID_7_0_EBX_SHA_NI |
            CPUID_7_0_EBX_AVX512BW | CPUID_7_0_EBX_AVX512VL,
        .features[FEAT_7_0_ECX] =
            CPUID_7_0_ECX_AVX512_VBMI | CPUID_7_0_ECX_UMIP | CPUID_7_0_ECX_PKU |
            CPUID_7_0_ECX_AVX512_VBMI2 | CPUID_7_0_ECX_GFNI |
            CPUID_7_0_ECX_VAES | CPUID_7_0_ECX_VPCLMULQDQ |
            CPUID_7_0_ECX_AVX512VNNI | CPUID_7_0_ECX_AVX512BITALG |
            CPUID_7_0_ECX_AVX512_VPOPCNTDQ | CPUID_7_0_ECX_LA57 |
            CPUID_7_0_ECX_RDPID | CPUID_7_0_ECX_BUS_LOCK_DETECT,
        .features[FEAT_7_0_EDX] =
            CPUID_7_0_EDX_FSRM | CPUID_7_0_EDX_SERIALIZE |
            CPUID_7_0_EDX_TSX_LDTRK | CPUID_7_0_EDX_AMX_BF16 |
            CPUID_7_0_EDX_AVX512_FP16 | CPUID_7_0_EDX_AMX_TILE |
            CPUID_7_0_EDX_AMX_INT8 | CPUID_7_0_EDX_SPEC_CTRL |
            CPUID_7_0_EDX_ARCH_CAPABILITIES | CPUID_7_0_EDX_SPEC_CTRL_SSBD,
        .features[FEAT_ARCH_CAPABILITIES] =
            MSR_ARCH_CAP_RDCL_NO | MSR_ARCH_CAP_IBRS_ALL |
            MSR_ARCH_CAP_SKIP_L1DFL_VMENTRY | MSR_ARCH_CAP_MDS_NO |
            MSR_ARCH_CAP_PSCHANGE_MC_NO | MSR_ARCH_CAP_TAA_NO |
            MSR_ARCH_CAP_SBDR_SSDP_NO | MSR_ARCH_CAP_FBSDP_NO |
            MSR_ARCH_CAP_PSDP_NO | MSR_ARCH_CAP_PBRSB_NO,
        .features[FEAT_XSAVE] =
            CPUID_XSAVE_XSAVEOPT | CPUID_XSAVE_XSAVEC |
            CPUID_XSAVE_XGETBV1 | CPUID_XSAVE_XSAVES | CPUID_D_1_EAX_XFD,
        .features[FEAT_6_EAX] =
            CPUID_6_EAX_ARAT,
        .features[FEAT_7_1_EAX] =
            CPUID_7_1_EAX_AVX_VNNI | CPUID_7_1_EAX_AVX512_BF16 |
            CPUID_7_1_EAX_FZRM | CPUID_7_1_EAX_FSRS | CPUID_7_1_EAX_FSRC |
            CPUID_7_1_EAX_AMX_FP16,
        .features[FEAT_7_1_EDX] =
            CPUID_7_1_EDX_PREFETCHITI,
        .features[FEAT_7_2_EDX] =
            CPUID_7_2_EDX_MCDT_NO,
        .features[FEAT_VMX_BASIC] =
            MSR_VMX_BASIC_INS_OUTS | MSR_VMX_BASIC_TRUE_CTLS,
        .features[FEAT_VMX_ENTRY_CTLS] =
            VMX_VM_ENTRY_LOAD_DEBUG_CONTROLS | VMX_VM_ENTRY_IA32E_MODE |
            VMX_VM_ENTRY_LOAD_IA32_PERF_GLOBAL_CTRL |
            VMX_VM_ENTRY_LOAD_IA32_PAT | VMX_VM_ENTRY_LOAD_IA32_EFER,
        .features[FEAT_VMX_EPT_VPID_CAPS] =
            MSR_VMX_EPT_EXECONLY |
            MSR_VMX_EPT_PAGE_WALK_LENGTH_4 | MSR_VMX_EPT_PAGE_WALK_LENGTH_5 |
            MSR_VMX_EPT_WB | MSR_VMX_EPT_2MB | MSR_VMX_EPT_1GB |
            MSR_VMX_EPT_INVEPT | MSR_VMX_EPT_AD_BITS |
            MSR_VMX_EPT_INVEPT_SINGLE_CONTEXT | MSR_VMX_EPT_INVEPT_ALL_CONTEXT |
            MSR_VMX_EPT_INVVPID | MSR_VMX_EPT_INVVPID_SINGLE_ADDR |
            MSR_VMX_EPT_INVVPID_SINGLE_CONTEXT |
            MSR_VMX_EPT_INVVPID_ALL_CONTEXT |
            MSR_VMX_EPT_INVVPID_SINGLE_CONTEXT_NOGLOBALS,
        .features[FEAT_VMX_EXIT_CTLS] =
            VMX_VM_EXIT_SAVE_DEBUG_CONTROLS |
            VMX_VM_EXIT_LOAD_IA32_PERF_GLOBAL_CTRL |
            VMX_VM_EXIT_ACK_INTR_ON_EXIT | VMX_VM_EXIT_SAVE_IA32_PAT |
            VMX_VM_EXIT_LOAD_IA32_PAT | VMX_VM_EXIT_SAVE_IA32_EFER |
            VMX_VM_EXIT_LOAD_IA32_EFER | VMX_VM_EXIT_SAVE_VMX_PREEMPTION_TIMER,
        .features[FEAT_VMX_MISC] =
            MSR_VMX_MISC_STORE_LMA | MSR_VMX_MISC_ACTIVITY_HLT |
            MSR_VMX_MISC_VMWRITE_VMEXIT,
        .features[FEAT_VMX_PINBASED_CTLS] =
            VMX_PIN_BASED_EXT_INTR_MASK | VMX_PIN_BASED_NMI_EXITING |
            VMX_PIN_BASED_VIRTUAL_NMIS | VMX_PIN_BASED_VMX_PREEMPTION_TIMER |
            VMX_PIN_BASED_POSTED_INTR,
        .features[FEAT_VMX_PROCBASED_CTLS] =
            VMX_CPU_BASED_VIRTUAL_INTR_PENDING |
            VMX_CPU_BASED_USE_TSC_OFFSETING | VMX_CPU_BASED_HLT_EXITING |
            VMX_CPU_BASED_INVLPG_EXITING | VMX_CPU_BASED_MWAIT_EXITING |
            VMX_CPU_BASED_RDPMC_EXITING | VMX_CPU_BASED_RDTSC_EXITING |
            VMX_CPU_BASED_CR3_LOAD_EXITING | VMX_CPU_BASED_CR3_STORE_EXITING |
            VMX_CPU_BASED_CR8_LOAD_EXITING | VMX_CPU_BASED_CR8_STORE_EXITING |
            VMX_CPU_BASED_TPR_SHADOW | VMX_CPU_BASED_VIRTUAL_NMI_PENDING |
            VMX_CPU_BASED_MOV_DR_EXITING | VMX_CPU_BASED_UNCOND_IO_EXITING |
            VMX_CPU_BASED_USE_IO_BITMAPS | VMX_CPU_BASED_MONITOR_TRAP_FLAG |
            VMX_CPU_BASED_USE_MSR_BITMAPS | VMX_CPU_BASED_MONITOR_EXITING |
            VMX_CPU_BASED_PAUSE_EXITING |
            VMX_CPU_BASED_ACTIVATE_SECONDARY_CONTROLS,
        .features[FEAT_VMX_SECONDARY_CTLS] =
            VMX_SECONDARY_EXEC_VIRTUALIZE_APIC_ACCESSES |
            VMX_SECONDARY_EXEC_ENABLE_EPT | VMX_SECONDARY_EXEC_DESC |
            VMX_SECONDARY_EXEC_RDTSCP |
            VMX_SECONDARY_EXEC_VIRTUALIZE_X2APIC_MODE |
            VMX_SECONDARY_EXEC_ENABLE_VPID | VMX_SECONDARY_EXEC_WBINVD_EXITING |
            VMX_SECONDARY_EXEC_UNRESTRICTED_GUEST |
            VMX_SECONDARY_EXEC_APIC_REGISTER_VIRT |
            VMX_SECONDARY_EXEC_VIRTUAL_INTR_DELIVERY |
            VMX_SECONDARY_EXEC_RDRAND_EXITING |
            VMX_SECONDARY_EXEC_ENABLE_INVPCID |
            VMX_SECONDARY_EXEC_ENABLE_VMFUNC | VMX_SECONDARY_EXEC_SHADOW_VMCS |
            VMX_SECONDARY_EXEC_RDSEED_EXITING | VMX_SECONDARY_EXEC_ENABLE_PML |
            VMX_SECONDARY_EXEC_XSAVES,
        .features[FEAT_VMX_VMFUNC] =
            MSR_VMX_VMFUNC_EPT_SWITCHING,
        .xlevel = 0x80000008,
        .model_id = "Intel Xeon Processor (GraniteRapids)",
        .versions = (X86CPUVersionDefinition[]) {
            { .version = 1 },
            {
                .version = 2,
                .props = (PropValue[]) {
                    { "ss", "on" },
                    { "tsc-adjust", "on" },
                    { "cldemote", "on" },
                    { "movdiri", "on" },
                    { "movdir64b", "on" },
                    { "avx10", "on" },
                    { "avx10-128", "on" },
                    { "avx10-256", "on" },
                    { "avx10-512", "on" },
                    { "avx10-version", "1" },
                    { "stepping", "1" },
                    { /* end of list */ }
                }
            },
            { /* end of list */ },
        },
    },
    {
        .name = "SierraForest",
        .level = 0x23,
        .vendor = CPUID_VENDOR_INTEL,
        .family = 6,
        .model = 175,
        .stepping = 0,
        /*
         * please keep the ascending order so that we can have a clear view of
         * bit position of each feature.
         */
        .features[FEAT_1_EDX] =
            CPUID_FP87 | CPUID_VME | CPUID_DE | CPUID_PSE | CPUID_TSC |
            CPUID_MSR | CPUID_PAE | CPUID_MCE | CPUID_CX8 | CPUID_APIC |
            CPUID_SEP | CPUID_MTRR | CPUID_PGE | CPUID_MCA | CPUID_CMOV |
            CPUID_PAT | CPUID_PSE36 | CPUID_CLFLUSH | CPUID_MMX | CPUID_FXSR |
            CPUID_SSE | CPUID_SSE2,
        .features[FEAT_1_ECX] =
            CPUID_EXT_SSE3 | CPUID_EXT_PCLMULQDQ | CPUID_EXT_SSSE3 |
            CPUID_EXT_FMA | CPUID_EXT_CX16 | CPUID_EXT_PCID | CPUID_EXT_SSE41 |
            CPUID_EXT_SSE42 | CPUID_EXT_X2APIC | CPUID_EXT_MOVBE |
            CPUID_EXT_POPCNT | CPUID_EXT_TSC_DEADLINE_TIMER | CPUID_EXT_AES |
            CPUID_EXT_XSAVE | CPUID_EXT_AVX | CPUID_EXT_F16C | CPUID_EXT_RDRAND,
        .features[FEAT_8000_0001_EDX] =
            CPUID_EXT2_SYSCALL | CPUID_EXT2_NX | CPUID_EXT2_PDPE1GB |
            CPUID_EXT2_RDTSCP | CPUID_EXT2_LM,
        .features[FEAT_8000_0001_ECX] =
            CPUID_EXT3_LAHF_LM | CPUID_EXT3_ABM | CPUID_EXT3_3DNOWPREFETCH,
        .features[FEAT_8000_0008_EBX] =
            CPUID_8000_0008_EBX_WBNOINVD,
        .features[FEAT_7_0_EBX] =
            CPUID_7_0_EBX_FSGSBASE | CPUID_7_0_EBX_BMI1 | CPUID_7_0_EBX_AVX2 |
            CPUID_7_0_EBX_SMEP | CPUID_7_0_EBX_BMI2 | CPUID_7_0_EBX_ERMS |
            CPUID_7_0_EBX_INVPCID | CPUID_7_0_EBX_RDSEED | CPUID_7_0_EBX_ADX |
            CPUID_7_0_EBX_SMAP | CPUID_7_0_EBX_CLFLUSHOPT | CPUID_7_0_EBX_CLWB |
            CPUID_7_0_EBX_SHA_NI,
        .features[FEAT_7_0_ECX] =
            CPUID_7_0_ECX_UMIP | CPUID_7_0_ECX_PKU | CPUID_7_0_ECX_GFNI |
            CPUID_7_0_ECX_VAES | CPUID_7_0_ECX_VPCLMULQDQ |
            CPUID_7_0_ECX_RDPID | CPUID_7_0_ECX_BUS_LOCK_DETECT,
        .features[FEAT_7_0_EDX] =
            CPUID_7_0_EDX_FSRM | CPUID_7_0_EDX_SERIALIZE |
            CPUID_7_0_EDX_SPEC_CTRL | CPUID_7_0_EDX_ARCH_CAPABILITIES |
            CPUID_7_0_EDX_SPEC_CTRL_SSBD,
        .features[FEAT_ARCH_CAPABILITIES] =
            MSR_ARCH_CAP_RDCL_NO | MSR_ARCH_CAP_IBRS_ALL |
            MSR_ARCH_CAP_SKIP_L1DFL_VMENTRY | MSR_ARCH_CAP_MDS_NO |
            MSR_ARCH_CAP_PSCHANGE_MC_NO | MSR_ARCH_CAP_SBDR_SSDP_NO |
            MSR_ARCH_CAP_FBSDP_NO | MSR_ARCH_CAP_PSDP_NO |
            MSR_ARCH_CAP_PBRSB_NO,
        .features[FEAT_XSAVE] =
            CPUID_XSAVE_XSAVEOPT | CPUID_XSAVE_XSAVEC |
            CPUID_XSAVE_XGETBV1 | CPUID_XSAVE_XSAVES,
        .features[FEAT_6_EAX] =
            CPUID_6_EAX_ARAT,
        .features[FEAT_7_1_EAX] =
            CPUID_7_1_EAX_AVX_VNNI | CPUID_7_1_EAX_CMPCCXADD |
            CPUID_7_1_EAX_FSRS | CPUID_7_1_EAX_AVX_IFMA,
        .features[FEAT_7_1_EDX] =
            CPUID_7_1_EDX_AVX_VNNI_INT8 | CPUID_7_1_EDX_AVX_NE_CONVERT,
        .features[FEAT_7_2_EDX] =
            CPUID_7_2_EDX_MCDT_NO,
        .features[FEAT_VMX_BASIC] =
            MSR_VMX_BASIC_INS_OUTS | MSR_VMX_BASIC_TRUE_CTLS,
        .features[FEAT_VMX_ENTRY_CTLS] =
            VMX_VM_ENTRY_LOAD_DEBUG_CONTROLS | VMX_VM_ENTRY_IA32E_MODE |
            VMX_VM_ENTRY_LOAD_IA32_PERF_GLOBAL_CTRL |
            VMX_VM_ENTRY_LOAD_IA32_PAT | VMX_VM_ENTRY_LOAD_IA32_EFER,
        .features[FEAT_VMX_EPT_VPID_CAPS] =
            MSR_VMX_EPT_EXECONLY | MSR_VMX_EPT_PAGE_WALK_LENGTH_4 |
            MSR_VMX_EPT_WB | MSR_VMX_EPT_2MB | MSR_VMX_EPT_1GB |
            MSR_VMX_EPT_INVEPT | MSR_VMX_EPT_AD_BITS |
            MSR_VMX_EPT_INVEPT_SINGLE_CONTEXT | MSR_VMX_EPT_INVEPT_ALL_CONTEXT |
            MSR_VMX_EPT_INVVPID | MSR_VMX_EPT_INVVPID_SINGLE_ADDR |
            MSR_VMX_EPT_INVVPID_SINGLE_CONTEXT |
            MSR_VMX_EPT_INVVPID_ALL_CONTEXT |
            MSR_VMX_EPT_INVVPID_SINGLE_CONTEXT_NOGLOBALS,
        .features[FEAT_VMX_EXIT_CTLS] =
            VMX_VM_EXIT_SAVE_DEBUG_CONTROLS |
            VMX_VM_EXIT_LOAD_IA32_PERF_GLOBAL_CTRL |
            VMX_VM_EXIT_ACK_INTR_ON_EXIT | VMX_VM_EXIT_SAVE_IA32_PAT |
            VMX_VM_EXIT_LOAD_IA32_PAT | VMX_VM_EXIT_SAVE_IA32_EFER |
            VMX_VM_EXIT_LOAD_IA32_EFER | VMX_VM_EXIT_SAVE_VMX_PREEMPTION_TIMER,
        .features[FEAT_VMX_MISC] =
            MSR_VMX_MISC_STORE_LMA | MSR_VMX_MISC_ACTIVITY_HLT |
            MSR_VMX_MISC_VMWRITE_VMEXIT,
        .features[FEAT_VMX_PINBASED_CTLS] =
            VMX_PIN_BASED_EXT_INTR_MASK | VMX_PIN_BASED_NMI_EXITING |
            VMX_PIN_BASED_VIRTUAL_NMIS | VMX_PIN_BASED_VMX_PREEMPTION_TIMER |
            VMX_PIN_BASED_POSTED_INTR,
        .features[FEAT_VMX_PROCBASED_CTLS] =
            VMX_CPU_BASED_VIRTUAL_INTR_PENDING |
            VMX_CPU_BASED_USE_TSC_OFFSETING | VMX_CPU_BASED_HLT_EXITING |
            VMX_CPU_BASED_INVLPG_EXITING | VMX_CPU_BASED_MWAIT_EXITING |
            VMX_CPU_BASED_RDPMC_EXITING | VMX_CPU_BASED_RDTSC_EXITING |
            VMX_CPU_BASED_CR3_LOAD_EXITING | VMX_CPU_BASED_CR3_STORE_EXITING |
            VMX_CPU_BASED_CR8_LOAD_EXITING | VMX_CPU_BASED_CR8_STORE_EXITING |
            VMX_CPU_BASED_TPR_SHADOW | VMX_CPU_BASED_VIRTUAL_NMI_PENDING |
            VMX_CPU_BASED_MOV_DR_EXITING | VMX_CPU_BASED_UNCOND_IO_EXITING |
            VMX_CPU_BASED_USE_IO_BITMAPS | VMX_CPU_BASED_MONITOR_TRAP_FLAG |
            VMX_CPU_BASED_USE_MSR_BITMAPS | VMX_CPU_BASED_MONITOR_EXITING |
            VMX_CPU_BASED_PAUSE_EXITING |
            VMX_CPU_BASED_ACTIVATE_SECONDARY_CONTROLS,
        .features[FEAT_VMX_SECONDARY_CTLS] =
            VMX_SECONDARY_EXEC_VIRTUALIZE_APIC_ACCESSES |
            VMX_SECONDARY_EXEC_ENABLE_EPT | VMX_SECONDARY_EXEC_DESC |
            VMX_SECONDARY_EXEC_RDTSCP |
            VMX_SECONDARY_EXEC_VIRTUALIZE_X2APIC_MODE |
            VMX_SECONDARY_EXEC_ENABLE_VPID | VMX_SECONDARY_EXEC_WBINVD_EXITING |
            VMX_SECONDARY_EXEC_UNRESTRICTED_GUEST |
            VMX_SECONDARY_EXEC_APIC_REGISTER_VIRT |
            VMX_SECONDARY_EXEC_VIRTUAL_INTR_DELIVERY |
            VMX_SECONDARY_EXEC_RDRAND_EXITING |
            VMX_SECONDARY_EXEC_ENABLE_INVPCID |
            VMX_SECONDARY_EXEC_ENABLE_VMFUNC | VMX_SECONDARY_EXEC_SHADOW_VMCS |
            VMX_SECONDARY_EXEC_RDSEED_EXITING | VMX_SECONDARY_EXEC_ENABLE_PML |
            VMX_SECONDARY_EXEC_XSAVES,
        .features[FEAT_VMX_VMFUNC] =
            MSR_VMX_VMFUNC_EPT_SWITCHING,
        .xlevel = 0x80000008,
        .model_id = "Intel Xeon Processor (SierraForest)",
        .versions = (X86CPUVersionDefinition[]) {
            { .version = 1 },
            { /* end of list */ },
        },
    },
    {
        .name = "Denverton",
        .level = 21,
        .vendor = CPUID_VENDOR_INTEL,
        .family = 6,
        .model = 95,
        .stepping = 1,
        .features[FEAT_1_EDX] =
            CPUID_FP87 | CPUID_VME | CPUID_DE | CPUID_PSE | CPUID_TSC |
            CPUID_MSR | CPUID_PAE | CPUID_MCE | CPUID_CX8 | CPUID_APIC |
            CPUID_SEP | CPUID_MTRR | CPUID_PGE | CPUID_MCA | CPUID_CMOV |
            CPUID_PAT | CPUID_PSE36 | CPUID_CLFLUSH | CPUID_MMX | CPUID_FXSR |
            CPUID_SSE | CPUID_SSE2,
        .features[FEAT_1_ECX] =
            CPUID_EXT_SSE3 | CPUID_EXT_PCLMULQDQ | CPUID_EXT_MONITOR |
            CPUID_EXT_SSSE3 | CPUID_EXT_CX16 | CPUID_EXT_SSE41 |
            CPUID_EXT_SSE42 | CPUID_EXT_X2APIC | CPUID_EXT_MOVBE |
            CPUID_EXT_POPCNT | CPUID_EXT_TSC_DEADLINE_TIMER |
            CPUID_EXT_AES | CPUID_EXT_XSAVE | CPUID_EXT_RDRAND,
        .features[FEAT_8000_0001_EDX] =
            CPUID_EXT2_SYSCALL | CPUID_EXT2_NX | CPUID_EXT2_PDPE1GB |
            CPUID_EXT2_RDTSCP | CPUID_EXT2_LM,
        .features[FEAT_8000_0001_ECX] =
            CPUID_EXT3_LAHF_LM | CPUID_EXT3_3DNOWPREFETCH,
        .features[FEAT_7_0_EBX] =
            CPUID_7_0_EBX_FSGSBASE | CPUID_7_0_EBX_SMEP | CPUID_7_0_EBX_ERMS |
            CPUID_7_0_EBX_MPX | CPUID_7_0_EBX_RDSEED | CPUID_7_0_EBX_SMAP |
            CPUID_7_0_EBX_CLFLUSHOPT | CPUID_7_0_EBX_SHA_NI,
        .features[FEAT_7_0_EDX] =
            CPUID_7_0_EDX_SPEC_CTRL | CPUID_7_0_EDX_ARCH_CAPABILITIES |
            CPUID_7_0_EDX_SPEC_CTRL_SSBD,
        /* XSAVES is added in version 3 */
        .features[FEAT_XSAVE] =
            CPUID_XSAVE_XSAVEOPT | CPUID_XSAVE_XSAVEC | CPUID_XSAVE_XGETBV1,
        .features[FEAT_6_EAX] =
            CPUID_6_EAX_ARAT,
        .features[FEAT_ARCH_CAPABILITIES] =
            MSR_ARCH_CAP_RDCL_NO | MSR_ARCH_CAP_SKIP_L1DFL_VMENTRY,
        .features[FEAT_VMX_BASIC] = MSR_VMX_BASIC_INS_OUTS |
             MSR_VMX_BASIC_TRUE_CTLS,
        .features[FEAT_VMX_ENTRY_CTLS] = VMX_VM_ENTRY_IA32E_MODE |
             VMX_VM_ENTRY_LOAD_IA32_PERF_GLOBAL_CTRL | VMX_VM_ENTRY_LOAD_IA32_PAT |
             VMX_VM_ENTRY_LOAD_DEBUG_CONTROLS | VMX_VM_ENTRY_LOAD_IA32_EFER,
        .features[FEAT_VMX_EPT_VPID_CAPS] = MSR_VMX_EPT_EXECONLY |
             MSR_VMX_EPT_PAGE_WALK_LENGTH_4 | MSR_VMX_EPT_WB | MSR_VMX_EPT_2MB |
             MSR_VMX_EPT_1GB | MSR_VMX_EPT_INVEPT |
             MSR_VMX_EPT_INVEPT_SINGLE_CONTEXT | MSR_VMX_EPT_INVEPT_ALL_CONTEXT |
             MSR_VMX_EPT_INVVPID | MSR_VMX_EPT_INVVPID_SINGLE_ADDR |
             MSR_VMX_EPT_INVVPID_SINGLE_CONTEXT | MSR_VMX_EPT_INVVPID_ALL_CONTEXT |
             MSR_VMX_EPT_INVVPID_SINGLE_CONTEXT_NOGLOBALS | MSR_VMX_EPT_AD_BITS,
        .features[FEAT_VMX_EXIT_CTLS] =
             VMX_VM_EXIT_ACK_INTR_ON_EXIT | VMX_VM_EXIT_SAVE_DEBUG_CONTROLS |
             VMX_VM_EXIT_LOAD_IA32_PERF_GLOBAL_CTRL |
             VMX_VM_EXIT_LOAD_IA32_PAT | VMX_VM_EXIT_LOAD_IA32_EFER |
             VMX_VM_EXIT_SAVE_IA32_PAT | VMX_VM_EXIT_SAVE_IA32_EFER |
             VMX_VM_EXIT_SAVE_VMX_PREEMPTION_TIMER,
        .features[FEAT_VMX_MISC] = MSR_VMX_MISC_ACTIVITY_HLT |
             MSR_VMX_MISC_STORE_LMA | MSR_VMX_MISC_VMWRITE_VMEXIT,
        .features[FEAT_VMX_PINBASED_CTLS] = VMX_PIN_BASED_EXT_INTR_MASK |
             VMX_PIN_BASED_NMI_EXITING | VMX_PIN_BASED_VIRTUAL_NMIS |
             VMX_PIN_BASED_VMX_PREEMPTION_TIMER | VMX_PIN_BASED_POSTED_INTR,
        .features[FEAT_VMX_PROCBASED_CTLS] = VMX_CPU_BASED_VIRTUAL_INTR_PENDING |
             VMX_CPU_BASED_USE_TSC_OFFSETING | VMX_CPU_BASED_HLT_EXITING |
             VMX_CPU_BASED_INVLPG_EXITING | VMX_CPU_BASED_MWAIT_EXITING |
             VMX_CPU_BASED_RDPMC_EXITING | VMX_CPU_BASED_RDTSC_EXITING |
             VMX_CPU_BASED_CR8_LOAD_EXITING | VMX_CPU_BASED_CR8_STORE_EXITING |
             VMX_CPU_BASED_TPR_SHADOW | VMX_CPU_BASED_MOV_DR_EXITING |
             VMX_CPU_BASED_UNCOND_IO_EXITING | VMX_CPU_BASED_USE_IO_BITMAPS |
             VMX_CPU_BASED_MONITOR_EXITING | VMX_CPU_BASED_PAUSE_EXITING |
             VMX_CPU_BASED_VIRTUAL_NMI_PENDING | VMX_CPU_BASED_USE_MSR_BITMAPS |
             VMX_CPU_BASED_CR3_LOAD_EXITING | VMX_CPU_BASED_CR3_STORE_EXITING |
             VMX_CPU_BASED_MONITOR_TRAP_FLAG |
             VMX_CPU_BASED_ACTIVATE_SECONDARY_CONTROLS,
        .features[FEAT_VMX_SECONDARY_CTLS] =
             VMX_SECONDARY_EXEC_VIRTUALIZE_APIC_ACCESSES |
             VMX_SECONDARY_EXEC_WBINVD_EXITING | VMX_SECONDARY_EXEC_ENABLE_EPT |
             VMX_SECONDARY_EXEC_DESC | VMX_SECONDARY_EXEC_RDTSCP |
             VMX_SECONDARY_EXEC_VIRTUALIZE_X2APIC_MODE |
             VMX_SECONDARY_EXEC_ENABLE_VPID | VMX_SECONDARY_EXEC_UNRESTRICTED_GUEST |
             VMX_SECONDARY_EXEC_APIC_REGISTER_VIRT |
             VMX_SECONDARY_EXEC_VIRTUAL_INTR_DELIVERY |
             VMX_SECONDARY_EXEC_RDRAND_EXITING | VMX_SECONDARY_EXEC_ENABLE_INVPCID |
             VMX_SECONDARY_EXEC_ENABLE_VMFUNC | VMX_SECONDARY_EXEC_SHADOW_VMCS |
             VMX_SECONDARY_EXEC_RDSEED_EXITING | VMX_SECONDARY_EXEC_ENABLE_PML,
        .features[FEAT_VMX_VMFUNC] = MSR_VMX_VMFUNC_EPT_SWITCHING,
        .xlevel = 0x80000008,
        .model_id = "Intel Atom Processor (Denverton)",
        .versions = (X86CPUVersionDefinition[]) {
            { .version = 1 },
            {
                .version = 2,
                .note = "no MPX, no MONITOR",
                .props = (PropValue[]) {
                    { "monitor", "off" },
                    { "mpx", "off" },
                    { /* end of list */ },
                },
            },
            {
                .version = 3,
                .note = "XSAVES, no MPX, no MONITOR",
                .props = (PropValue[]) {
                    { "xsaves", "on" },
                    { "vmx-xsaves", "on" },
                    { /* end of list */ },
                },
            },
            { /* end of list */ },
        },
    },
    {
        .name = "Snowridge",
        .level = 27,
        .vendor = CPUID_VENDOR_INTEL,
        .family = 6,
        .model = 134,
        .stepping = 1,
        .features[FEAT_1_EDX] =
            /* missing: CPUID_PN CPUID_IA64 */
            /* missing: CPUID_DTS, CPUID_HT, CPUID_TM, CPUID_PBE */
            CPUID_FP87 | CPUID_VME | CPUID_DE | CPUID_PSE |
            CPUID_TSC | CPUID_MSR | CPUID_PAE | CPUID_MCE |
            CPUID_CX8 | CPUID_APIC | CPUID_SEP |
            CPUID_MTRR | CPUID_PGE | CPUID_MCA | CPUID_CMOV |
            CPUID_PAT | CPUID_PSE36 | CPUID_CLFLUSH |
            CPUID_MMX |
            CPUID_FXSR | CPUID_SSE | CPUID_SSE2,
        .features[FEAT_1_ECX] =
            CPUID_EXT_SSE3 | CPUID_EXT_PCLMULQDQ | CPUID_EXT_MONITOR |
            CPUID_EXT_SSSE3 |
            CPUID_EXT_CX16 |
            CPUID_EXT_SSE41 |
            CPUID_EXT_SSE42 | CPUID_EXT_X2APIC | CPUID_EXT_MOVBE |
            CPUID_EXT_POPCNT |
            CPUID_EXT_TSC_DEADLINE_TIMER | CPUID_EXT_AES | CPUID_EXT_XSAVE |
            CPUID_EXT_RDRAND,
        .features[FEAT_8000_0001_EDX] =
            CPUID_EXT2_SYSCALL |
            CPUID_EXT2_NX |
            CPUID_EXT2_PDPE1GB | CPUID_EXT2_RDTSCP |
            CPUID_EXT2_LM,
        .features[FEAT_8000_0001_ECX] =
            CPUID_EXT3_LAHF_LM |
            CPUID_EXT3_3DNOWPREFETCH,
        .features[FEAT_7_0_EBX] =
            CPUID_7_0_EBX_FSGSBASE |
            CPUID_7_0_EBX_SMEP |
            CPUID_7_0_EBX_ERMS |
            CPUID_7_0_EBX_MPX |  /* missing bits 13, 15 */
            CPUID_7_0_EBX_RDSEED |
            CPUID_7_0_EBX_SMAP | CPUID_7_0_EBX_CLFLUSHOPT |
            CPUID_7_0_EBX_CLWB |
            CPUID_7_0_EBX_SHA_NI,
        .features[FEAT_7_0_ECX] =
            CPUID_7_0_ECX_UMIP |
            /* missing bit 5 */
            CPUID_7_0_ECX_GFNI |
            CPUID_7_0_ECX_MOVDIRI | CPUID_7_0_ECX_CLDEMOTE |
            CPUID_7_0_ECX_MOVDIR64B,
        .features[FEAT_7_0_EDX] =
            CPUID_7_0_EDX_SPEC_CTRL |
            CPUID_7_0_EDX_ARCH_CAPABILITIES | CPUID_7_0_EDX_SPEC_CTRL_SSBD |
            CPUID_7_0_EDX_CORE_CAPABILITY,
        .features[FEAT_CORE_CAPABILITY] =
            MSR_CORE_CAP_SPLIT_LOCK_DETECT,
        /* XSAVES is added in version 3 */
        .features[FEAT_XSAVE] =
            CPUID_XSAVE_XSAVEOPT | CPUID_XSAVE_XSAVEC |
            CPUID_XSAVE_XGETBV1,
        .features[FEAT_6_EAX] =
            CPUID_6_EAX_ARAT,
        .features[FEAT_VMX_BASIC] = MSR_VMX_BASIC_INS_OUTS |
             MSR_VMX_BASIC_TRUE_CTLS,
        .features[FEAT_VMX_ENTRY_CTLS] = VMX_VM_ENTRY_IA32E_MODE |
             VMX_VM_ENTRY_LOAD_IA32_PERF_GLOBAL_CTRL | VMX_VM_ENTRY_LOAD_IA32_PAT |
             VMX_VM_ENTRY_LOAD_DEBUG_CONTROLS | VMX_VM_ENTRY_LOAD_IA32_EFER,
        .features[FEAT_VMX_EPT_VPID_CAPS] = MSR_VMX_EPT_EXECONLY |
             MSR_VMX_EPT_PAGE_WALK_LENGTH_4 | MSR_VMX_EPT_WB | MSR_VMX_EPT_2MB |
             MSR_VMX_EPT_1GB | MSR_VMX_EPT_INVEPT |
             MSR_VMX_EPT_INVEPT_SINGLE_CONTEXT | MSR_VMX_EPT_INVEPT_ALL_CONTEXT |
             MSR_VMX_EPT_INVVPID | MSR_VMX_EPT_INVVPID_SINGLE_ADDR |
             MSR_VMX_EPT_INVVPID_SINGLE_CONTEXT | MSR_VMX_EPT_INVVPID_ALL_CONTEXT |
             MSR_VMX_EPT_INVVPID_SINGLE_CONTEXT_NOGLOBALS | MSR_VMX_EPT_AD_BITS,
        .features[FEAT_VMX_EXIT_CTLS] =
             VMX_VM_EXIT_ACK_INTR_ON_EXIT | VMX_VM_EXIT_SAVE_DEBUG_CONTROLS |
             VMX_VM_EXIT_LOAD_IA32_PERF_GLOBAL_CTRL |
             VMX_VM_EXIT_LOAD_IA32_PAT | VMX_VM_EXIT_LOAD_IA32_EFER |
             VMX_VM_EXIT_SAVE_IA32_PAT | VMX_VM_EXIT_SAVE_IA32_EFER |
             VMX_VM_EXIT_SAVE_VMX_PREEMPTION_TIMER,
        .features[FEAT_VMX_MISC] = MSR_VMX_MISC_ACTIVITY_HLT |
             MSR_VMX_MISC_STORE_LMA | MSR_VMX_MISC_VMWRITE_VMEXIT,
        .features[FEAT_VMX_PINBASED_CTLS] = VMX_PIN_BASED_EXT_INTR_MASK |
             VMX_PIN_BASED_NMI_EXITING | VMX_PIN_BASED_VIRTUAL_NMIS |
             VMX_PIN_BASED_VMX_PREEMPTION_TIMER | VMX_PIN_BASED_POSTED_INTR,
        .features[FEAT_VMX_PROCBASED_CTLS] = VMX_CPU_BASED_VIRTUAL_INTR_PENDING |
             VMX_CPU_BASED_USE_TSC_OFFSETING | VMX_CPU_BASED_HLT_EXITING |
             VMX_CPU_BASED_INVLPG_EXITING | VMX_CPU_BASED_MWAIT_EXITING |
             VMX_CPU_BASED_RDPMC_EXITING | VMX_CPU_BASED_RDTSC_EXITING |
             VMX_CPU_BASED_CR8_LOAD_EXITING | VMX_CPU_BASED_CR8_STORE_EXITING |
             VMX_CPU_BASED_TPR_SHADOW | VMX_CPU_BASED_MOV_DR_EXITING |
             VMX_CPU_BASED_UNCOND_IO_EXITING | VMX_CPU_BASED_USE_IO_BITMAPS |
             VMX_CPU_BASED_MONITOR_EXITING | VMX_CPU_BASED_PAUSE_EXITING |
             VMX_CPU_BASED_VIRTUAL_NMI_PENDING | VMX_CPU_BASED_USE_MSR_BITMAPS |
             VMX_CPU_BASED_CR3_LOAD_EXITING | VMX_CPU_BASED_CR3_STORE_EXITING |
             VMX_CPU_BASED_MONITOR_TRAP_FLAG |
             VMX_CPU_BASED_ACTIVATE_SECONDARY_CONTROLS,
        .features[FEAT_VMX_SECONDARY_CTLS] =
             VMX_SECONDARY_EXEC_VIRTUALIZE_APIC_ACCESSES |
             VMX_SECONDARY_EXEC_WBINVD_EXITING | VMX_SECONDARY_EXEC_ENABLE_EPT |
             VMX_SECONDARY_EXEC_DESC | VMX_SECONDARY_EXEC_RDTSCP |
             VMX_SECONDARY_EXEC_VIRTUALIZE_X2APIC_MODE |
             VMX_SECONDARY_EXEC_ENABLE_VPID | VMX_SECONDARY_EXEC_UNRESTRICTED_GUEST |
             VMX_SECONDARY_EXEC_APIC_REGISTER_VIRT |
             VMX_SECONDARY_EXEC_VIRTUAL_INTR_DELIVERY |
             VMX_SECONDARY_EXEC_RDRAND_EXITING | VMX_SECONDARY_EXEC_ENABLE_INVPCID |
             VMX_SECONDARY_EXEC_ENABLE_VMFUNC | VMX_SECONDARY_EXEC_SHADOW_VMCS |
             VMX_SECONDARY_EXEC_RDSEED_EXITING | VMX_SECONDARY_EXEC_ENABLE_PML,
        .features[FEAT_VMX_VMFUNC] = MSR_VMX_VMFUNC_EPT_SWITCHING,
        .xlevel = 0x80000008,
        .model_id = "Intel Atom Processor (SnowRidge)",
        .versions = (X86CPUVersionDefinition[]) {
            { .version = 1 },
            {
                .version = 2,
                .props = (PropValue[]) {
                    { "mpx", "off" },
                    { "model-id", "Intel Atom Processor (Snowridge, no MPX)" },
                    { /* end of list */ },
                },
            },
            {
                .version = 3,
                .note = "XSAVES, no MPX",
                .props = (PropValue[]) {
                    { "xsaves", "on" },
                    { "vmx-xsaves", "on" },
                    { /* end of list */ },
                },
            },
            {
                .version = 4,
                .note = "no split lock detect, no core-capability",
                .props = (PropValue[]) {
                    { "split-lock-detect", "off" },
                    { "core-capability", "off" },
                    { /* end of list */ },
                },
            },
            { /* end of list */ },
        },
    },
    {
        .name = "KnightsMill",
        .level = 0xd,
        .vendor = CPUID_VENDOR_INTEL,
        .family = 6,
        .model = 133,
        .stepping = 0,
        .features[FEAT_1_EDX] =
            CPUID_VME | CPUID_SS | CPUID_SSE2 | CPUID_SSE | CPUID_FXSR |
            CPUID_MMX | CPUID_CLFLUSH | CPUID_PSE36 | CPUID_PAT | CPUID_CMOV |
            CPUID_MCA | CPUID_PGE | CPUID_MTRR | CPUID_SEP | CPUID_APIC |
            CPUID_CX8 | CPUID_MCE | CPUID_PAE | CPUID_MSR | CPUID_TSC |
            CPUID_PSE | CPUID_DE | CPUID_FP87,
        .features[FEAT_1_ECX] =
            CPUID_EXT_AVX | CPUID_EXT_XSAVE | CPUID_EXT_AES |
            CPUID_EXT_POPCNT | CPUID_EXT_X2APIC | CPUID_EXT_SSE42 |
            CPUID_EXT_SSE41 | CPUID_EXT_CX16 | CPUID_EXT_SSSE3 |
            CPUID_EXT_PCLMULQDQ | CPUID_EXT_SSE3 |
            CPUID_EXT_TSC_DEADLINE_TIMER | CPUID_EXT_FMA | CPUID_EXT_MOVBE |
            CPUID_EXT_F16C | CPUID_EXT_RDRAND,
        .features[FEAT_8000_0001_EDX] =
            CPUID_EXT2_LM | CPUID_EXT2_PDPE1GB | CPUID_EXT2_RDTSCP |
            CPUID_EXT2_NX | CPUID_EXT2_SYSCALL,
        .features[FEAT_8000_0001_ECX] =
            CPUID_EXT3_ABM | CPUID_EXT3_LAHF_LM | CPUID_EXT3_3DNOWPREFETCH,
        .features[FEAT_7_0_EBX] =
            CPUID_7_0_EBX_FSGSBASE | CPUID_7_0_EBX_BMI1 | CPUID_7_0_EBX_AVX2 |
            CPUID_7_0_EBX_SMEP | CPUID_7_0_EBX_BMI2 | CPUID_7_0_EBX_ERMS |
            CPUID_7_0_EBX_RDSEED | CPUID_7_0_EBX_ADX | CPUID_7_0_EBX_AVX512F |
            CPUID_7_0_EBX_AVX512CD | CPUID_7_0_EBX_AVX512PF |
            CPUID_7_0_EBX_AVX512ER,
        .features[FEAT_7_0_ECX] =
            CPUID_7_0_ECX_AVX512_VPOPCNTDQ,
        .features[FEAT_7_0_EDX] =
            CPUID_7_0_EDX_AVX512_4VNNIW | CPUID_7_0_EDX_AVX512_4FMAPS,
        .features[FEAT_XSAVE] =
            CPUID_XSAVE_XSAVEOPT,
        .features[FEAT_6_EAX] =
            CPUID_6_EAX_ARAT,
        .xlevel = 0x80000008,
        .model_id = "Intel Xeon Phi Processor (Knights Mill)",
    },
    {
        .name = "Opteron_G1",
        .level = 5,
        .vendor = CPUID_VENDOR_AMD,
        .family = 15,
        .model = 6,
        .stepping = 1,
        .features[FEAT_1_EDX] =
            CPUID_VME | CPUID_SSE2 | CPUID_SSE | CPUID_FXSR | CPUID_MMX |
            CPUID_CLFLUSH | CPUID_PSE36 | CPUID_PAT | CPUID_CMOV | CPUID_MCA |
            CPUID_PGE | CPUID_MTRR | CPUID_SEP | CPUID_APIC | CPUID_CX8 |
            CPUID_MCE | CPUID_PAE | CPUID_MSR | CPUID_TSC | CPUID_PSE |
            CPUID_DE | CPUID_FP87,
        .features[FEAT_1_ECX] =
            CPUID_EXT_SSE3,
        .features[FEAT_8000_0001_EDX] =
            CPUID_EXT2_LM | CPUID_EXT2_NX | CPUID_EXT2_SYSCALL,
        .xlevel = 0x80000008,
        .model_id = "AMD Opteron 240 (Gen 1 Class Opteron)",
    },
    {
        .name = "Opteron_G2",
        .level = 5,
        .vendor = CPUID_VENDOR_AMD,
        .family = 15,
        .model = 6,
        .stepping = 1,
        .features[FEAT_1_EDX] =
            CPUID_VME | CPUID_SSE2 | CPUID_SSE | CPUID_FXSR | CPUID_MMX |
            CPUID_CLFLUSH | CPUID_PSE36 | CPUID_PAT | CPUID_CMOV | CPUID_MCA |
            CPUID_PGE | CPUID_MTRR | CPUID_SEP | CPUID_APIC | CPUID_CX8 |
            CPUID_MCE | CPUID_PAE | CPUID_MSR | CPUID_TSC | CPUID_PSE |
            CPUID_DE | CPUID_FP87,
        .features[FEAT_1_ECX] =
            CPUID_EXT_CX16 | CPUID_EXT_SSE3,
        .features[FEAT_8000_0001_EDX] =
            CPUID_EXT2_LM | CPUID_EXT2_NX | CPUID_EXT2_SYSCALL,
        .features[FEAT_8000_0001_ECX] =
            CPUID_EXT3_SVM | CPUID_EXT3_LAHF_LM,
        .xlevel = 0x80000008,
        .model_id = "AMD Opteron 22xx (Gen 2 Class Opteron)",
    },
    {
        .name = "Opteron_G3",
        .level = 5,
        .vendor = CPUID_VENDOR_AMD,
        .family = 16,
        .model = 2,
        .stepping = 3,
        .features[FEAT_1_EDX] =
            CPUID_VME | CPUID_SSE2 | CPUID_SSE | CPUID_FXSR | CPUID_MMX |
            CPUID_CLFLUSH | CPUID_PSE36 | CPUID_PAT | CPUID_CMOV | CPUID_MCA |
            CPUID_PGE | CPUID_MTRR | CPUID_SEP | CPUID_APIC | CPUID_CX8 |
            CPUID_MCE | CPUID_PAE | CPUID_MSR | CPUID_TSC | CPUID_PSE |
            CPUID_DE | CPUID_FP87,
        .features[FEAT_1_ECX] =
            CPUID_EXT_POPCNT | CPUID_EXT_CX16 | CPUID_EXT_MONITOR |
            CPUID_EXT_SSE3,
        .features[FEAT_8000_0001_EDX] =
            CPUID_EXT2_LM | CPUID_EXT2_NX | CPUID_EXT2_SYSCALL |
            CPUID_EXT2_RDTSCP,
        .features[FEAT_8000_0001_ECX] =
            CPUID_EXT3_MISALIGNSSE | CPUID_EXT3_SSE4A |
            CPUID_EXT3_ABM | CPUID_EXT3_SVM | CPUID_EXT3_LAHF_LM,
        .xlevel = 0x80000008,
        .model_id = "AMD Opteron 23xx (Gen 3 Class Opteron)",
    },
    {
        .name = "Opteron_G4",
        .level = 0xd,
        .vendor = CPUID_VENDOR_AMD,
        .family = 21,
        .model = 1,
        .stepping = 2,
        .features[FEAT_1_EDX] =
            CPUID_VME | CPUID_SSE2 | CPUID_SSE | CPUID_FXSR | CPUID_MMX |
            CPUID_CLFLUSH | CPUID_PSE36 | CPUID_PAT | CPUID_CMOV | CPUID_MCA |
            CPUID_PGE | CPUID_MTRR | CPUID_SEP | CPUID_APIC | CPUID_CX8 |
            CPUID_MCE | CPUID_PAE | CPUID_MSR | CPUID_TSC | CPUID_PSE |
            CPUID_DE | CPUID_FP87,
        .features[FEAT_1_ECX] =
            CPUID_EXT_AVX | CPUID_EXT_XSAVE | CPUID_EXT_AES |
            CPUID_EXT_POPCNT | CPUID_EXT_SSE42 | CPUID_EXT_SSE41 |
            CPUID_EXT_CX16 | CPUID_EXT_SSSE3 | CPUID_EXT_PCLMULQDQ |
            CPUID_EXT_SSE3,
        .features[FEAT_8000_0001_EDX] =
            CPUID_EXT2_LM | CPUID_EXT2_PDPE1GB | CPUID_EXT2_NX |
            CPUID_EXT2_SYSCALL | CPUID_EXT2_RDTSCP,
        .features[FEAT_8000_0001_ECX] =
            CPUID_EXT3_FMA4 | CPUID_EXT3_XOP |
            CPUID_EXT3_3DNOWPREFETCH | CPUID_EXT3_MISALIGNSSE |
            CPUID_EXT3_SSE4A | CPUID_EXT3_ABM | CPUID_EXT3_SVM |
            CPUID_EXT3_LAHF_LM,
        .features[FEAT_SVM] =
            CPUID_SVM_NPT | CPUID_SVM_NRIPSAVE,
        /* no xsaveopt! */
        .xlevel = 0x8000001A,
        .model_id = "AMD Opteron 62xx class CPU",
    },
    {
        .name = "Opteron_G5",
        .level = 0xd,
        .vendor = CPUID_VENDOR_AMD,
        .family = 21,
        .model = 2,
        .stepping = 0,
        .features[FEAT_1_EDX] =
            CPUID_VME | CPUID_SSE2 | CPUID_SSE | CPUID_FXSR | CPUID_MMX |
            CPUID_CLFLUSH | CPUID_PSE36 | CPUID_PAT | CPUID_CMOV | CPUID_MCA |
            CPUID_PGE | CPUID_MTRR | CPUID_SEP | CPUID_APIC | CPUID_CX8 |
            CPUID_MCE | CPUID_PAE | CPUID_MSR | CPUID_TSC | CPUID_PSE |
            CPUID_DE | CPUID_FP87,
        .features[FEAT_1_ECX] =
            CPUID_EXT_F16C | CPUID_EXT_AVX | CPUID_EXT_XSAVE |
            CPUID_EXT_AES | CPUID_EXT_POPCNT | CPUID_EXT_SSE42 |
            CPUID_EXT_SSE41 | CPUID_EXT_CX16 | CPUID_EXT_FMA |
            CPUID_EXT_SSSE3 | CPUID_EXT_PCLMULQDQ | CPUID_EXT_SSE3,
        .features[FEAT_8000_0001_EDX] =
            CPUID_EXT2_LM | CPUID_EXT2_PDPE1GB | CPUID_EXT2_NX |
            CPUID_EXT2_SYSCALL | CPUID_EXT2_RDTSCP,
        .features[FEAT_8000_0001_ECX] =
            CPUID_EXT3_TBM | CPUID_EXT3_FMA4 | CPUID_EXT3_XOP |
            CPUID_EXT3_3DNOWPREFETCH | CPUID_EXT3_MISALIGNSSE |
            CPUID_EXT3_SSE4A | CPUID_EXT3_ABM | CPUID_EXT3_SVM |
            CPUID_EXT3_LAHF_LM,
        .features[FEAT_SVM] =
            CPUID_SVM_NPT | CPUID_SVM_NRIPSAVE,
        /* no xsaveopt! */
        .xlevel = 0x8000001A,
        .model_id = "AMD Opteron 63xx class CPU",
    },
    {
        .name = "EPYC",
        .level = 0xd,
        .vendor = CPUID_VENDOR_AMD,
        .family = 23,
        .model = 1,
        .stepping = 2,
        .features[FEAT_1_EDX] =
            CPUID_SSE2 | CPUID_SSE | CPUID_FXSR | CPUID_MMX | CPUID_CLFLUSH |
            CPUID_PSE36 | CPUID_PAT | CPUID_CMOV | CPUID_MCA | CPUID_PGE |
            CPUID_MTRR | CPUID_SEP | CPUID_APIC | CPUID_CX8 | CPUID_MCE |
            CPUID_PAE | CPUID_MSR | CPUID_TSC | CPUID_PSE | CPUID_DE |
            CPUID_VME | CPUID_FP87,
        .features[FEAT_1_ECX] =
            CPUID_EXT_RDRAND | CPUID_EXT_F16C | CPUID_EXT_AVX |
            CPUID_EXT_XSAVE | CPUID_EXT_AES |  CPUID_EXT_POPCNT |
            CPUID_EXT_MOVBE | CPUID_EXT_SSE42 | CPUID_EXT_SSE41 |
            CPUID_EXT_CX16 | CPUID_EXT_FMA | CPUID_EXT_SSSE3 |
            CPUID_EXT_MONITOR | CPUID_EXT_PCLMULQDQ | CPUID_EXT_SSE3,
        .features[FEAT_8000_0001_EDX] =
            CPUID_EXT2_LM | CPUID_EXT2_RDTSCP | CPUID_EXT2_PDPE1GB |
            CPUID_EXT2_FFXSR | CPUID_EXT2_MMXEXT | CPUID_EXT2_NX |
            CPUID_EXT2_SYSCALL,
        .features[FEAT_8000_0001_ECX] =
            CPUID_EXT3_OSVW | CPUID_EXT3_3DNOWPREFETCH |
            CPUID_EXT3_MISALIGNSSE | CPUID_EXT3_SSE4A | CPUID_EXT3_ABM |
            CPUID_EXT3_CR8LEG | CPUID_EXT3_SVM | CPUID_EXT3_LAHF_LM |
            CPUID_EXT3_TOPOEXT,
        .features[FEAT_7_0_EBX] =
            CPUID_7_0_EBX_FSGSBASE | CPUID_7_0_EBX_BMI1 | CPUID_7_0_EBX_AVX2 |
            CPUID_7_0_EBX_SMEP | CPUID_7_0_EBX_BMI2 | CPUID_7_0_EBX_RDSEED |
            CPUID_7_0_EBX_ADX | CPUID_7_0_EBX_SMAP | CPUID_7_0_EBX_CLFLUSHOPT |
            CPUID_7_0_EBX_SHA_NI,
        .features[FEAT_XSAVE] =
            CPUID_XSAVE_XSAVEOPT | CPUID_XSAVE_XSAVEC |
            CPUID_XSAVE_XGETBV1,
        .features[FEAT_6_EAX] =
            CPUID_6_EAX_ARAT,
        .features[FEAT_SVM] =
            CPUID_SVM_NPT | CPUID_SVM_NRIPSAVE,
        .xlevel = 0x8000001E,
        .model_id = "AMD EPYC Processor",
        .cache_info = &epyc_cache_info,
        .versions = (X86CPUVersionDefinition[]) {
            { .version = 1 },
            {
                .version = 2,
                .alias = "EPYC-IBPB",
                .props = (PropValue[]) {
                    { "ibpb", "on" },
                    { "model-id",
                      "AMD EPYC Processor (with IBPB)" },
                    { /* end of list */ }
                }
            },
            {
                .version = 3,
                .props = (PropValue[]) {
                    { "ibpb", "on" },
                    { "perfctr-core", "on" },
                    { "clzero", "on" },
                    { "xsaveerptr", "on" },
                    { "xsaves", "on" },
                    { "model-id",
                      "AMD EPYC Processor" },
                    { /* end of list */ }
                }
            },
            {
                .version = 4,
                .props = (PropValue[]) {
                    { "model-id",
                      "AMD EPYC-v4 Processor" },
                    { /* end of list */ }
                },
                .cache_info = &epyc_v4_cache_info
            },
            { /* end of list */ }
        }
    },
    {
        .name = "Dhyana",
        .level = 0xd,
        .vendor = CPUID_VENDOR_HYGON,
        .family = 24,
        .model = 0,
        .stepping = 1,
        .features[FEAT_1_EDX] =
            CPUID_SSE2 | CPUID_SSE | CPUID_FXSR | CPUID_MMX | CPUID_CLFLUSH |
            CPUID_PSE36 | CPUID_PAT | CPUID_CMOV | CPUID_MCA | CPUID_PGE |
            CPUID_MTRR | CPUID_SEP | CPUID_APIC | CPUID_CX8 | CPUID_MCE |
            CPUID_PAE | CPUID_MSR | CPUID_TSC | CPUID_PSE | CPUID_DE |
            CPUID_VME | CPUID_FP87,
        .features[FEAT_1_ECX] =
            CPUID_EXT_RDRAND | CPUID_EXT_F16C | CPUID_EXT_AVX |
            CPUID_EXT_XSAVE | CPUID_EXT_POPCNT |
            CPUID_EXT_MOVBE | CPUID_EXT_SSE42 | CPUID_EXT_SSE41 |
            CPUID_EXT_CX16 | CPUID_EXT_FMA | CPUID_EXT_SSSE3 |
            CPUID_EXT_MONITOR | CPUID_EXT_SSE3,
        .features[FEAT_8000_0001_EDX] =
            CPUID_EXT2_LM | CPUID_EXT2_RDTSCP | CPUID_EXT2_PDPE1GB |
            CPUID_EXT2_FFXSR | CPUID_EXT2_MMXEXT | CPUID_EXT2_NX |
            CPUID_EXT2_SYSCALL,
        .features[FEAT_8000_0001_ECX] =
            CPUID_EXT3_OSVW | CPUID_EXT3_3DNOWPREFETCH |
            CPUID_EXT3_MISALIGNSSE | CPUID_EXT3_SSE4A | CPUID_EXT3_ABM |
            CPUID_EXT3_CR8LEG | CPUID_EXT3_SVM | CPUID_EXT3_LAHF_LM |
            CPUID_EXT3_TOPOEXT,
        .features[FEAT_8000_0008_EBX] =
            CPUID_8000_0008_EBX_IBPB,
        .features[FEAT_7_0_EBX] =
            CPUID_7_0_EBX_FSGSBASE | CPUID_7_0_EBX_BMI1 | CPUID_7_0_EBX_AVX2 |
            CPUID_7_0_EBX_SMEP | CPUID_7_0_EBX_BMI2 | CPUID_7_0_EBX_RDSEED |
            CPUID_7_0_EBX_ADX | CPUID_7_0_EBX_SMAP | CPUID_7_0_EBX_CLFLUSHOPT,
        /* XSAVES is added in version 2 */
        .features[FEAT_XSAVE] =
            CPUID_XSAVE_XSAVEOPT | CPUID_XSAVE_XSAVEC |
            CPUID_XSAVE_XGETBV1,
        .features[FEAT_6_EAX] =
            CPUID_6_EAX_ARAT,
        .features[FEAT_SVM] =
            CPUID_SVM_NPT | CPUID_SVM_NRIPSAVE,
        .xlevel = 0x8000001E,
        .model_id = "Hygon Dhyana Processor",
        .cache_info = &epyc_cache_info,
        .versions = (X86CPUVersionDefinition[]) {
            { .version = 1 },
            { .version = 2,
              .note = "XSAVES",
              .props = (PropValue[]) {
                  { "xsaves", "on" },
                  { /* end of list */ }
              },
            },
            { /* end of list */ }
        }
    },
    {
        .name = "EPYC-Rome",
        .level = 0xd,
        .vendor = CPUID_VENDOR_AMD,
        .family = 23,
        .model = 49,
        .stepping = 0,
        .features[FEAT_1_EDX] =
            CPUID_SSE2 | CPUID_SSE | CPUID_FXSR | CPUID_MMX | CPUID_CLFLUSH |
            CPUID_PSE36 | CPUID_PAT | CPUID_CMOV | CPUID_MCA | CPUID_PGE |
            CPUID_MTRR | CPUID_SEP | CPUID_APIC | CPUID_CX8 | CPUID_MCE |
            CPUID_PAE | CPUID_MSR | CPUID_TSC | CPUID_PSE | CPUID_DE |
            CPUID_VME | CPUID_FP87,
        .features[FEAT_1_ECX] =
            CPUID_EXT_RDRAND | CPUID_EXT_F16C | CPUID_EXT_AVX |
            CPUID_EXT_XSAVE | CPUID_EXT_AES |  CPUID_EXT_POPCNT |
            CPUID_EXT_MOVBE | CPUID_EXT_SSE42 | CPUID_EXT_SSE41 |
            CPUID_EXT_CX16 | CPUID_EXT_FMA | CPUID_EXT_SSSE3 |
            CPUID_EXT_MONITOR | CPUID_EXT_PCLMULQDQ | CPUID_EXT_SSE3,
        .features[FEAT_8000_0001_EDX] =
            CPUID_EXT2_LM | CPUID_EXT2_RDTSCP | CPUID_EXT2_PDPE1GB |
            CPUID_EXT2_FFXSR | CPUID_EXT2_MMXEXT | CPUID_EXT2_NX |
            CPUID_EXT2_SYSCALL,
        .features[FEAT_8000_0001_ECX] =
            CPUID_EXT3_OSVW | CPUID_EXT3_3DNOWPREFETCH |
            CPUID_EXT3_MISALIGNSSE | CPUID_EXT3_SSE4A | CPUID_EXT3_ABM |
            CPUID_EXT3_CR8LEG | CPUID_EXT3_SVM | CPUID_EXT3_LAHF_LM |
            CPUID_EXT3_TOPOEXT | CPUID_EXT3_PERFCORE,
        .features[FEAT_8000_0008_EBX] =
            CPUID_8000_0008_EBX_CLZERO | CPUID_8000_0008_EBX_XSAVEERPTR |
            CPUID_8000_0008_EBX_WBNOINVD | CPUID_8000_0008_EBX_IBPB |
            CPUID_8000_0008_EBX_STIBP,
        .features[FEAT_7_0_EBX] =
            CPUID_7_0_EBX_FSGSBASE | CPUID_7_0_EBX_BMI1 | CPUID_7_0_EBX_AVX2 |
            CPUID_7_0_EBX_SMEP | CPUID_7_0_EBX_BMI2 | CPUID_7_0_EBX_RDSEED |
            CPUID_7_0_EBX_ADX | CPUID_7_0_EBX_SMAP | CPUID_7_0_EBX_CLFLUSHOPT |
            CPUID_7_0_EBX_SHA_NI | CPUID_7_0_EBX_CLWB,
        .features[FEAT_7_0_ECX] =
            CPUID_7_0_ECX_UMIP | CPUID_7_0_ECX_RDPID,
        .features[FEAT_XSAVE] =
            CPUID_XSAVE_XSAVEOPT | CPUID_XSAVE_XSAVEC |
            CPUID_XSAVE_XGETBV1 | CPUID_XSAVE_XSAVES,
        .features[FEAT_6_EAX] =
            CPUID_6_EAX_ARAT,
        .features[FEAT_SVM] =
            CPUID_SVM_NPT | CPUID_SVM_NRIPSAVE,
        .xlevel = 0x8000001E,
        .model_id = "AMD EPYC-Rome Processor",
        .cache_info = &epyc_rome_cache_info,
        .versions = (X86CPUVersionDefinition[]) {
            { .version = 1 },
            {
                .version = 2,
                .props = (PropValue[]) {
                    { "ibrs", "on" },
                    { "amd-ssbd", "on" },
                    { /* end of list */ }
                }
            },
            {
                .version = 3,
                .props = (PropValue[]) {
                    { "model-id",
                      "AMD EPYC-Rome-v3 Processor" },
                    { /* end of list */ }
                },
                .cache_info = &epyc_rome_v3_cache_info
            },
            {
                .version = 4,
                .props = (PropValue[]) {
                    /* Erratum 1386 */
                    { "model-id",
                      "AMD EPYC-Rome-v4 Processor (no XSAVES)" },
                    { "xsaves", "off" },
                    { /* end of list */ }
                },
            },
            { /* end of list */ }
        }
    },
    {
        .name = "EPYC-Milan",
        .level = 0xd,
        .vendor = CPUID_VENDOR_AMD,
        .family = 25,
        .model = 1,
        .stepping = 1,
        .features[FEAT_1_EDX] =
            CPUID_SSE2 | CPUID_SSE | CPUID_FXSR | CPUID_MMX | CPUID_CLFLUSH |
            CPUID_PSE36 | CPUID_PAT | CPUID_CMOV | CPUID_MCA | CPUID_PGE |
            CPUID_MTRR | CPUID_SEP | CPUID_APIC | CPUID_CX8 | CPUID_MCE |
            CPUID_PAE | CPUID_MSR | CPUID_TSC | CPUID_PSE | CPUID_DE |
            CPUID_VME | CPUID_FP87,
        .features[FEAT_1_ECX] =
            CPUID_EXT_RDRAND | CPUID_EXT_F16C | CPUID_EXT_AVX |
            CPUID_EXT_XSAVE | CPUID_EXT_AES |  CPUID_EXT_POPCNT |
            CPUID_EXT_MOVBE | CPUID_EXT_SSE42 | CPUID_EXT_SSE41 |
            CPUID_EXT_CX16 | CPUID_EXT_FMA | CPUID_EXT_SSSE3 |
            CPUID_EXT_MONITOR | CPUID_EXT_PCLMULQDQ | CPUID_EXT_SSE3 |
            CPUID_EXT_PCID,
        .features[FEAT_8000_0001_EDX] =
            CPUID_EXT2_LM | CPUID_EXT2_RDTSCP | CPUID_EXT2_PDPE1GB |
            CPUID_EXT2_FFXSR | CPUID_EXT2_MMXEXT | CPUID_EXT2_NX |
            CPUID_EXT2_SYSCALL,
        .features[FEAT_8000_0001_ECX] =
            CPUID_EXT3_OSVW | CPUID_EXT3_3DNOWPREFETCH |
            CPUID_EXT3_MISALIGNSSE | CPUID_EXT3_SSE4A | CPUID_EXT3_ABM |
            CPUID_EXT3_CR8LEG | CPUID_EXT3_SVM | CPUID_EXT3_LAHF_LM |
            CPUID_EXT3_TOPOEXT | CPUID_EXT3_PERFCORE,
        .features[FEAT_8000_0008_EBX] =
            CPUID_8000_0008_EBX_CLZERO | CPUID_8000_0008_EBX_XSAVEERPTR |
            CPUID_8000_0008_EBX_WBNOINVD | CPUID_8000_0008_EBX_IBPB |
            CPUID_8000_0008_EBX_IBRS | CPUID_8000_0008_EBX_STIBP |
            CPUID_8000_0008_EBX_AMD_SSBD,
        .features[FEAT_7_0_EBX] =
            CPUID_7_0_EBX_FSGSBASE | CPUID_7_0_EBX_BMI1 | CPUID_7_0_EBX_AVX2 |
            CPUID_7_0_EBX_SMEP | CPUID_7_0_EBX_BMI2 | CPUID_7_0_EBX_RDSEED |
            CPUID_7_0_EBX_ADX | CPUID_7_0_EBX_SMAP | CPUID_7_0_EBX_CLFLUSHOPT |
            CPUID_7_0_EBX_SHA_NI | CPUID_7_0_EBX_CLWB | CPUID_7_0_EBX_ERMS |
            CPUID_7_0_EBX_INVPCID,
        .features[FEAT_7_0_ECX] =
            CPUID_7_0_ECX_UMIP | CPUID_7_0_ECX_RDPID | CPUID_7_0_ECX_PKU,
        .features[FEAT_7_0_EDX] =
            CPUID_7_0_EDX_FSRM,
        .features[FEAT_XSAVE] =
            CPUID_XSAVE_XSAVEOPT | CPUID_XSAVE_XSAVEC |
            CPUID_XSAVE_XGETBV1 | CPUID_XSAVE_XSAVES,
        .features[FEAT_6_EAX] =
            CPUID_6_EAX_ARAT,
        .features[FEAT_SVM] =
            CPUID_SVM_NPT | CPUID_SVM_NRIPSAVE | CPUID_SVM_SVME_ADDR_CHK,
        .xlevel = 0x8000001E,
        .model_id = "AMD EPYC-Milan Processor",
        .cache_info = &epyc_milan_cache_info,
        .versions = (X86CPUVersionDefinition[]) {
            { .version = 1 },
            {
                .version = 2,
                .props = (PropValue[]) {
                    { "model-id",
                      "AMD EPYC-Milan-v2 Processor" },
                    { "vaes", "on" },
                    { "vpclmulqdq", "on" },
                    { "stibp-always-on", "on" },
                    { "amd-psfd", "on" },
                    { "no-nested-data-bp", "on" },
                    { "lfence-always-serializing", "on" },
                    { "null-sel-clr-base", "on" },
                    { /* end of list */ }
                },
                .cache_info = &epyc_milan_v2_cache_info
            },
            { /* end of list */ }
        }
    },
    {
        .name = "EPYC-Genoa",
        .level = 0xd,
        .vendor = CPUID_VENDOR_AMD,
        .family = 25,
        .model = 17,
        .stepping = 0,
        .features[FEAT_1_EDX] =
            CPUID_SSE2 | CPUID_SSE | CPUID_FXSR | CPUID_MMX | CPUID_CLFLUSH |
            CPUID_PSE36 | CPUID_PAT | CPUID_CMOV | CPUID_MCA | CPUID_PGE |
            CPUID_MTRR | CPUID_SEP | CPUID_APIC | CPUID_CX8 | CPUID_MCE |
            CPUID_PAE | CPUID_MSR | CPUID_TSC | CPUID_PSE | CPUID_DE |
            CPUID_VME | CPUID_FP87,
        .features[FEAT_1_ECX] =
            CPUID_EXT_RDRAND | CPUID_EXT_F16C | CPUID_EXT_AVX |
            CPUID_EXT_XSAVE | CPUID_EXT_AES |  CPUID_EXT_POPCNT |
            CPUID_EXT_MOVBE | CPUID_EXT_SSE42 | CPUID_EXT_SSE41 |
            CPUID_EXT_PCID | CPUID_EXT_CX16 | CPUID_EXT_FMA |
            CPUID_EXT_SSSE3 | CPUID_EXT_MONITOR | CPUID_EXT_PCLMULQDQ |
            CPUID_EXT_SSE3,
        .features[FEAT_8000_0001_EDX] =
            CPUID_EXT2_LM | CPUID_EXT2_RDTSCP | CPUID_EXT2_PDPE1GB |
            CPUID_EXT2_FFXSR | CPUID_EXT2_MMXEXT | CPUID_EXT2_NX |
            CPUID_EXT2_SYSCALL,
        .features[FEAT_8000_0001_ECX] =
            CPUID_EXT3_OSVW | CPUID_EXT3_3DNOWPREFETCH |
            CPUID_EXT3_MISALIGNSSE | CPUID_EXT3_SSE4A | CPUID_EXT3_ABM |
            CPUID_EXT3_CR8LEG | CPUID_EXT3_SVM | CPUID_EXT3_LAHF_LM |
            CPUID_EXT3_TOPOEXT | CPUID_EXT3_PERFCORE,
        .features[FEAT_8000_0008_EBX] =
            CPUID_8000_0008_EBX_CLZERO | CPUID_8000_0008_EBX_XSAVEERPTR |
            CPUID_8000_0008_EBX_WBNOINVD | CPUID_8000_0008_EBX_IBPB |
            CPUID_8000_0008_EBX_IBRS | CPUID_8000_0008_EBX_STIBP |
            CPUID_8000_0008_EBX_STIBP_ALWAYS_ON |
            CPUID_8000_0008_EBX_AMD_SSBD | CPUID_8000_0008_EBX_AMD_PSFD,
        .features[FEAT_8000_0021_EAX] =
            CPUID_8000_0021_EAX_NO_NESTED_DATA_BP |
            CPUID_8000_0021_EAX_LFENCE_ALWAYS_SERIALIZING |
            CPUID_8000_0021_EAX_NULL_SEL_CLR_BASE |
            CPUID_8000_0021_EAX_AUTO_IBRS,
        .features[FEAT_7_0_EBX] =
            CPUID_7_0_EBX_FSGSBASE | CPUID_7_0_EBX_BMI1 | CPUID_7_0_EBX_AVX2 |
            CPUID_7_0_EBX_SMEP | CPUID_7_0_EBX_BMI2 | CPUID_7_0_EBX_ERMS |
            CPUID_7_0_EBX_INVPCID | CPUID_7_0_EBX_AVX512F |
            CPUID_7_0_EBX_AVX512DQ | CPUID_7_0_EBX_RDSEED | CPUID_7_0_EBX_ADX |
            CPUID_7_0_EBX_SMAP | CPUID_7_0_EBX_AVX512IFMA |
            CPUID_7_0_EBX_CLFLUSHOPT | CPUID_7_0_EBX_CLWB |
            CPUID_7_0_EBX_AVX512CD | CPUID_7_0_EBX_SHA_NI |
            CPUID_7_0_EBX_AVX512BW | CPUID_7_0_EBX_AVX512VL,
        .features[FEAT_7_0_ECX] =
            CPUID_7_0_ECX_AVX512_VBMI | CPUID_7_0_ECX_UMIP | CPUID_7_0_ECX_PKU |
            CPUID_7_0_ECX_AVX512_VBMI2 | CPUID_7_0_ECX_GFNI |
            CPUID_7_0_ECX_VAES | CPUID_7_0_ECX_VPCLMULQDQ |
            CPUID_7_0_ECX_AVX512VNNI | CPUID_7_0_ECX_AVX512BITALG |
            CPUID_7_0_ECX_AVX512_VPOPCNTDQ | CPUID_7_0_ECX_LA57 |
            CPUID_7_0_ECX_RDPID,
        .features[FEAT_7_0_EDX] =
            CPUID_7_0_EDX_FSRM,
        .features[FEAT_7_1_EAX] =
            CPUID_7_1_EAX_AVX512_BF16,
        .features[FEAT_XSAVE] =
            CPUID_XSAVE_XSAVEOPT | CPUID_XSAVE_XSAVEC |
            CPUID_XSAVE_XGETBV1 | CPUID_XSAVE_XSAVES,
        .features[FEAT_6_EAX] =
            CPUID_6_EAX_ARAT,
        .features[FEAT_SVM] =
            CPUID_SVM_NPT | CPUID_SVM_NRIPSAVE | CPUID_SVM_VNMI |
            CPUID_SVM_SVME_ADDR_CHK,
        .xlevel = 0x80000022,
        .model_id = "AMD EPYC-Genoa Processor",
        .cache_info = &epyc_genoa_cache_info,
    },
#endif
};

/*
 * We resolve CPU model aliases using -v1 when using "-machine
 * none", but this is just for compatibility while libvirt isn't
 * adapted to resolve CPU model versions before creating VMs.
 * See "Runnability guarantee of CPU models" at
 * docs/about/deprecated.rst.
 */
X86CPUVersion default_cpu_version = 1;

void x86_cpu_set_default_version(X86CPUVersion version)
{
    /* Translating CPU_VERSION_AUTO to CPU_VERSION_AUTO doesn't make sense */
    assert(version != CPU_VERSION_AUTO);
    default_cpu_version = version;
}

static X86CPUVersion x86_cpu_model_last_version(const X86CPUModel *model)
{
    int v = 0;
    const X86CPUVersionDefinition *vdef =
        x86_cpu_def_get_versions(model->cpudef);
    while (vdef->version) {
        v = vdef->version;
        vdef++;
    }
    return v;
}

/* Return the actual version being used for a specific CPU model */
static X86CPUVersion x86_cpu_model_resolve_version(const X86CPUModel *model)
{
    X86CPUVersion v = model->version;
    if (v == CPU_VERSION_AUTO) {
        v = default_cpu_version;
    }
    if (v == CPU_VERSION_LATEST) {
        return x86_cpu_model_last_version(model);
    }
    return v;
}

static Property max_x86_cpu_properties[] = {
    DEFINE_PROP_BOOL("migratable", X86CPU, migratable, true),
    DEFINE_PROP_BOOL("host-cache-info", X86CPU, cache_info_passthrough, false),
    DEFINE_PROP_END_OF_LIST()
};

static void max_x86_cpu_realize(DeviceState *dev, Error **errp)
{
    Object *obj = OBJECT(dev);

    if (!object_property_get_int(obj, "family", &error_abort)) {
        if (X86_CPU(obj)->env.features[FEAT_8000_0001_EDX] & CPUID_EXT2_LM) {
            object_property_set_int(obj, "family", 15, &error_abort);
            object_property_set_int(obj, "model", 107, &error_abort);
            object_property_set_int(obj, "stepping", 1, &error_abort);
        } else {
            object_property_set_int(obj, "family", 6, &error_abort);
            object_property_set_int(obj, "model", 6, &error_abort);
            object_property_set_int(obj, "stepping", 3, &error_abort);
        }
    }

    x86_cpu_realizefn(dev, errp);
}

static void max_x86_cpu_class_init(ObjectClass *oc, void *data)
{
    DeviceClass *dc = DEVICE_CLASS(oc);
    X86CPUClass *xcc = X86_CPU_CLASS(oc);

    xcc->ordering = 9;

    xcc->model_description =
        "Enables all features supported by the accelerator in the current host";

    device_class_set_props(dc, max_x86_cpu_properties);
    dc->realize = max_x86_cpu_realize;
}

static void max_x86_cpu_initfn(Object *obj)
{
    X86CPU *cpu = X86_CPU(obj);

    /* We can't fill the features array here because we don't know yet if
     * "migratable" is true or false.
     */
    cpu->max_features = true;
    object_property_set_bool(OBJECT(cpu), "pmu", true, &error_abort);

    /*
     * these defaults are used for TCG and all other accelerators
     * besides KVM and HVF, which overwrite these values
     */
    object_property_set_str(OBJECT(cpu), "vendor", CPUID_VENDOR_AMD,
                            &error_abort);
    object_property_set_str(OBJECT(cpu), "model-id",
                            "QEMU TCG CPU version " QEMU_HW_VERSION,
                            &error_abort);
}

static const TypeInfo max_x86_cpu_type_info = {
    .name = X86_CPU_TYPE_NAME("max"),
    .parent = TYPE_X86_CPU,
    .instance_init = max_x86_cpu_initfn,
    .class_init = max_x86_cpu_class_init,
};

static char *feature_word_description(FeatureWordInfo *f, uint32_t bit)
{
    assert(f->type == CPUID_FEATURE_WORD || f->type == MSR_FEATURE_WORD);

    switch (f->type) {
    case CPUID_FEATURE_WORD:
        {
            const char *reg = get_register_name_32(f->cpuid.reg);
            assert(reg);
            return g_strdup_printf("CPUID.%02XH:%s",
                                   f->cpuid.eax, reg);
        }
    case MSR_FEATURE_WORD:
        return g_strdup_printf("MSR(%02XH)",
                               f->msr.index);
    }

    return NULL;
}

static bool x86_cpu_have_filtered_features(X86CPU *cpu)
{
    FeatureWord w;

    for (w = 0; w < FEATURE_WORDS; w++) {
        if (cpu->filtered_features[w]) {
            return true;
        }
    }

    return false;
}

static void mark_unavailable_features(X86CPU *cpu, FeatureWord w, uint64_t mask,
                                      const char *verbose_prefix)
{
    CPUX86State *env = &cpu->env;
    FeatureWordInfo *f = &feature_word_info[w];
    int i;

    if (!cpu->force_features) {
        env->features[w] &= ~mask;
    }
    cpu->filtered_features[w] |= mask;

    if (!verbose_prefix) {
        return;
    }

    for (i = 0; i < 64; ++i) {
        if ((1ULL << i) & mask) {
            g_autofree char *feat_word_str = feature_word_description(f, i);
            warn_report("%s: %s%s%s [bit %d]",
                        verbose_prefix,
                        feat_word_str,
                        f->feat_names[i] ? "." : "",
                        f->feat_names[i] ? f->feat_names[i] : "", i);
        }
    }
}

static void x86_cpuid_version_get_family(Object *obj, Visitor *v,
                                         const char *name, void *opaque,
                                         Error **errp)
{
    X86CPU *cpu = X86_CPU(obj);
    CPUX86State *env = &cpu->env;
    uint64_t value;

    value = (env->cpuid_version >> 8) & 0xf;
    if (value == 0xf) {
        value += (env->cpuid_version >> 20) & 0xff;
    }
    visit_type_uint64(v, name, &value, errp);
}

static void x86_cpuid_version_set_family(Object *obj, Visitor *v,
                                         const char *name, void *opaque,
                                         Error **errp)
{
    X86CPU *cpu = X86_CPU(obj);
    CPUX86State *env = &cpu->env;
    const uint64_t max = 0xff + 0xf;
    uint64_t value;

    if (!visit_type_uint64(v, name, &value, errp)) {
        return;
    }
    if (value > max) {
        error_setg(errp, "parameter '%s' can be at most %" PRIu64,
                   name ? name : "null", max);
        return;
    }

    env->cpuid_version &= ~0xff00f00;
    if (value > 0x0f) {
        env->cpuid_version |= 0xf00 | ((value - 0x0f) << 20);
    } else {
        env->cpuid_version |= value << 8;
    }
}

static void x86_cpuid_version_get_model(Object *obj, Visitor *v,
                                        const char *name, void *opaque,
                                        Error **errp)
{
    X86CPU *cpu = X86_CPU(obj);
    CPUX86State *env = &cpu->env;
    uint64_t value;

    value = (env->cpuid_version >> 4) & 0xf;
    value |= ((env->cpuid_version >> 16) & 0xf) << 4;
    visit_type_uint64(v, name, &value, errp);
}

static void x86_cpuid_version_set_model(Object *obj, Visitor *v,
                                        const char *name, void *opaque,
                                        Error **errp)
{
    X86CPU *cpu = X86_CPU(obj);
    CPUX86State *env = &cpu->env;
    const uint64_t max = 0xff;
    uint64_t value;

    if (!visit_type_uint64(v, name, &value, errp)) {
        return;
    }
    if (value > max) {
        error_setg(errp, "parameter '%s' can be at most %" PRIu64,
                   name ? name : "null", max);
        return;
    }

    env->cpuid_version &= ~0xf00f0;
    env->cpuid_version |= ((value & 0xf) << 4) | ((value >> 4) << 16);
}

static void x86_cpuid_version_get_stepping(Object *obj, Visitor *v,
                                           const char *name, void *opaque,
                                           Error **errp)
{
    X86CPU *cpu = X86_CPU(obj);
    CPUX86State *env = &cpu->env;
    uint64_t value;

    value = env->cpuid_version & 0xf;
    visit_type_uint64(v, name, &value, errp);
}

static void x86_cpuid_version_set_stepping(Object *obj, Visitor *v,
                                           const char *name, void *opaque,
                                           Error **errp)
{
    X86CPU *cpu = X86_CPU(obj);
    CPUX86State *env = &cpu->env;
    const uint64_t max = 0xf;
    uint64_t value;

    if (!visit_type_uint64(v, name, &value, errp)) {
        return;
    }
    if (value > max) {
        error_setg(errp, "parameter '%s' can be at most %" PRIu64,
                   name ? name : "null", max);
        return;
    }

    env->cpuid_version &= ~0xf;
    env->cpuid_version |= value & 0xf;
}

static char *x86_cpuid_get_vendor(Object *obj, Error **errp)
{
    X86CPU *cpu = X86_CPU(obj);
    CPUX86State *env = &cpu->env;
    char *value;

    value = g_malloc(CPUID_VENDOR_SZ + 1);
    x86_cpu_vendor_words2str(value, env->cpuid_vendor1, env->cpuid_vendor2,
                             env->cpuid_vendor3);
    return value;
}

static void x86_cpuid_set_vendor(Object *obj, const char *value,
                                 Error **errp)
{
    X86CPU *cpu = X86_CPU(obj);
    CPUX86State *env = &cpu->env;
    int i;

    if (strlen(value) != CPUID_VENDOR_SZ) {
        error_setg(errp, "value of property 'vendor' must consist of"
                   " exactly " stringify(CPUID_VENDOR_SZ) " characters");
        return;
    }

    env->cpuid_vendor1 = 0;
    env->cpuid_vendor2 = 0;
    env->cpuid_vendor3 = 0;
    for (i = 0; i < 4; i++) {
        env->cpuid_vendor1 |= ((uint8_t)value[i    ]) << (8 * i);
        env->cpuid_vendor2 |= ((uint8_t)value[i + 4]) << (8 * i);
        env->cpuid_vendor3 |= ((uint8_t)value[i + 8]) << (8 * i);
    }
}

static char *x86_cpuid_get_model_id(Object *obj, Error **errp)
{
    X86CPU *cpu = X86_CPU(obj);
    CPUX86State *env = &cpu->env;
    char *value;
    int i;

    value = g_malloc(48 + 1);
    for (i = 0; i < 48; i++) {
        value[i] = env->cpuid_model[i >> 2] >> (8 * (i & 3));
    }
    value[48] = '\0';
    return value;
}

static void x86_cpuid_set_model_id(Object *obj, const char *model_id,
                                   Error **errp)
{
    X86CPU *cpu = X86_CPU(obj);
    CPUX86State *env = &cpu->env;
    int c, len, i;

    if (model_id == NULL) {
        model_id = "";
    }
    len = strlen(model_id);
    memset(env->cpuid_model, 0, 48);
    for (i = 0; i < 48; i++) {
        if (i >= len) {
            c = '\0';
        } else {
            c = (uint8_t)model_id[i];
        }
        env->cpuid_model[i >> 2] |= c << (8 * (i & 3));
    }
}

static void x86_cpuid_get_tsc_freq(Object *obj, Visitor *v, const char *name,
                                   void *opaque, Error **errp)
{
    X86CPU *cpu = X86_CPU(obj);
    int64_t value;

    value = cpu->env.tsc_khz * 1000;
    visit_type_int(v, name, &value, errp);
}

static void x86_cpuid_set_tsc_freq(Object *obj, Visitor *v, const char *name,
                                   void *opaque, Error **errp)
{
    X86CPU *cpu = X86_CPU(obj);
    const int64_t max = INT64_MAX;
    int64_t value;

    if (!visit_type_int(v, name, &value, errp)) {
        return;
    }
    if (value < 0 || value > max) {
        error_setg(errp, "parameter '%s' can be at most %" PRId64,
                   name ? name : "null", max);
        return;
    }

    cpu->env.tsc_khz = cpu->env.user_tsc_khz = value / 1000;
}

/* Generic getter for "feature-words" and "filtered-features" properties */
static void x86_cpu_get_feature_words(Object *obj, Visitor *v,
                                      const char *name, void *opaque,
                                      Error **errp)
{
    uint64_t *array = (uint64_t *)opaque;
    FeatureWord w;
    X86CPUFeatureWordInfo word_infos[FEATURE_WORDS] = { };
    X86CPUFeatureWordInfoList list_entries[FEATURE_WORDS] = { };
    X86CPUFeatureWordInfoList *list = NULL;

    for (w = 0; w < FEATURE_WORDS; w++) {
        FeatureWordInfo *wi = &feature_word_info[w];
        /*
                * We didn't have MSR features when "feature-words" was
                *  introduced. Therefore skipped other type entries.
                */
        if (wi->type != CPUID_FEATURE_WORD) {
            continue;
        }
        X86CPUFeatureWordInfo *qwi = &word_infos[w];
        qwi->cpuid_input_eax = wi->cpuid.eax;
        qwi->has_cpuid_input_ecx = wi->cpuid.needs_ecx;
        qwi->cpuid_input_ecx = wi->cpuid.ecx;
        qwi->cpuid_register = x86_reg_info_32[wi->cpuid.reg].qapi_enum;
        qwi->features = array[w];

        /* List will be in reverse order, but order shouldn't matter */
        list_entries[w].next = list;
        list_entries[w].value = &word_infos[w];
        list = &list_entries[w];
    }

    visit_type_X86CPUFeatureWordInfoList(v, "feature-words", &list, errp);
}

/* Convert all '_' in a feature string option name to '-', to make feature
 * name conform to QOM property naming rule, which uses '-' instead of '_'.
 */
static inline void feat2prop(char *s)
{
    while ((s = strchr(s, '_'))) {
        *s = '-';
    }
}

/* Return the feature property name for a feature flag bit */
static const char *x86_cpu_feature_name(FeatureWord w, int bitnr)
{
    const char *name;
    /* XSAVE components are automatically enabled by other features,
     * so return the original feature name instead
     */
    if (w == FEAT_XSAVE_XCR0_LO || w == FEAT_XSAVE_XCR0_HI) {
        int comp = (w == FEAT_XSAVE_XCR0_HI) ? bitnr + 32 : bitnr;

        if (comp < ARRAY_SIZE(x86_ext_save_areas) &&
            x86_ext_save_areas[comp].bits) {
            w = x86_ext_save_areas[comp].feature;
            bitnr = ctz32(x86_ext_save_areas[comp].bits);
        }
    }

    assert(bitnr < 64);
    assert(w < FEATURE_WORDS);
    name = feature_word_info[w].feat_names[bitnr];
    assert(bitnr < 32 || !(name && feature_word_info[w].type == CPUID_FEATURE_WORD));
    return name;
}

/* Compatibility hack to maintain legacy +-feat semantic,
 * where +-feat overwrites any feature set by
 * feat=on|feat even if the later is parsed after +-feat
 * (i.e. "-x2apic,x2apic=on" will result in x2apic disabled)
 */
static GList *plus_features, *minus_features;

static gint compare_string(gconstpointer a, gconstpointer b)
{
    return g_strcmp0(a, b);
}

/* Parse "+feature,-feature,feature=foo" CPU feature string
 */
static void x86_cpu_parse_featurestr(const char *typename, char *features,
                                     Error **errp)
{
    char *featurestr; /* Single 'key=value" string being parsed */
    static bool cpu_globals_initialized;
    bool ambiguous = false;

    if (cpu_globals_initialized) {
        return;
    }
    cpu_globals_initialized = true;

    if (!features) {
        return;
    }

    for (featurestr = strtok(features, ",");
         featurestr;
         featurestr = strtok(NULL, ",")) {
        const char *name;
        const char *val = NULL;
        char *eq = NULL;
        char num[32];
        GlobalProperty *prop;

        /* Compatibility syntax: */
        if (featurestr[0] == '+') {
            plus_features = g_list_append(plus_features,
                                          g_strdup(featurestr + 1));
            continue;
        } else if (featurestr[0] == '-') {
            minus_features = g_list_append(minus_features,
                                           g_strdup(featurestr + 1));
            continue;
        }

        eq = strchr(featurestr, '=');
        if (eq) {
            *eq++ = 0;
            val = eq;
        } else {
            val = "on";
        }

        feat2prop(featurestr);
        name = featurestr;

        if (g_list_find_custom(plus_features, name, compare_string)) {
            warn_report("Ambiguous CPU model string. "
                        "Don't mix both \"+%s\" and \"%s=%s\"",
                        name, name, val);
            ambiguous = true;
        }
        if (g_list_find_custom(minus_features, name, compare_string)) {
            warn_report("Ambiguous CPU model string. "
                        "Don't mix both \"-%s\" and \"%s=%s\"",
                        name, name, val);
            ambiguous = true;
        }

        /* Special case: */
        if (!strcmp(name, "tsc-freq")) {
            int ret;
            uint64_t tsc_freq;

            ret = qemu_strtosz_metric(val, NULL, &tsc_freq);
            if (ret < 0 || tsc_freq > INT64_MAX) {
                error_setg(errp, "bad numerical value %s", val);
                return;
            }
            snprintf(num, sizeof(num), "%" PRId64, tsc_freq);
            val = num;
            name = "tsc-frequency";
        }

        prop = g_new0(typeof(*prop), 1);
        prop->driver = typename;
        prop->property = g_strdup(name);
        prop->value = g_strdup(val);
        qdev_prop_register_global(prop);
    }

    if (ambiguous) {
        warn_report("Compatibility of ambiguous CPU model "
                    "strings won't be kept on future QEMU versions");
    }
}

static bool x86_cpu_filter_features(X86CPU *cpu, bool verbose);

/* Build a list with the name of all features on a feature word array */
static void x86_cpu_list_feature_names(FeatureWordArray features,
                                       strList **list)
{
    strList **tail = list;
    FeatureWord w;

    for (w = 0; w < FEATURE_WORDS; w++) {
        uint64_t filtered = features[w];
        int i;
        for (i = 0; i < 64; i++) {
            if (filtered & (1ULL << i)) {
                QAPI_LIST_APPEND(tail, g_strdup(x86_cpu_feature_name(w, i)));
            }
        }
    }
}

static void x86_cpu_get_unavailable_features(Object *obj, Visitor *v,
                                             const char *name, void *opaque,
                                             Error **errp)
{
    X86CPU *xc = X86_CPU(obj);
    strList *result = NULL;

    x86_cpu_list_feature_names(xc->filtered_features, &result);
    visit_type_strList(v, "unavailable-features", &result, errp);
}

/* Print all cpuid feature names in featureset
 */
static void listflags(GList *features)
{
    size_t len = 0;
    GList *tmp;

    for (tmp = features; tmp; tmp = tmp->next) {
        const char *name = tmp->data;
        if ((len + strlen(name) + 1) >= 75) {
            qemu_printf("\n");
            len = 0;
        }
        qemu_printf("%s%s", len == 0 ? "  " : " ", name);
        len += strlen(name) + 1;
    }
    qemu_printf("\n");
}

/* Sort alphabetically by type name, respecting X86CPUClass::ordering. */
static gint x86_cpu_list_compare(gconstpointer a, gconstpointer b)
{
    ObjectClass *class_a = (ObjectClass *)a;
    ObjectClass *class_b = (ObjectClass *)b;
    X86CPUClass *cc_a = X86_CPU_CLASS(class_a);
    X86CPUClass *cc_b = X86_CPU_CLASS(class_b);
    int ret;

    if (cc_a->ordering != cc_b->ordering) {
        ret = cc_a->ordering - cc_b->ordering;
    } else {
        g_autofree char *name_a = x86_cpu_class_get_model_name(cc_a);
        g_autofree char *name_b = x86_cpu_class_get_model_name(cc_b);
        ret = strcmp(name_a, name_b);
    }
    return ret;
}

static GSList *get_sorted_cpu_model_list(void)
{
    GSList *list = object_class_get_list(TYPE_X86_CPU, false);
    list = g_slist_sort(list, x86_cpu_list_compare);
    return list;
}

static char *x86_cpu_class_get_model_id(X86CPUClass *xc)
{
    Object *obj = object_new_with_class(OBJECT_CLASS(xc));
    char *r = object_property_get_str(obj, "model-id", &error_abort);
    object_unref(obj);
    return r;
}

static char *x86_cpu_class_get_alias_of(X86CPUClass *cc)
{
    X86CPUVersion version;

    if (!cc->model || !cc->model->is_alias) {
        return NULL;
    }
    version = x86_cpu_model_resolve_version(cc->model);
    if (version <= 0) {
        return NULL;
    }
    return x86_cpu_versioned_model_name(cc->model->cpudef, version);
}

static void x86_cpu_list_entry(gpointer data, gpointer user_data)
{
    ObjectClass *oc = data;
    X86CPUClass *cc = X86_CPU_CLASS(oc);
    g_autofree char *name = x86_cpu_class_get_model_name(cc);
    g_autofree char *desc = g_strdup(cc->model_description);
    g_autofree char *alias_of = x86_cpu_class_get_alias_of(cc);
    g_autofree char *model_id = x86_cpu_class_get_model_id(cc);

    if (!desc && alias_of) {
        if (cc->model && cc->model->version == CPU_VERSION_AUTO) {
            desc = g_strdup("(alias configured by machine type)");
        } else {
            desc = g_strdup_printf("(alias of %s)", alias_of);
        }
    }
    if (!desc && cc->model && cc->model->note) {
        desc = g_strdup_printf("%s [%s]", model_id, cc->model->note);
    }
    if (!desc) {
        desc = g_strdup_printf("%s", model_id);
    }

    if (cc->model && cc->model->cpudef->deprecation_note) {
        g_autofree char *olddesc = desc;
        desc = g_strdup_printf("%s (deprecated)", olddesc);
    }

    qemu_printf("  %-20s  %s\n", name, desc);
}

/* list available CPU models and flags */
void x86_cpu_list(void)
{
    int i, j;
    GSList *list;
    GList *names = NULL;

    qemu_printf("Available CPUs:\n");
    list = get_sorted_cpu_model_list();
    g_slist_foreach(list, x86_cpu_list_entry, NULL);
    g_slist_free(list);

    names = NULL;
    for (i = 0; i < ARRAY_SIZE(feature_word_info); i++) {
        FeatureWordInfo *fw = &feature_word_info[i];
        for (j = 0; j < 64; j++) {
            if (fw->feat_names[j]) {
                names = g_list_append(names, (gpointer)fw->feat_names[j]);
            }
        }
    }

    names = g_list_sort(names, (GCompareFunc)strcmp);

    qemu_printf("\nRecognized CPUID flags:\n");
    listflags(names);
    qemu_printf("\n");
    g_list_free(names);
}

#ifndef CONFIG_USER_ONLY

/* Check for missing features that may prevent the CPU class from
 * running using the current machine and accelerator.
 */
static void x86_cpu_class_check_missing_features(X86CPUClass *xcc,
                                                 strList **list)
{
    strList **tail = list;
    X86CPU *xc;
    Error *err = NULL;

    if (xcc->host_cpuid_required && !accel_uses_host_cpuid()) {
        QAPI_LIST_APPEND(tail, g_strdup("kvm"));
        return;
    }

    xc = X86_CPU(object_new_with_class(OBJECT_CLASS(xcc)));

    x86_cpu_expand_features(xc, &err);
    if (err) {
        /* Errors at x86_cpu_expand_features should never happen,
         * but in case it does, just report the model as not
         * runnable at all using the "type" property.
         */
        QAPI_LIST_APPEND(tail, g_strdup("type"));
        error_free(err);
    }

    x86_cpu_filter_features(xc, false);

    x86_cpu_list_feature_names(xc->filtered_features, tail);

    object_unref(OBJECT(xc));
}

static void x86_cpu_definition_entry(gpointer data, gpointer user_data)
{
    ObjectClass *oc = data;
    X86CPUClass *cc = X86_CPU_CLASS(oc);
    CpuDefinitionInfoList **cpu_list = user_data;
    CpuDefinitionInfo *info;

    info = g_malloc0(sizeof(*info));
    info->name = x86_cpu_class_get_model_name(cc);
    x86_cpu_class_check_missing_features(cc, &info->unavailable_features);
    info->has_unavailable_features = true;
    info->q_typename = g_strdup(object_class_get_name(oc));
    info->migration_safe = cc->migration_safe;
    info->has_migration_safe = true;
    info->q_static = cc->static_model;
    if (cc->model && cc->model->cpudef->deprecation_note) {
        info->deprecated = true;
    } else {
        info->deprecated = false;
    }
    /*
     * Old machine types won't report aliases, so that alias translation
     * doesn't break compatibility with previous QEMU versions.
     */
    if (default_cpu_version != CPU_VERSION_LEGACY) {
        info->alias_of = x86_cpu_class_get_alias_of(cc);
    }

    QAPI_LIST_PREPEND(*cpu_list, info);
}

CpuDefinitionInfoList *qmp_query_cpu_definitions(Error **errp)
{
    CpuDefinitionInfoList *cpu_list = NULL;
    GSList *list = get_sorted_cpu_model_list();
    g_slist_foreach(list, x86_cpu_definition_entry, &cpu_list);
    g_slist_free(list);
    return cpu_list;
}

#endif /* !CONFIG_USER_ONLY */

uint64_t x86_cpu_get_supported_feature_word(X86CPU *cpu, FeatureWord w)
{
    FeatureWordInfo *wi = &feature_word_info[w];
    uint64_t r = 0;
    uint64_t unavail = 0;

    if (kvm_enabled()) {
        switch (wi->type) {
        case CPUID_FEATURE_WORD:
            r = kvm_arch_get_supported_cpuid(kvm_state, wi->cpuid.eax,
                                                        wi->cpuid.ecx,
                                                        wi->cpuid.reg);
            break;
        case MSR_FEATURE_WORD:
            r = kvm_arch_get_supported_msr_feature(kvm_state,
                        wi->msr.index);
            break;
        }
    } else if (hvf_enabled()) {
        if (wi->type != CPUID_FEATURE_WORD) {
            return 0;
        }
        r = hvf_get_supported_cpuid(wi->cpuid.eax,
                                    wi->cpuid.ecx,
                                    wi->cpuid.reg);
    } else if (tcg_enabled()) {
        r = wi->tcg_features;
    } else {
        return ~0;
    }

    switch (w) {
#ifndef TARGET_X86_64
    case FEAT_8000_0001_EDX:
        /*
         * 32-bit TCG can emulate 64-bit compatibility mode.  If there is no
         * way for userspace to get out of its 32-bit jail, we can leave
         * the LM bit set.
         */
        unavail = tcg_enabled()
            ? CPUID_EXT2_LM & ~CPUID_EXT2_KERNEL_FEATURES
            : CPUID_EXT2_LM;
        break;
#endif

    case FEAT_8000_0007_EBX:
        if (cpu && !IS_AMD_CPU(&cpu->env)) {
            /* Disable AMD machine check architecture for Intel CPU.  */
            unavail = ~0;
        }
        break;

    case FEAT_7_0_EBX:
#ifndef CONFIG_USER_ONLY
        if (!check_sgx_support()) {
            unavail = CPUID_7_0_EBX_SGX;
        }
#endif
        break;
    case FEAT_7_0_ECX:
#ifndef CONFIG_USER_ONLY
        if (!check_sgx_support()) {
            unavail = CPUID_7_0_ECX_SGX_LC;
        }
#endif
        break;

    default:
        break;
    }

    r &= ~unavail;
    if (cpu && cpu->migratable) {
        r &= x86_cpu_get_migratable_flags(cpu, w);
    }
    return r;
}

#ifndef XBOX
static void x86_cpu_get_supported_cpuid(uint32_t func, uint32_t index,
                                        uint32_t *eax, uint32_t *ebx,
                                        uint32_t *ecx, uint32_t *edx)
{
    if (kvm_enabled()) {
        *eax = kvm_arch_get_supported_cpuid(kvm_state, func, index, R_EAX);
        *ebx = kvm_arch_get_supported_cpuid(kvm_state, func, index, R_EBX);
        *ecx = kvm_arch_get_supported_cpuid(kvm_state, func, index, R_ECX);
        *edx = kvm_arch_get_supported_cpuid(kvm_state, func, index, R_EDX);
    } else if (hvf_enabled()) {
        *eax = hvf_get_supported_cpuid(func, index, R_EAX);
        *ebx = hvf_get_supported_cpuid(func, index, R_EBX);
        *ecx = hvf_get_supported_cpuid(func, index, R_ECX);
        *edx = hvf_get_supported_cpuid(func, index, R_EDX);
    } else {
        *eax = 0;
        *ebx = 0;
        *ecx = 0;
        *edx = 0;
    }
}

static void x86_cpu_get_cache_cpuid(uint32_t func, uint32_t index,
                                    uint32_t *eax, uint32_t *ebx,
                                    uint32_t *ecx, uint32_t *edx)
{
    uint32_t level, unused;

    /* Only return valid host leaves.  */
    switch (func) {
    case 2:
    case 4:
        host_cpuid(0, 0, &level, &unused, &unused, &unused);
        break;
    case 0x80000005:
    case 0x80000006:
    case 0x8000001d:
        host_cpuid(0x80000000, 0, &level, &unused, &unused, &unused);
        break;
    default:
        return;
    }

    if (func > level) {
        *eax = 0;
        *ebx = 0;
        *ecx = 0;
        *edx = 0;
    } else {
        host_cpuid(func, index, eax, ebx, ecx, edx);
    }
}
#endif /* XBOX */

/*
 * Only for builtin_x86_defs models initialized with x86_register_cpudef_types.
 */
void x86_cpu_apply_props(X86CPU *cpu, PropValue *props)
{
    PropValue *pv;
    for (pv = props; pv->prop; pv++) {
        if (!pv->value) {
            continue;
        }
        object_property_parse(OBJECT(cpu), pv->prop, pv->value,
                              &error_abort);
    }
}

/*
 * Apply properties for the CPU model version specified in model.
 * Only for builtin_x86_defs models initialized with x86_register_cpudef_types.
 */

static void x86_cpu_apply_version_props(X86CPU *cpu, X86CPUModel *model)
{
    const X86CPUVersionDefinition *vdef;
    X86CPUVersion version = x86_cpu_model_resolve_version(model);

    if (version == CPU_VERSION_LEGACY) {
        return;
    }

    for (vdef = x86_cpu_def_get_versions(model->cpudef); vdef->version; vdef++) {
        PropValue *p;

        for (p = vdef->props; p && p->prop; p++) {
            object_property_parse(OBJECT(cpu), p->prop, p->value,
                                  &error_abort);
        }

        if (vdef->version == version) {
            break;
        }
    }

    /*
     * If we reached the end of the list, version number was invalid
     */
    assert(vdef->version == version);
}

static const CPUCaches *x86_cpu_get_versioned_cache_info(X86CPU *cpu,
                                                         X86CPUModel *model)
{
    const X86CPUVersionDefinition *vdef;
    X86CPUVersion version = x86_cpu_model_resolve_version(model);
    const CPUCaches *cache_info = model->cpudef->cache_info;

    if (version == CPU_VERSION_LEGACY) {
        return cache_info;
    }

    for (vdef = x86_cpu_def_get_versions(model->cpudef); vdef->version; vdef++) {
        if (vdef->cache_info) {
            cache_info = vdef->cache_info;
        }

        if (vdef->version == version) {
            break;
        }
    }

    assert(vdef->version == version);
    return cache_info;
}

/*
 * Load data from X86CPUDefinition into a X86CPU object.
 * Only for builtin_x86_defs models initialized with x86_register_cpudef_types.
 */
static void x86_cpu_load_model(X86CPU *cpu, X86CPUModel *model)
{
    const X86CPUDefinition *def = model->cpudef;
    CPUX86State *env = &cpu->env;
    FeatureWord w;

    /*NOTE: any property set by this function should be returned by
     * x86_cpu_static_props(), so static expansion of
     * query-cpu-model-expansion is always complete.
     */

    /* CPU models only set _minimum_ values for level/xlevel: */
    object_property_set_uint(OBJECT(cpu), "min-level", def->level,
                             &error_abort);
    object_property_set_uint(OBJECT(cpu), "min-xlevel", def->xlevel,
                             &error_abort);

    object_property_set_int(OBJECT(cpu), "family", def->family, &error_abort);
    object_property_set_int(OBJECT(cpu), "model", def->model, &error_abort);
    object_property_set_int(OBJECT(cpu), "stepping", def->stepping,
                            &error_abort);
    object_property_set_str(OBJECT(cpu), "model-id", def->model_id,
                            &error_abort);
    for (w = 0; w < FEATURE_WORDS; w++) {
        env->features[w] = def->features[w];
    }

    /* legacy-cache defaults to 'off' if CPU model provides cache info */
    cpu->legacy_cache = !x86_cpu_get_versioned_cache_info(cpu, model);

#ifndef XBOX
    env->features[FEAT_1_ECX] |= CPUID_EXT_HYPERVISOR;
#endif

    /* sysenter isn't supported in compatibility mode on AMD,
     * syscall isn't supported in compatibility mode on Intel.
     * Normally we advertise the actual CPU vendor, but you can
     * override this using the 'vendor' property if you want to use
     * KVM's sysenter/syscall emulation in compatibility mode and
     * when doing cross vendor migration
     */

    /*
     * vendor property is set here but then overloaded with the
     * host cpu vendor for KVM and HVF.
     */
    object_property_set_str(OBJECT(cpu), "vendor", def->vendor, &error_abort);

    object_property_set_uint(OBJECT(cpu), "avx10-version", def->avx10_version,
                             &error_abort);

    x86_cpu_apply_version_props(cpu, model);

    /*
     * Properties in versioned CPU model are not user specified features.
     * We can simply clear env->user_features here since it will be filled later
     * in x86_cpu_expand_features() based on plus_features and minus_features.
     */
    memset(&env->user_features, 0, sizeof(env->user_features));
}

static const gchar *x86_gdb_arch_name(CPUState *cs)
{
#ifdef TARGET_X86_64
    return "i386:x86-64";
#else
    return "i386";
#endif
}

static void x86_cpu_cpudef_class_init(ObjectClass *oc, void *data)
{
    X86CPUModel *model = data;
    X86CPUClass *xcc = X86_CPU_CLASS(oc);
    CPUClass *cc = CPU_CLASS(oc);

    xcc->model = model;
    xcc->migration_safe = true;
    cc->deprecation_note = model->cpudef->deprecation_note;
}

static void x86_register_cpu_model_type(const char *name, X86CPUModel *model)
{
    g_autofree char *typename = x86_cpu_type_name(name);
    TypeInfo ti = {
        .name = typename,
        .parent = TYPE_X86_CPU,
        .class_init = x86_cpu_cpudef_class_init,
        .class_data = model,
    };

    type_register(&ti);
}


/*
 * register builtin_x86_defs;
 * "max", "base" and subclasses ("host") are not registered here.
 * See x86_cpu_register_types for all model registrations.
 */
static void x86_register_cpudef_types(const X86CPUDefinition *def)
{
    X86CPUModel *m;
    const X86CPUVersionDefinition *vdef;

    /* AMD aliases are handled at runtime based on CPUID vendor, so
     * they shouldn't be set on the CPU model table.
     */
    assert(!(def->features[FEAT_8000_0001_EDX] & CPUID_EXT2_AMD_ALIASES));
    /* catch mistakes instead of silently truncating model_id when too long */
    assert(def->model_id && strlen(def->model_id) <= 48);

    /* Unversioned model: */
    m = g_new0(X86CPUModel, 1);
    m->cpudef = def;
    m->version = CPU_VERSION_AUTO;
    m->is_alias = true;
    x86_register_cpu_model_type(def->name, m);

    /* Versioned models: */

    for (vdef = x86_cpu_def_get_versions(def); vdef->version; vdef++) {
        g_autofree char *name =
            x86_cpu_versioned_model_name(def, vdef->version);

        m = g_new0(X86CPUModel, 1);
        m->cpudef = def;
        m->version = vdef->version;
        m->note = vdef->note;
        x86_register_cpu_model_type(name, m);

        if (vdef->alias) {
            X86CPUModel *am = g_new0(X86CPUModel, 1);
            am->cpudef = def;
            am->version = vdef->version;
            am->is_alias = true;
            x86_register_cpu_model_type(vdef->alias, am);
        }
    }

}

uint32_t cpu_x86_virtual_addr_width(CPUX86State *env)
{
    if  (env->features[FEAT_7_0_ECX] & CPUID_7_0_ECX_LA57) {
        return 57; /* 57 bits virtual */
    } else {
        return 48; /* 48 bits virtual */
    }
}

void cpu_x86_cpuid(CPUX86State *env, uint32_t index, uint32_t count,
                   uint32_t *eax, uint32_t *ebx,
                   uint32_t *ecx, uint32_t *edx)
{
    X86CPU *cpu = env_archcpu(env);
    CPUState *cs = env_cpu(env);
    uint32_t limit;
#ifndef XBOX
    uint32_t die_offset;
    uint32_t signature[3];
    X86CPUTopoInfo topo_info;
    uint32_t cores_per_pkg;
    uint32_t threads_per_pkg;

    topo_info.dies_per_pkg = env->nr_dies;
    topo_info.modules_per_die = env->nr_modules;
    topo_info.cores_per_module = cs->nr_cores / env->nr_dies / env->nr_modules;
    topo_info.threads_per_core = cs->nr_threads;
#endif

    cores_per_pkg = topo_info.cores_per_module * topo_info.modules_per_die *
                    topo_info.dies_per_pkg;
    threads_per_pkg = cores_per_pkg * topo_info.threads_per_core;

    /* Calculate & apply limits for different index ranges */
    if (index >= 0xC0000000) {
        limit = env->cpuid_xlevel2;
    } else if (index >= 0x80000000) {
        limit = env->cpuid_xlevel;
    } else if (index >= 0x40000000) {
        limit = 0x40000001;
    } else {
        limit = env->cpuid_level;
    }

    if (index > limit) {
        /* Intel documentation states that invalid EAX input will
         * return the same information as EAX=cpuid_level
         * (Intel SDM Vol. 2A - Instruction Set Reference - CPUID)
         */
        index = env->cpuid_level;
    }

    switch(index) {
    case 0:
        *eax = env->cpuid_level;
        *ebx = env->cpuid_vendor1;
        *edx = env->cpuid_vendor2;
        *ecx = env->cpuid_vendor3;
        break;
    case 1:
        *eax = env->cpuid_version;
#ifdef XBOX
        *ebx = 0;
#else
        *ebx = (cpu->apic_id << 24) |
               8 << 8; /* CLFLUSH size in quad words, Linux wants it. */
#endif
        *ecx = env->features[FEAT_1_ECX];
        if ((*ecx & CPUID_EXT_XSAVE) && (env->cr[4] & CR4_OSXSAVE_MASK)) {
            *ecx |= CPUID_EXT_OSXSAVE;
        }
        *edx = env->features[FEAT_1_EDX];
        if (threads_per_pkg > 1) {
            *ebx |= threads_per_pkg << 16;
            *edx |= CPUID_HT;
        }
        if (!cpu->enable_pmu) {
            *ecx &= ~CPUID_EXT_PDCM;
        }
        break;
    case 2:
#ifdef XBOX
        /* Fake cache info as reported on Xbox 1.0, Pentium III */
        *eax = 0x03020101;
        *ebx = 0x00000000;
        *ecx = 0x00000000;
        *edx = 0x0c040841;
#else
        /* cache info: needed for Pentium Pro compatibility */
        if (cpu->cache_info_passthrough) {
            x86_cpu_get_cache_cpuid(index, 0, eax, ebx, ecx, edx);
            break;
        } else if (cpu->vendor_cpuid_only && IS_AMD_CPU(env)) {
            *eax = *ebx = *ecx = *edx = 0;
            break;
        }
        *eax = 1; /* Number of CPUID[EAX=2] calls required */
        *ebx = 0;
        if (!cpu->enable_l3_cache) {
            *ecx = 0;
        } else {
            *ecx = cpuid2_cache_descriptor(env->cache_info_cpuid2.l3_cache);
        }
        *edx = (cpuid2_cache_descriptor(env->cache_info_cpuid2.l1d_cache) << 16) |
               (cpuid2_cache_descriptor(env->cache_info_cpuid2.l1i_cache) <<  8) |
               (cpuid2_cache_descriptor(env->cache_info_cpuid2.l2_cache));
#endif
        break;
#ifndef XBOX
    case 4:
        /* cache info: needed for Core compatibility */
        if (cpu->cache_info_passthrough) {
            x86_cpu_get_cache_cpuid(index, count, eax, ebx, ecx, edx);
            /*
             * QEMU has its own number of cores/logical cpus,
             * set 24..14, 31..26 bit to configured values
             */
            if (*eax & 31) {
                int host_vcpus_per_cache = 1 + ((*eax & 0x3FFC000) >> 14);

                *eax &= ~0xFC000000;
                *eax |= max_core_ids_in_package(&topo_info) << 26;
                if (host_vcpus_per_cache > threads_per_pkg) {
                    *eax &= ~0x3FFC000;

                    /* Share the cache at package level. */
                    *eax |= max_thread_ids_for_cache(&topo_info,
                                CPU_TOPOLOGY_LEVEL_SOCKET) << 14;
                }
            }
        } else if (cpu->vendor_cpuid_only && IS_AMD_CPU(env)) {
            *eax = *ebx = *ecx = *edx = 0;
        } else {
            *eax = 0;

            switch (count) {
            case 0: /* L1 dcache info */
                encode_cache_cpuid4(env->cache_info_cpuid4.l1d_cache,
                                    &topo_info,
                                    eax, ebx, ecx, edx);
                if (!cpu->l1_cache_per_core) {
                    *eax &= ~MAKE_64BIT_MASK(14, 12);
                }
                break;
            case 1: /* L1 icache info */
                encode_cache_cpuid4(env->cache_info_cpuid4.l1i_cache,
                                    &topo_info,
                                    eax, ebx, ecx, edx);
                if (!cpu->l1_cache_per_core) {
                    *eax &= ~MAKE_64BIT_MASK(14, 12);
                }
                break;
            case 2: /* L2 cache info */
                encode_cache_cpuid4(env->cache_info_cpuid4.l2_cache,
                                    &topo_info,
                                    eax, ebx, ecx, edx);
                break;
            case 3: /* L3 cache info */
                if (cpu->enable_l3_cache) {
                    encode_cache_cpuid4(env->cache_info_cpuid4.l3_cache,
                                        &topo_info,
                                        eax, ebx, ecx, edx);
                    break;
                }
                /* fall through */
            default: /* end of info */
                *eax = *ebx = *ecx = *edx = 0;
                break;
            }
        }
        break;
    case 5:
        /* MONITOR/MWAIT Leaf */
        *eax = cpu->mwait.eax; /* Smallest monitor-line size in bytes */
        *ebx = cpu->mwait.ebx; /* Largest monitor-line size in bytes */
        *ecx = cpu->mwait.ecx; /* flags */
        *edx = cpu->mwait.edx; /* mwait substates */
        break;
    case 6:
        /* Thermal and Power Leaf */
        *eax = env->features[FEAT_6_EAX];
        *ebx = 0;
        *ecx = 0;
        *edx = 0;
        break;
    case 7:
        /* Structured Extended Feature Flags Enumeration Leaf */
        if (count == 0) {
            /* Maximum ECX value for sub-leaves */
            *eax = env->cpuid_level_func7;
            *ebx = env->features[FEAT_7_0_EBX]; /* Feature flags */
            *ecx = env->features[FEAT_7_0_ECX]; /* Feature flags */
            if ((*ecx & CPUID_7_0_ECX_PKU) && env->cr[4] & CR4_PKE_MASK) {
                *ecx |= CPUID_7_0_ECX_OSPKE;
            }
            *edx = env->features[FEAT_7_0_EDX]; /* Feature flags */
        } else if (count == 1) {
            *eax = env->features[FEAT_7_1_EAX];
            *edx = env->features[FEAT_7_1_EDX];
            *ebx = 0;
            *ecx = 0;
        } else if (count == 2) {
            *edx = env->features[FEAT_7_2_EDX];
            *eax = 0;
            *ebx = 0;
            *ecx = 0;
        } else {
            *eax = 0;
            *ebx = 0;
            *ecx = 0;
            *edx = 0;
        }
        break;
    case 9:
        /* Direct Cache Access Information Leaf */
        *eax = 0; /* Bits 0-31 in DCA_CAP MSR */
        *ebx = 0;
        *ecx = 0;
        *edx = 0;
        break;
    case 0xA:
        /* Architectural Performance Monitoring Leaf */
        if (cpu->enable_pmu) {
            x86_cpu_get_supported_cpuid(0xA, count, eax, ebx, ecx, edx);
        } else {
            *eax = 0;
            *ebx = 0;
            *ecx = 0;
            *edx = 0;
        }
        break;
    case 0xB:
        /* Extended Topology Enumeration Leaf */
        if (!cpu->enable_cpuid_0xb) {
                *eax = *ebx = *ecx = *edx = 0;
                break;
        }

        *ecx = count & 0xff;
        *edx = cpu->apic_id;

        switch (count) {
        case 0:
            *eax = apicid_core_offset(&topo_info);
            *ebx = topo_info.threads_per_core;
            *ecx |= CPUID_B_ECX_TOPO_LEVEL_SMT << 8;
            break;
        case 1:
            *eax = apicid_pkg_offset(&topo_info);
            *ebx = threads_per_pkg;
            *ecx |= CPUID_B_ECX_TOPO_LEVEL_CORE << 8;
            break;
        default:
            *eax = 0;
            *ebx = 0;
            *ecx |= CPUID_B_ECX_TOPO_LEVEL_INVALID << 8;
        }

        assert(!(*eax & ~0x1f));
        *ebx &= 0xffff; /* The count doesn't need to be reliable. */
        break;
    case 0x1C:
        if (cpu->enable_pmu && (env->features[FEAT_7_0_EDX] & CPUID_7_0_EDX_ARCH_LBR)) {
            x86_cpu_get_supported_cpuid(0x1C, 0, eax, ebx, ecx, edx);
            *edx = 0;
        }
        break;
    case 0x1F:
        /* V2 Extended Topology Enumeration Leaf */
        if (!x86_has_extended_topo(env->avail_cpu_topo)) {
            *eax = *ebx = *ecx = *edx = 0;
            break;
        }

        encode_topo_cpuid1f(env, count, &topo_info, eax, ebx, ecx, edx);
        break;
    case 0xD: {
        /* Processor Extended State */
        *eax = 0;
        *ebx = 0;
        *ecx = 0;
        *edx = 0;
        if (!(env->features[FEAT_1_ECX] & CPUID_EXT_XSAVE)) {
            break;
        }

        if (count == 0) {
            *ecx = xsave_area_size(x86_cpu_xsave_xcr0_components(cpu), false);
            *eax = env->features[FEAT_XSAVE_XCR0_LO];
            *edx = env->features[FEAT_XSAVE_XCR0_HI];
            /*
             * The initial value of xcr0 and ebx == 0, On host without kvm
             * commit 412a3c41(e.g., CentOS 6), the ebx's value always == 0
             * even through guest update xcr0, this will crash some legacy guest
             * (e.g., CentOS 6), So set ebx == ecx to workaround it.
             */
            *ebx = kvm_enabled() ? *ecx : xsave_area_size(env->xcr0, false);
        } else if (count == 1) {
            uint64_t xstate = x86_cpu_xsave_xcr0_components(cpu) |
                              x86_cpu_xsave_xss_components(cpu);

            *eax = env->features[FEAT_XSAVE];
            *ebx = xsave_area_size(xstate, true);
            *ecx = env->features[FEAT_XSAVE_XSS_LO];
            *edx = env->features[FEAT_XSAVE_XSS_HI];
            if (kvm_enabled() && cpu->enable_pmu &&
                (env->features[FEAT_7_0_EDX] & CPUID_7_0_EDX_ARCH_LBR) &&
                (*eax & CPUID_XSAVE_XSAVES)) {
                *ecx |= XSTATE_ARCH_LBR_MASK;
            } else {
                *ecx &= ~XSTATE_ARCH_LBR_MASK;
            }
        } else if (count == 0xf && cpu->enable_pmu
                   && (env->features[FEAT_7_0_EDX] & CPUID_7_0_EDX_ARCH_LBR)) {
            x86_cpu_get_supported_cpuid(0xD, count, eax, ebx, ecx, edx);
        } else if (count < ARRAY_SIZE(x86_ext_save_areas)) {
            const ExtSaveArea *esa = &x86_ext_save_areas[count];

            if (x86_cpu_xsave_xcr0_components(cpu) & (1ULL << count)) {
                *eax = esa->size;
                *ebx = esa->offset;
                *ecx = esa->ecx &
                       (ESA_FEATURE_ALIGN64_MASK | ESA_FEATURE_XFD_MASK);
            } else if (x86_cpu_xsave_xss_components(cpu) & (1ULL << count)) {
                *eax = esa->size;
                *ebx = 0;
                *ecx = 1;
            }
        }
        break;
    }
    case 0x12:
#ifndef CONFIG_USER_ONLY
        if (!kvm_enabled() ||
            !(env->features[FEAT_7_0_EBX] & CPUID_7_0_EBX_SGX)) {
            *eax = *ebx = *ecx = *edx = 0;
            break;
        }

        /*
         * SGX sub-leafs CPUID.0x12.{0x2..N} enumerate EPC sections.  Retrieve
         * the EPC properties, e.g. confidentiality and integrity, from the
         * host's first EPC section, i.e. assume there is one EPC section or
         * that all EPC sections have the same security properties.
         */
        if (count > 1) {
            uint64_t epc_addr, epc_size;

            if (sgx_epc_get_section(count - 2, &epc_addr, &epc_size)) {
                *eax = *ebx = *ecx = *edx = 0;
                break;
            }
            host_cpuid(index, 2, eax, ebx, ecx, edx);
            *eax = (uint32_t)(epc_addr & 0xfffff000) | 0x1;
            *ebx = (uint32_t)(epc_addr >> 32);
            *ecx = (uint32_t)(epc_size & 0xfffff000) | (*ecx & 0xf);
            *edx = (uint32_t)(epc_size >> 32);
            break;
        }

        /*
         * SGX sub-leafs CPUID.0x12.{0x0,0x1} are heavily dependent on hardware
         * and KVM, i.e. QEMU cannot emulate features to override what KVM
         * supports.  Features can be further restricted by userspace, but not
         * made more permissive.
         */
        x86_cpu_get_supported_cpuid(0x12, count, eax, ebx, ecx, edx);

        if (count == 0) {
            *eax &= env->features[FEAT_SGX_12_0_EAX];
            *ebx &= env->features[FEAT_SGX_12_0_EBX];
        } else {
            *eax &= env->features[FEAT_SGX_12_1_EAX];
            *ebx &= 0; /* ebx reserve */
            *ecx &= env->features[FEAT_XSAVE_XCR0_LO];
            *edx &= env->features[FEAT_XSAVE_XCR0_HI];

            /* FP and SSE are always allowed regardless of XSAVE/XCR0. */
            *ecx |= XSTATE_FP_MASK | XSTATE_SSE_MASK;

            /* Access to PROVISIONKEY requires additional credentials. */
            if ((*eax & (1U << 4)) &&
                !kvm_enable_sgx_provisioning(cs->kvm_state)) {
                *eax &= ~(1U << 4);
            }
        }
#endif
        break;
    case 0x14: {
        /* Intel Processor Trace Enumeration */
        *eax = 0;
        *ebx = 0;
        *ecx = 0;
        *edx = 0;
        if (!(env->features[FEAT_7_0_EBX] & CPUID_7_0_EBX_INTEL_PT) ||
            !kvm_enabled()) {
            break;
        }

        /*
         * If these are changed, they should stay in sync with
         * x86_cpu_filter_features().
         */
        if (count == 0) {
            *eax = INTEL_PT_MAX_SUBLEAF;
            *ebx = INTEL_PT_MINIMAL_EBX;
            *ecx = INTEL_PT_MINIMAL_ECX;
            if (env->features[FEAT_14_0_ECX] & CPUID_14_0_ECX_LIP) {
                *ecx |= CPUID_14_0_ECX_LIP;
            }
        } else if (count == 1) {
            *eax = INTEL_PT_MTC_BITMAP | INTEL_PT_ADDR_RANGES_NUM;
            *ebx = INTEL_PT_PSB_BITMAP | INTEL_PT_CYCLE_BITMAP;
        }
        break;
    }
    case 0x1D: {
        /* AMX TILE, for now hardcoded for Sapphire Rapids*/
        *eax = 0;
        *ebx = 0;
        *ecx = 0;
        *edx = 0;
        if (!(env->features[FEAT_7_0_EDX] & CPUID_7_0_EDX_AMX_TILE)) {
            break;
        }

        if (count == 0) {
            /* Highest numbered palette subleaf */
            *eax = INTEL_AMX_TILE_MAX_SUBLEAF;
        } else if (count == 1) {
            *eax = INTEL_AMX_TOTAL_TILE_BYTES |
                   (INTEL_AMX_BYTES_PER_TILE << 16);
            *ebx = INTEL_AMX_BYTES_PER_ROW | (INTEL_AMX_TILE_MAX_NAMES << 16);
            *ecx = INTEL_AMX_TILE_MAX_ROWS;
        }
        break;
    }
    case 0x1E: {
        /* AMX TMUL, for now hardcoded for Sapphire Rapids */
        *eax = 0;
        *ebx = 0;
        *ecx = 0;
        *edx = 0;
        if (!(env->features[FEAT_7_0_EDX] & CPUID_7_0_EDX_AMX_TILE)) {
            break;
        }

        if (count == 0) {
            /* Highest numbered palette subleaf */
            *ebx = INTEL_AMX_TMUL_MAX_K | (INTEL_AMX_TMUL_MAX_N << 8);
        }
        break;
    }
    case 0x24: {
        *eax = 0;
        *ebx = 0;
        *ecx = 0;
        *edx = 0;
        if ((env->features[FEAT_7_1_EDX] & CPUID_7_1_EDX_AVX10) && count == 0) {
            *ebx = env->features[FEAT_24_0_EBX] | env->avx10_version;
        }
        break;
    }
    case 0x40000000:
        /*
         * CPUID code in kvm_arch_init_vcpu() ignores stuff
         * set here, but we restrict to TCG none the less.
         */
        if (tcg_enabled() && cpu->expose_tcg) {
            memcpy(signature, "TCGTCGTCGTCG", 12);
            *eax = 0x40000001;
            *ebx = signature[0];
            *ecx = signature[1];
            *edx = signature[2];
        } else {
            *eax = 0;
            *ebx = 0;
            *ecx = 0;
            *edx = 0;
        }
        break;
    case 0x40000001:
        *eax = 0;
        *ebx = 0;
        *ecx = 0;
        *edx = 0;
        break;
    case 0x80000000:
        *eax = env->cpuid_xlevel;
        *ebx = env->cpuid_vendor1;
        *edx = env->cpuid_vendor2;
        *ecx = env->cpuid_vendor3;
        break;
    case 0x80000001:
        *eax = env->cpuid_version;
        *ebx = 0;
        *ecx = env->features[FEAT_8000_0001_ECX];
        *edx = env->features[FEAT_8000_0001_EDX];

        /* The Linux kernel checks for the CMPLegacy bit and
         * discards multiple thread information if it is set.
         * So don't set it here for Intel to make Linux guests happy.
         */
        if (threads_per_pkg > 1) {
            if (env->cpuid_vendor1 != CPUID_VENDOR_INTEL_1 ||
                env->cpuid_vendor2 != CPUID_VENDOR_INTEL_2 ||
                env->cpuid_vendor3 != CPUID_VENDOR_INTEL_3) {
                *ecx |= 1 << 1;    /* CmpLegacy bit */
            }
        }
        if (tcg_enabled() && env->cpuid_vendor1 == CPUID_VENDOR_INTEL_1 &&
            !(env->hflags & HF_LMA_MASK)) {
            *edx &= ~CPUID_EXT2_SYSCALL;
        }
        break;
    case 0x80000002:
    case 0x80000003:
    case 0x80000004:
        *eax = env->cpuid_model[(index - 0x80000002) * 4 + 0];
        *ebx = env->cpuid_model[(index - 0x80000002) * 4 + 1];
        *ecx = env->cpuid_model[(index - 0x80000002) * 4 + 2];
        *edx = env->cpuid_model[(index - 0x80000002) * 4 + 3];
        break;
    case 0x80000005:
        /* cache info (L1 cache) */
        if (cpu->cache_info_passthrough) {
            x86_cpu_get_cache_cpuid(index, 0, eax, ebx, ecx, edx);
            break;
        }
        *eax = (L1_DTLB_2M_ASSOC << 24) | (L1_DTLB_2M_ENTRIES << 16) |
               (L1_ITLB_2M_ASSOC <<  8) | (L1_ITLB_2M_ENTRIES);
        *ebx = (L1_DTLB_4K_ASSOC << 24) | (L1_DTLB_4K_ENTRIES << 16) |
               (L1_ITLB_4K_ASSOC <<  8) | (L1_ITLB_4K_ENTRIES);
        *ecx = encode_cache_cpuid80000005(env->cache_info_amd.l1d_cache);
        *edx = encode_cache_cpuid80000005(env->cache_info_amd.l1i_cache);
        break;
    case 0x80000006:
        /* cache info (L2 cache) */
        if (cpu->cache_info_passthrough) {
            x86_cpu_get_cache_cpuid(index, 0, eax, ebx, ecx, edx);
            break;
        }
        *eax = (AMD_ENC_ASSOC(L2_DTLB_2M_ASSOC) << 28) |
               (L2_DTLB_2M_ENTRIES << 16) |
               (AMD_ENC_ASSOC(L2_ITLB_2M_ASSOC) << 12) |
               (L2_ITLB_2M_ENTRIES);
        *ebx = (AMD_ENC_ASSOC(L2_DTLB_4K_ASSOC) << 28) |
               (L2_DTLB_4K_ENTRIES << 16) |
               (AMD_ENC_ASSOC(L2_ITLB_4K_ASSOC) << 12) |
               (L2_ITLB_4K_ENTRIES);
        encode_cache_cpuid80000006(env->cache_info_amd.l2_cache,
                                   cpu->enable_l3_cache ?
                                   env->cache_info_amd.l3_cache : NULL,
                                   ecx, edx);
        break;
    case 0x80000007:
        *eax = 0;
        *ebx = env->features[FEAT_8000_0007_EBX];
        *ecx = 0;
        *edx = env->features[FEAT_8000_0007_EDX];
        break;
    case 0x80000008:
        /* virtual & phys address size in low 2 bytes. */
        *eax = cpu->phys_bits;
        if (env->features[FEAT_8000_0001_EDX] & CPUID_EXT2_LM) {
            /* 64 bit processor */
             *eax |= (cpu_x86_virtual_addr_width(env) << 8);
             *eax |= (cpu->guest_phys_bits << 16);
        }
        *ebx = env->features[FEAT_8000_0008_EBX];
        if (threads_per_pkg > 1) {
            /*
             * Bits 15:12 is "The number of bits in the initial
             * Core::X86::Apic::ApicId[ApicId] value that indicate
             * thread ID within a package".
             * Bits 7:0 is "The number of threads in the package is NC+1"
             */
            *ecx = (apicid_pkg_offset(&topo_info) << 12) |
                   (threads_per_pkg - 1);
        } else {
            *ecx = 0;
        }
        *edx = 0;
        break;
    case 0x8000000A:
        if (env->features[FEAT_8000_0001_ECX] & CPUID_EXT3_SVM) {
            *eax = 0x00000001; /* SVM Revision */
            *ebx = 0x00000010; /* nr of ASIDs */
            *ecx = 0;
            *edx = env->features[FEAT_SVM]; /* optional features */
        } else {
            *eax = 0;
            *ebx = 0;
            *ecx = 0;
            *edx = 0;
        }
        break;
    case 0x8000001D:
        *eax = 0;
        if (cpu->cache_info_passthrough) {
            x86_cpu_get_cache_cpuid(index, count, eax, ebx, ecx, edx);
            break;
        }
        switch (count) {
        case 0: /* L1 dcache info */
            encode_cache_cpuid8000001d(env->cache_info_amd.l1d_cache,
                                       &topo_info, eax, ebx, ecx, edx);
            break;
        case 1: /* L1 icache info */
            encode_cache_cpuid8000001d(env->cache_info_amd.l1i_cache,
                                       &topo_info, eax, ebx, ecx, edx);
            break;
        case 2: /* L2 cache info */
            encode_cache_cpuid8000001d(env->cache_info_amd.l2_cache,
                                       &topo_info, eax, ebx, ecx, edx);
            break;
        case 3: /* L3 cache info */
            encode_cache_cpuid8000001d(env->cache_info_amd.l3_cache,
                                       &topo_info, eax, ebx, ecx, edx);
            break;
        default: /* end of info */
            *eax = *ebx = *ecx = *edx = 0;
            break;
        }
        if (cpu->amd_topoext_features_only) {
            *edx &= CACHE_NO_INVD_SHARING | CACHE_INCLUSIVE;
        }
        break;
    case 0x8000001E:
        if (cpu->core_id <= 255) {
            encode_topo_cpuid8000001e(cpu, &topo_info, eax, ebx, ecx, edx);
        } else {
            *eax = 0;
            *ebx = 0;
            *ecx = 0;
            *edx = 0;
        }
        break;
    case 0x80000022:
        *eax = *ebx = *ecx = *edx = 0;
        /* AMD Extended Performance Monitoring and Debug */
        if (kvm_enabled() && cpu->enable_pmu &&
            (env->features[FEAT_8000_0022_EAX] & CPUID_8000_0022_EAX_PERFMON_V2)) {
            *eax |= CPUID_8000_0022_EAX_PERFMON_V2;
            *ebx |= kvm_arch_get_supported_cpuid(cs->kvm_state, index, count,
                                                 R_EBX) & 0xf;
        }
        break;
    case 0xC0000000:
        *eax = env->cpuid_xlevel2;
        *ebx = 0;
        *ecx = 0;
        *edx = 0;
        break;
    case 0xC0000001:
        /* Support for VIA CPU's CPUID instruction */
        *eax = env->cpuid_version;
        *ebx = 0;
        *ecx = 0;
        *edx = env->features[FEAT_C000_0001_EDX];
        break;
    case 0xC0000002:
    case 0xC0000003:
    case 0xC0000004:
        /* Reserved for the future, and now filled with zero */
        *eax = 0;
        *ebx = 0;
        *ecx = 0;
        *edx = 0;
        break;
    case 0x8000001F:
        *eax = *ebx = *ecx = *edx = 0;
        if (sev_enabled()) {
            *eax = 0x2;
            *eax |= sev_es_enabled() ? 0x8 : 0;
            *eax |= sev_snp_enabled() ? 0x10 : 0;
            *ebx = sev_get_cbit_position() & 0x3f; /* EBX[5:0] */
            *ebx |= (sev_get_reduced_phys_bits() & 0x3f) << 6; /* EBX[11:6] */
        }
        break;
<<<<<<< HEAD
#endif /* XBOX */
=======
    case 0x80000021:
        *eax = *ebx = *ecx = *edx = 0;
        *eax = env->features[FEAT_8000_0021_EAX];
        *ebx = env->features[FEAT_8000_0021_EBX];
        break;
>>>>>>> ae35f033
    default:
        /* reserved values: zero */
        *eax = 0;
        *ebx = 0;
        *ecx = 0;
        *edx = 0;
        break;
    }
}

static void x86_cpu_set_sgxlepubkeyhash(CPUX86State *env)
{
#ifndef CONFIG_USER_ONLY
    /* Those default values are defined in Skylake HW */
    env->msr_ia32_sgxlepubkeyhash[0] = 0xa6053e051270b7acULL;
    env->msr_ia32_sgxlepubkeyhash[1] = 0x6cfbe8ba8b3b413dULL;
    env->msr_ia32_sgxlepubkeyhash[2] = 0xc4916d99f2b3735dULL;
    env->msr_ia32_sgxlepubkeyhash[3] = 0xd4f8c05909f9bb3bULL;
#endif
}

static bool cpuid_has_xsave_feature(CPUX86State *env, const ExtSaveArea *esa)
{
    if (!esa->size) {
        return false;
    }

    if (env->features[esa->feature] & esa->bits) {
        return true;
    }
    if (esa->feature == FEAT_7_0_EBX && esa->bits == CPUID_7_0_EBX_AVX512F
        && (env->features[FEAT_7_1_EDX] & CPUID_7_1_EDX_AVX10)) {
        return true;
    }

    return false;
}

static void x86_cpu_reset_hold(Object *obj, ResetType type)
{
    CPUState *cs = CPU(obj);
    X86CPU *cpu = X86_CPU(cs);
    X86CPUClass *xcc = X86_CPU_GET_CLASS(obj);
    CPUX86State *env = &cpu->env;
    target_ulong cr4;
    uint64_t xcr0;
    int i;

    if (xcc->parent_phases.hold) {
        xcc->parent_phases.hold(obj, type);
    }

    memset(env, 0, offsetof(CPUX86State, end_reset_fields));

    if (tcg_enabled()) {
        cpu_init_fp_statuses(env);
    }

    env->old_exception = -1;

    /* init to reset state */
    env->int_ctl = 0;
    env->hflags2 |= HF2_GIF_MASK;
    env->hflags2 |= HF2_VGIF_MASK;
    env->hflags &= ~HF_GUEST_MASK;

    cpu_x86_update_cr0(env, 0x60000010);
    env->a20_mask = ~0x0;
    env->smbase = 0x30000;
    env->msr_smi_count = 0;

    env->idt.limit = 0xffff;
    env->gdt.limit = 0xffff;
    env->ldt.limit = 0xffff;
    env->ldt.flags = DESC_P_MASK | (2 << DESC_TYPE_SHIFT);
    env->tr.limit = 0xffff;
    env->tr.flags = DESC_P_MASK | (11 << DESC_TYPE_SHIFT);

    cpu_x86_load_seg_cache(env, R_CS, 0xf000, 0xffff0000, 0xffff,
                           DESC_P_MASK | DESC_S_MASK | DESC_CS_MASK |
                           DESC_R_MASK | DESC_A_MASK);
    cpu_x86_load_seg_cache(env, R_DS, 0, 0, 0xffff,
                           DESC_P_MASK | DESC_S_MASK | DESC_W_MASK |
                           DESC_A_MASK);
    cpu_x86_load_seg_cache(env, R_ES, 0, 0, 0xffff,
                           DESC_P_MASK | DESC_S_MASK | DESC_W_MASK |
                           DESC_A_MASK);
    cpu_x86_load_seg_cache(env, R_SS, 0, 0, 0xffff,
                           DESC_P_MASK | DESC_S_MASK | DESC_W_MASK |
                           DESC_A_MASK);
    cpu_x86_load_seg_cache(env, R_FS, 0, 0, 0xffff,
                           DESC_P_MASK | DESC_S_MASK | DESC_W_MASK |
                           DESC_A_MASK);
    cpu_x86_load_seg_cache(env, R_GS, 0, 0, 0xffff,
                           DESC_P_MASK | DESC_S_MASK | DESC_W_MASK |
                           DESC_A_MASK);

    env->eip = 0xfff0;
    env->regs[R_EDX] = env->cpuid_version;

    env->eflags = 0x2;

    /* FPU init */
    for (i = 0; i < 8; i++) {
        env->fptags[i] = 1;
    }
    cpu_set_fpuc(env, 0x37f);

    env->mxcsr = 0x1f80;
    /* All units are in INIT state.  */
    env->xstate_bv = 0;

    env->pat = 0x0007040600070406ULL;

    if (kvm_enabled()) {
        /*
         * KVM handles TSC = 0 specially and thinks we are hot-plugging
         * a new CPU, use 1 instead to force a reset.
         */
        if (env->tsc != 0) {
            env->tsc = 1;
        }
    } else {
        env->tsc = 0;
    }

    env->msr_ia32_misc_enable = MSR_IA32_MISC_ENABLE_DEFAULT;
    if (env->features[FEAT_1_ECX] & CPUID_EXT_MONITOR) {
        env->msr_ia32_misc_enable |= MSR_IA32_MISC_ENABLE_MWAIT;
    }

    memset(env->dr, 0, sizeof(env->dr));
    env->dr[6] = DR6_FIXED_1;
    env->dr[7] = DR7_FIXED_1;
    cpu_breakpoint_remove_all(cs, BP_CPU);
    cpu_watchpoint_remove_all(cs, BP_CPU);

    cr4 = 0;
    xcr0 = XSTATE_FP_MASK;

#ifdef CONFIG_USER_ONLY
    /* Enable all the features for user-mode.  */
    if (env->features[FEAT_1_EDX] & CPUID_SSE) {
        xcr0 |= XSTATE_SSE_MASK;
    }
    for (i = 2; i < ARRAY_SIZE(x86_ext_save_areas); i++) {
        const ExtSaveArea *esa = &x86_ext_save_areas[i];
        if (!((1 << i) & CPUID_XSTATE_XCR0_MASK)) {
            continue;
        }
        if (cpuid_has_xsave_feature(env, esa)) {
            xcr0 |= 1ull << i;
        }
    }

    if (env->features[FEAT_1_ECX] & CPUID_EXT_XSAVE) {
        cr4 |= CR4_OSFXSR_MASK | CR4_OSXSAVE_MASK;
    }
    if (env->features[FEAT_7_0_EBX] & CPUID_7_0_EBX_FSGSBASE) {
        cr4 |= CR4_FSGSBASE_MASK;
    }
#endif

    env->xcr0 = xcr0;
    cpu_x86_update_cr4(env, cr4);

    /*
     * SDM 11.11.5 requires:
     *  - IA32_MTRR_DEF_TYPE MSR.E = 0
     *  - IA32_MTRR_PHYSMASKn.V = 0
     * All other bits are undefined.  For simplification, zero it all.
     */
    env->mtrr_deftype = 0;
    memset(env->mtrr_var, 0, sizeof(env->mtrr_var));
    memset(env->mtrr_fixed, 0, sizeof(env->mtrr_fixed));

    env->interrupt_injected = -1;
    env->exception_nr = -1;
    env->exception_pending = 0;
    env->exception_injected = 0;
    env->exception_has_payload = false;
    env->exception_payload = 0;
    env->nmi_injected = false;
    env->triple_fault_pending = false;
#if !defined(CONFIG_USER_ONLY)
    /* We hard-wire the BSP to the first CPU. */
    apic_designate_bsp(cpu->apic_state, cs->cpu_index == 0);

    cs->halted = !cpu_is_bsp(cpu);

    if (kvm_enabled()) {
        kvm_arch_reset_vcpu(cpu);
    }

    x86_cpu_set_sgxlepubkeyhash(env);

    env->amd_tsc_scale_msr =  MSR_AMD64_TSC_RATIO_DEFAULT;

#endif
}

void x86_cpu_after_reset(X86CPU *cpu)
{
#ifndef CONFIG_USER_ONLY
    if (kvm_enabled()) {
        kvm_arch_after_reset_vcpu(cpu);
    }

    if (cpu->apic_state) {
        device_cold_reset(cpu->apic_state);
    }
#endif
}

static void mce_init(X86CPU *cpu)
{
    CPUX86State *cenv = &cpu->env;
    unsigned int bank;

    if (((cenv->cpuid_version >> 8) & 0xf) >= 6
        && (cenv->features[FEAT_1_EDX] & (CPUID_MCE | CPUID_MCA)) ==
            (CPUID_MCE | CPUID_MCA)) {
        cenv->mcg_cap = MCE_CAP_DEF | MCE_BANKS_DEF |
                        (cpu->enable_lmce ? MCG_LMCE_P : 0);
        cenv->mcg_ctl = ~(uint64_t)0;
        for (bank = 0; bank < MCE_BANKS_DEF; bank++) {
            cenv->mce_banks[bank * 4] = ~(uint64_t)0;
        }
    }
}

static void x86_cpu_adjust_level(X86CPU *cpu, uint32_t *min, uint32_t value)
{
    if (*min < value) {
        *min = value;
    }
}

/* Increase cpuid_min_{level,xlevel,xlevel2} automatically, if appropriate */
static void x86_cpu_adjust_feat_level(X86CPU *cpu, FeatureWord w)
{
    CPUX86State *env = &cpu->env;
    FeatureWordInfo *fi = &feature_word_info[w];
    uint32_t eax = fi->cpuid.eax;
    uint32_t region = eax & 0xF0000000;

    assert(feature_word_info[w].type == CPUID_FEATURE_WORD);
    if (!env->features[w]) {
        return;
    }

    switch (region) {
    case 0x00000000:
        x86_cpu_adjust_level(cpu, &env->cpuid_min_level, eax);
    break;
    case 0x80000000:
        x86_cpu_adjust_level(cpu, &env->cpuid_min_xlevel, eax);
    break;
    case 0xC0000000:
        x86_cpu_adjust_level(cpu, &env->cpuid_min_xlevel2, eax);
    break;
    }

    if (eax == 7) {
        x86_cpu_adjust_level(cpu, &env->cpuid_min_level_func7,
                             fi->cpuid.ecx);
    }
}

/* Calculate XSAVE components based on the configured CPU feature flags */
static void x86_cpu_enable_xsave_components(X86CPU *cpu)
{
    CPUX86State *env = &cpu->env;
    int i;
    uint64_t mask;
    static bool request_perm;

    if (!(env->features[FEAT_1_ECX] & CPUID_EXT_XSAVE)) {
        env->features[FEAT_XSAVE_XCR0_LO] = 0;
        env->features[FEAT_XSAVE_XCR0_HI] = 0;
        env->features[FEAT_XSAVE_XSS_LO] = 0;
        env->features[FEAT_XSAVE_XSS_HI] = 0;
        return;
    }

    mask = 0;
    for (i = 0; i < ARRAY_SIZE(x86_ext_save_areas); i++) {
        const ExtSaveArea *esa = &x86_ext_save_areas[i];
        if (cpuid_has_xsave_feature(env, esa)) {
            mask |= (1ULL << i);
        }
    }

    /* Only request permission for first vcpu */
    if (kvm_enabled() && !request_perm) {
        kvm_request_xsave_components(cpu, mask);
        request_perm = true;
    }

    env->features[FEAT_XSAVE_XCR0_LO] = mask & CPUID_XSTATE_XCR0_MASK;
    env->features[FEAT_XSAVE_XCR0_HI] = (mask & CPUID_XSTATE_XCR0_MASK) >> 32;
    env->features[FEAT_XSAVE_XSS_LO] = mask & CPUID_XSTATE_XSS_MASK;
    env->features[FEAT_XSAVE_XSS_HI] = (mask & CPUID_XSTATE_XSS_MASK) >> 32;
}

/***** Steps involved on loading and filtering CPUID data
 *
 * When initializing and realizing a CPU object, the steps
 * involved in setting up CPUID data are:
 *
 * 1) Loading CPU model definition (X86CPUDefinition). This is
 *    implemented by x86_cpu_load_model() and should be completely
 *    transparent, as it is done automatically by instance_init.
 *    No code should need to look at X86CPUDefinition structs
 *    outside instance_init.
 *
 * 2) CPU expansion. This is done by realize before CPUID
 *    filtering, and will make sure host/accelerator data is
 *    loaded for CPU models that depend on host capabilities
 *    (e.g. "host"). Done by x86_cpu_expand_features().
 *
 * 3) CPUID filtering. This initializes extra data related to
 *    CPUID, and checks if the host supports all capabilities
 *    required by the CPU. Runnability of a CPU model is
 *    determined at this step. Done by x86_cpu_filter_features().
 *
 * Some operations don't require all steps to be performed.
 * More precisely:
 *
 * - CPU instance creation (instance_init) will run only CPU
 *   model loading. CPU expansion can't run at instance_init-time
 *   because host/accelerator data may be not available yet.
 * - CPU realization will perform both CPU model expansion and CPUID
 *   filtering, and return an error in case one of them fails.
 * - query-cpu-definitions needs to run all 3 steps. It needs
 *   to run CPUID filtering, as the 'unavailable-features'
 *   field is set based on the filtering results.
 * - The query-cpu-model-expansion QMP command only needs to run
 *   CPU model loading and CPU expansion. It should not filter
 *   any CPUID data based on host capabilities.
 */

/* Expand CPU configuration data, based on configured features
 * and host/accelerator capabilities when appropriate.
 */
void x86_cpu_expand_features(X86CPU *cpu, Error **errp)
{
    CPUX86State *env = &cpu->env;
    FeatureWord w;
    int i;
    GList *l;

    for (l = plus_features; l; l = l->next) {
        const char *prop = l->data;
        if (!object_property_set_bool(OBJECT(cpu), prop, true, errp)) {
            return;
        }
    }

    for (l = minus_features; l; l = l->next) {
        const char *prop = l->data;
        if (!object_property_set_bool(OBJECT(cpu), prop, false, errp)) {
            return;
        }
    }

    /*TODO: Now cpu->max_features doesn't overwrite features
     * set using QOM properties, and we can convert
     * plus_features & minus_features to global properties
     * inside x86_cpu_parse_featurestr() too.
     */
    if (cpu->max_features) {
        for (w = 0; w < FEATURE_WORDS; w++) {
            /* Override only features that weren't set explicitly
             * by the user.
             */
            env->features[w] |=
                x86_cpu_get_supported_feature_word(cpu, w) &
                ~env->user_features[w] &
                ~feature_word_info[w].no_autoenable_flags;
        }

        if ((env->features[FEAT_7_1_EDX] & CPUID_7_1_EDX_AVX10) && !env->avx10_version) {
            uint32_t eax, ebx, ecx, edx;
            x86_cpu_get_supported_cpuid(0x24, 0, &eax, &ebx, &ecx, &edx);
            env->avx10_version = ebx & 0xff;
        }
    }

    for (i = 0; i < ARRAY_SIZE(feature_dependencies); i++) {
        FeatureDep *d = &feature_dependencies[i];
        if (!(env->features[d->from.index] & d->from.mask)) {
            uint64_t unavailable_features = env->features[d->to.index] & d->to.mask;

            /* Not an error unless the dependent feature was added explicitly.  */
            mark_unavailable_features(cpu, d->to.index,
                                      unavailable_features & env->user_features[d->to.index],
                                      "This feature depends on other features that were not requested");

            env->features[d->to.index] &= ~unavailable_features;
        }
    }

    if (!kvm_enabled() || !cpu->expose_kvm) {
        env->features[FEAT_KVM] = 0;
    }

    x86_cpu_enable_xsave_components(cpu);

    /* CPUID[EAX=7,ECX=0].EBX always increased level automatically: */
    x86_cpu_adjust_feat_level(cpu, FEAT_7_0_EBX);
    if (cpu->full_cpuid_auto_level) {
        x86_cpu_adjust_feat_level(cpu, FEAT_1_EDX);
        x86_cpu_adjust_feat_level(cpu, FEAT_1_ECX);
        x86_cpu_adjust_feat_level(cpu, FEAT_6_EAX);
        x86_cpu_adjust_feat_level(cpu, FEAT_7_0_ECX);
        x86_cpu_adjust_feat_level(cpu, FEAT_7_1_EAX);
        x86_cpu_adjust_feat_level(cpu, FEAT_7_1_EDX);
        x86_cpu_adjust_feat_level(cpu, FEAT_7_2_EDX);
        x86_cpu_adjust_feat_level(cpu, FEAT_8000_0001_EDX);
        x86_cpu_adjust_feat_level(cpu, FEAT_8000_0001_ECX);
        x86_cpu_adjust_feat_level(cpu, FEAT_8000_0007_EDX);
        x86_cpu_adjust_feat_level(cpu, FEAT_8000_0008_EBX);
        x86_cpu_adjust_feat_level(cpu, FEAT_C000_0001_EDX);
        x86_cpu_adjust_feat_level(cpu, FEAT_SVM);
        x86_cpu_adjust_feat_level(cpu, FEAT_XSAVE);

        /* Intel Processor Trace requires CPUID[0x14] */
        if ((env->features[FEAT_7_0_EBX] & CPUID_7_0_EBX_INTEL_PT)) {
            if (cpu->intel_pt_auto_level) {
                x86_cpu_adjust_level(cpu, &cpu->env.cpuid_min_level, 0x14);
            } else if (cpu->env.cpuid_min_level < 0x14) {
                mark_unavailable_features(cpu, FEAT_7_0_EBX,
                    CPUID_7_0_EBX_INTEL_PT,
                    "Intel PT need CPUID leaf 0x14, please set by \"-cpu ...,intel-pt=on,min-level=0x14\"");
            }
        }

        /*
         * Intel CPU topology with multi-dies support requires CPUID[0x1F].
         * For AMD Rome/Milan, cpuid level is 0x10, and guest OS should detect
         * extended toplogy by leaf 0xB. Only adjust it for Intel CPU, unless
         * cpu->vendor_cpuid_only has been unset for compatibility with older
         * machine types.
         */
        if (x86_has_extended_topo(env->avail_cpu_topo) &&
            (IS_INTEL_CPU(env) || !cpu->vendor_cpuid_only)) {
            x86_cpu_adjust_level(cpu, &env->cpuid_min_level, 0x1F);
        }

        /* Advanced Vector Extensions 10 (AVX10) requires CPUID[0x24] */
        if (env->features[FEAT_7_1_EDX] & CPUID_7_1_EDX_AVX10) {
            x86_cpu_adjust_level(cpu, &env->cpuid_min_level, 0x24);
        }

        /* SVM requires CPUID[0x8000000A] */
        if (env->features[FEAT_8000_0001_ECX] & CPUID_EXT3_SVM) {
            x86_cpu_adjust_level(cpu, &env->cpuid_min_xlevel, 0x8000000A);
        }

        /* SEV requires CPUID[0x8000001F] */
        if (sev_enabled()) {
            x86_cpu_adjust_level(cpu, &env->cpuid_min_xlevel, 0x8000001F);
        }

        if (env->features[FEAT_8000_0021_EAX]) {
            x86_cpu_adjust_level(cpu, &env->cpuid_min_xlevel, 0x80000021);
        }

        /* SGX requires CPUID[0x12] for EPC enumeration */
        if (env->features[FEAT_7_0_EBX] & CPUID_7_0_EBX_SGX) {
            x86_cpu_adjust_level(cpu, &env->cpuid_min_level, 0x12);
        }
    }

    /* Set cpuid_*level* based on cpuid_min_*level, if not explicitly set */
    if (env->cpuid_level_func7 == UINT32_MAX) {
        env->cpuid_level_func7 = env->cpuid_min_level_func7;
    }
    if (env->cpuid_level == UINT32_MAX) {
        env->cpuid_level = env->cpuid_min_level;
    }
    if (env->cpuid_xlevel == UINT32_MAX) {
        env->cpuid_xlevel = env->cpuid_min_xlevel;
    }
    if (env->cpuid_xlevel2 == UINT32_MAX) {
        env->cpuid_xlevel2 = env->cpuid_min_xlevel2;
    }

    if (kvm_enabled() && !kvm_hyperv_expand_features(cpu, errp)) {
        return;
    }
}

/*
 * Finishes initialization of CPUID data, filters CPU feature
 * words based on host availability of each feature.
 *
 * Returns: true if any flag is not supported by the host, false otherwise.
 */
static bool x86_cpu_filter_features(X86CPU *cpu, bool verbose)
{
    CPUX86State *env = &cpu->env;
    FeatureWord w;
    const char *prefix = NULL;
    bool have_filtered_features;

    uint32_t eax_0, ebx_0, ecx_0, edx_0;
    uint32_t eax_1, ebx_1, ecx_1, edx_1;

    if (verbose) {
        prefix = accel_uses_host_cpuid()
                 ? "host doesn't support requested feature"
                 : "TCG doesn't support requested feature";
    }

    for (w = 0; w < FEATURE_WORDS; w++) {
        uint64_t host_feat =
            x86_cpu_get_supported_feature_word(NULL, w);
        uint64_t requested_features = env->features[w];
        uint64_t unavailable_features = requested_features & ~host_feat;
        mark_unavailable_features(cpu, w, unavailable_features, prefix);
    }

    /*
     * Check that KVM actually allows the processor tracing features that
     * are advertised by cpu_x86_cpuid().  Keep these two in sync.
     */
    if ((env->features[FEAT_7_0_EBX] & CPUID_7_0_EBX_INTEL_PT) &&
        kvm_enabled()) {
        x86_cpu_get_supported_cpuid(0x14, 0,
                                    &eax_0, &ebx_0, &ecx_0, &edx_0);
        x86_cpu_get_supported_cpuid(0x14, 1,
                                    &eax_1, &ebx_1, &ecx_1, &edx_1);

        if (!eax_0 ||
           ((ebx_0 & INTEL_PT_MINIMAL_EBX) != INTEL_PT_MINIMAL_EBX) ||
           ((ecx_0 & INTEL_PT_MINIMAL_ECX) != INTEL_PT_MINIMAL_ECX) ||
           ((eax_1 & INTEL_PT_MTC_BITMAP) != INTEL_PT_MTC_BITMAP) ||
           ((eax_1 & INTEL_PT_ADDR_RANGES_NUM_MASK) <
                                           INTEL_PT_ADDR_RANGES_NUM) ||
           ((ebx_1 & (INTEL_PT_PSB_BITMAP | INTEL_PT_CYCLE_BITMAP)) !=
                (INTEL_PT_PSB_BITMAP | INTEL_PT_CYCLE_BITMAP)) ||
           ((ecx_0 & CPUID_14_0_ECX_LIP) !=
                (env->features[FEAT_14_0_ECX] & CPUID_14_0_ECX_LIP))) {
            /*
             * Processor Trace capabilities aren't configurable, so if the
             * host can't emulate the capabilities we report on
             * cpu_x86_cpuid(), intel-pt can't be enabled on the current host.
             */
            mark_unavailable_features(cpu, FEAT_7_0_EBX, CPUID_7_0_EBX_INTEL_PT, prefix);
        }
    }

    have_filtered_features = x86_cpu_have_filtered_features(cpu);

    if (env->features[FEAT_7_1_EDX] & CPUID_7_1_EDX_AVX10) {
        x86_cpu_get_supported_cpuid(0x24, 0,
                                    &eax_0, &ebx_0, &ecx_0, &edx_0);
        uint8_t version = ebx_0 & 0xff;

        if (version < env->avx10_version) {
            if (prefix) {
                warn_report("%s: avx10.%d. Adjust to avx10.%d",
                            prefix, env->avx10_version, version);
            }
            env->avx10_version = version;
            have_filtered_features = true;
        }
    } else if (env->avx10_version && prefix) {
        warn_report("%s: avx10.%d.", prefix, env->avx10_version);
        have_filtered_features = true;
    }

    return have_filtered_features;
}

static void x86_cpu_hyperv_realize(X86CPU *cpu)
{
    size_t len;

    /* Hyper-V vendor id */
    if (!cpu->hyperv_vendor) {
        object_property_set_str(OBJECT(cpu), "hv-vendor-id", "Microsoft Hv",
                                &error_abort);
    }
    len = strlen(cpu->hyperv_vendor);
    if (len > 12) {
        warn_report("hv-vendor-id truncated to 12 characters");
        len = 12;
    }
    memset(cpu->hyperv_vendor_id, 0, 12);
    memcpy(cpu->hyperv_vendor_id, cpu->hyperv_vendor, len);

    /* 'Hv#1' interface identification*/
    cpu->hyperv_interface_id[0] = 0x31237648;
    cpu->hyperv_interface_id[1] = 0;
    cpu->hyperv_interface_id[2] = 0;
    cpu->hyperv_interface_id[3] = 0;

    /* Hypervisor implementation limits */
    cpu->hyperv_limits[0] = 64;
    cpu->hyperv_limits[1] = 0;
    cpu->hyperv_limits[2] = 0;
}

static void x86_cpu_realizefn(DeviceState *dev, Error **errp)
{
    CPUState *cs = CPU(dev);
    X86CPU *cpu = X86_CPU(dev);
    X86CPUClass *xcc = X86_CPU_GET_CLASS(dev);
    CPUX86State *env = &cpu->env;
    Error *local_err = NULL;
    unsigned requested_lbr_fmt;

#if defined(CONFIG_TCG) && !defined(CONFIG_USER_ONLY)
    /* Use pc-relative instructions in system-mode */
    tcg_cflags_set(cs, CF_PCREL);
#endif

    if (cpu->apic_id == UNASSIGNED_APIC_ID) {
        error_setg(errp, "apic-id property was not initialized properly");
        return;
    }

    /*
     * Process Hyper-V enlightenments.
     * Note: this currently has to happen before the expansion of CPU features.
     */
    x86_cpu_hyperv_realize(cpu);

    x86_cpu_expand_features(cpu, &local_err);
    if (local_err) {
        goto out;
    }

    /*
     * Override env->features[FEAT_PERF_CAPABILITIES].LBR_FMT
     * with user-provided setting.
     */
    if (cpu->lbr_fmt != ~PERF_CAP_LBR_FMT) {
        if ((cpu->lbr_fmt & PERF_CAP_LBR_FMT) != cpu->lbr_fmt) {
            error_setg(errp, "invalid lbr-fmt");
            return;
        }
        env->features[FEAT_PERF_CAPABILITIES] &= ~PERF_CAP_LBR_FMT;
        env->features[FEAT_PERF_CAPABILITIES] |= cpu->lbr_fmt;
    }

    /*
     * vPMU LBR is supported when 1) KVM is enabled 2) Option pmu=on and
     * 3)vPMU LBR format matches that of host setting.
     */
    requested_lbr_fmt =
        env->features[FEAT_PERF_CAPABILITIES] & PERF_CAP_LBR_FMT;
    if (requested_lbr_fmt && kvm_enabled()) {
        uint64_t host_perf_cap =
            x86_cpu_get_supported_feature_word(NULL, FEAT_PERF_CAPABILITIES);
        unsigned host_lbr_fmt = host_perf_cap & PERF_CAP_LBR_FMT;

        if (!cpu->enable_pmu) {
            error_setg(errp, "vPMU: LBR is unsupported without pmu=on");
            return;
        }
        if (requested_lbr_fmt != host_lbr_fmt) {
            error_setg(errp, "vPMU: the lbr-fmt value (0x%x) does not match "
                        "the host value (0x%x).",
                        requested_lbr_fmt, host_lbr_fmt);
            return;
        }
    }

    if (x86_cpu_filter_features(cpu, cpu->check_cpuid || cpu->enforce_cpuid)) {
        if (cpu->enforce_cpuid) {
            error_setg(&local_err,
                       accel_uses_host_cpuid() ?
                       "Host doesn't support requested features" :
                       "TCG doesn't support requested features");
            goto out;
        }
    }

    /* On AMD CPUs, some CPUID[8000_0001].EDX bits must match the bits on
     * CPUID[1].EDX.
     */
    if (IS_AMD_CPU(env)) {
        env->features[FEAT_8000_0001_EDX] &= ~CPUID_EXT2_AMD_ALIASES;
        env->features[FEAT_8000_0001_EDX] |= (env->features[FEAT_1_EDX]
           & CPUID_EXT2_AMD_ALIASES);
    }

    x86_cpu_set_sgxlepubkeyhash(env);

    /*
     * note: the call to the framework needs to happen after feature expansion,
     * but before the checks/modifications to ucode_rev, mwait, phys_bits.
     * These may be set by the accel-specific code,
     * and the results are subsequently checked / assumed in this function.
     */
    cpu_exec_realizefn(cs, &local_err);
    if (local_err != NULL) {
        error_propagate(errp, local_err);
        return;
    }

    if (xcc->host_cpuid_required && !accel_uses_host_cpuid()) {
        g_autofree char *name = x86_cpu_class_get_model_name(xcc);
        error_setg(&local_err, "CPU model '%s' requires KVM or HVF", name);
        goto out;
    }

    if (cpu->guest_phys_bits == -1) {
        /*
         * If it was not set by the user, or by the accelerator via
         * cpu_exec_realizefn, clear.
         */
        cpu->guest_phys_bits = 0;
    }

    if (cpu->ucode_rev == 0) {
        /*
         * The default is the same as KVM's. Note that this check
         * needs to happen after the evenual setting of ucode_rev in
         * accel-specific code in cpu_exec_realizefn.
         */
        if (IS_AMD_CPU(env)) {
            cpu->ucode_rev = 0x01000065;
        } else {
            cpu->ucode_rev = 0x100000000ULL;
        }
    }

    /*
     * mwait extended info: needed for Core compatibility
     * We always wake on interrupt even if host does not have the capability.
     *
     * requires the accel-specific code in cpu_exec_realizefn to
     * have already acquired the CPUID data into cpu->mwait.
     */
    cpu->mwait.ecx |= CPUID_MWAIT_EMX | CPUID_MWAIT_IBE;

    /* For 64bit systems think about the number of physical bits to present.
     * ideally this should be the same as the host; anything other than matching
     * the host can cause incorrect guest behaviour.
     * QEMU used to pick the magic value of 40 bits that corresponds to
     * consumer AMD devices but nothing else.
     *
     * Note that this code assumes features expansion has already been done
     * (as it checks for CPUID_EXT2_LM), and also assumes that potential
     * phys_bits adjustments to match the host have been already done in
     * accel-specific code in cpu_exec_realizefn.
     */
    if (env->features[FEAT_8000_0001_EDX] & CPUID_EXT2_LM) {
        if (cpu->phys_bits &&
            (cpu->phys_bits > TARGET_PHYS_ADDR_SPACE_BITS ||
            cpu->phys_bits < 32)) {
            error_setg(errp, "phys-bits should be between 32 and %u "
                             " (but is %u)",
                             TARGET_PHYS_ADDR_SPACE_BITS, cpu->phys_bits);
            return;
        }
        /*
         * 0 means it was not explicitly set by the user (or by machine
         * compat_props or by the host code in host-cpu.c).
         * In this case, the default is the value used by TCG (40).
         */
        if (cpu->phys_bits == 0) {
            cpu->phys_bits = TCG_PHYS_ADDR_BITS;
        }
        if (cpu->guest_phys_bits &&
            (cpu->guest_phys_bits > cpu->phys_bits ||
            cpu->guest_phys_bits < 32)) {
            error_setg(errp, "guest-phys-bits should be between 32 and %u "
                             " (but is %u)",
                             cpu->phys_bits, cpu->guest_phys_bits);
            return;
        }
    } else {
        /* For 32 bit systems don't use the user set value, but keep
         * phys_bits consistent with what we tell the guest.
         */
        if (cpu->phys_bits != 0) {
            error_setg(errp, "phys-bits is not user-configurable in 32 bit");
            return;
        }
        if (cpu->guest_phys_bits != 0) {
            error_setg(errp, "guest-phys-bits is not user-configurable in 32 bit");
            return;
        }

        if (env->features[FEAT_1_EDX] & (CPUID_PSE36 | CPUID_PAE)) {
            cpu->phys_bits = 36;
        } else {
            cpu->phys_bits = 32;
        }
    }

    /* Cache information initialization */
    if (!cpu->legacy_cache) {
        const CPUCaches *cache_info =
            x86_cpu_get_versioned_cache_info(cpu, xcc->model);

        if (!xcc->model || !cache_info) {
            g_autofree char *name = x86_cpu_class_get_model_name(xcc);
            error_setg(errp,
                       "CPU model '%s' doesn't support legacy-cache=off", name);
            return;
        }
        env->cache_info_cpuid2 = env->cache_info_cpuid4 = env->cache_info_amd =
            *cache_info;
    } else {
        /* Build legacy cache information */
        env->cache_info_cpuid2.l1d_cache = &legacy_l1d_cache;
        env->cache_info_cpuid2.l1i_cache = &legacy_l1i_cache;
        env->cache_info_cpuid2.l2_cache = &legacy_l2_cache_cpuid2;
        env->cache_info_cpuid2.l3_cache = &legacy_l3_cache;

        env->cache_info_cpuid4.l1d_cache = &legacy_l1d_cache;
        env->cache_info_cpuid4.l1i_cache = &legacy_l1i_cache;
        env->cache_info_cpuid4.l2_cache = &legacy_l2_cache;
        env->cache_info_cpuid4.l3_cache = &legacy_l3_cache;

        env->cache_info_amd.l1d_cache = &legacy_l1d_cache_amd;
        env->cache_info_amd.l1i_cache = &legacy_l1i_cache_amd;
        env->cache_info_amd.l2_cache = &legacy_l2_cache_amd;
        env->cache_info_amd.l3_cache = &legacy_l3_cache;
    }

#ifndef CONFIG_USER_ONLY
    MachineState *ms = MACHINE(qdev_get_machine());
    qemu_register_reset(x86_cpu_machine_reset_cb, cpu);

    if (cpu->env.features[FEAT_1_EDX] & CPUID_APIC || ms->smp.cpus > 1) {
        x86_cpu_apic_create(cpu, &local_err);
        if (local_err != NULL) {
            goto out;
        }
    }
#endif

    mce_init(cpu);

    x86_cpu_gdb_init(cs);
    qemu_init_vcpu(cs);

    /*
     * Most Intel and certain AMD CPUs support hyperthreading. Even though QEMU
     * fixes this issue by adjusting CPUID_0000_0001_EBX and CPUID_8000_0008_ECX
     * based on inputs (sockets,cores,threads), it is still better to give
     * users a warning.
     *
     * NOTE: the following code has to follow qemu_init_vcpu(). Otherwise
     * cs->nr_threads hasn't be populated yet and the checking is incorrect.
     */
    if (IS_AMD_CPU(env) &&
        !(env->features[FEAT_8000_0001_ECX] & CPUID_EXT3_TOPOEXT) &&
        cs->nr_threads > 1) {
            warn_report_once("This family of AMD CPU doesn't support "
                             "hyperthreading(%d). Please configure -smp "
                             "options properly or try enabling topoext "
                             "feature.", cs->nr_threads);
    }

#ifndef CONFIG_USER_ONLY
    x86_cpu_apic_realize(cpu, &local_err);
    if (local_err != NULL) {
        goto out;
    }
#endif /* !CONFIG_USER_ONLY */
    cpu_reset(cs);

    xcc->parent_realize(dev, &local_err);

out:
    if (local_err != NULL) {
        error_propagate(errp, local_err);
        return;
    }
}

static void x86_cpu_unrealizefn(DeviceState *dev)
{
    X86CPU *cpu = X86_CPU(dev);
    X86CPUClass *xcc = X86_CPU_GET_CLASS(dev);

#ifndef CONFIG_USER_ONLY
    cpu_remove_sync(CPU(dev));
    qemu_unregister_reset(x86_cpu_machine_reset_cb, dev);
#endif

    if (cpu->apic_state) {
        object_unparent(OBJECT(cpu->apic_state));
        cpu->apic_state = NULL;
    }

    xcc->parent_unrealize(dev);
}

typedef struct BitProperty {
    FeatureWord w;
    uint64_t mask;
} BitProperty;

static void x86_cpu_get_bit_prop(Object *obj, Visitor *v, const char *name,
                                 void *opaque, Error **errp)
{
    X86CPU *cpu = X86_CPU(obj);
    BitProperty *fp = opaque;
    uint64_t f = cpu->env.features[fp->w];
    bool value = (f & fp->mask) == fp->mask;
    visit_type_bool(v, name, &value, errp);
}

static void x86_cpu_set_bit_prop(Object *obj, Visitor *v, const char *name,
                                 void *opaque, Error **errp)
{
    DeviceState *dev = DEVICE(obj);
    X86CPU *cpu = X86_CPU(obj);
    BitProperty *fp = opaque;
    bool value;

    if (dev->realized) {
        qdev_prop_set_after_realize(dev, name, errp);
        return;
    }

    if (!visit_type_bool(v, name, &value, errp)) {
        return;
    }

    if (value) {
        cpu->env.features[fp->w] |= fp->mask;
    } else {
        cpu->env.features[fp->w] &= ~fp->mask;
    }
    cpu->env.user_features[fp->w] |= fp->mask;
}

/* Register a boolean property to get/set a single bit in a uint32_t field.
 *
 * The same property name can be registered multiple times to make it affect
 * multiple bits in the same FeatureWord. In that case, the getter will return
 * true only if all bits are set.
 */
static void x86_cpu_register_bit_prop(X86CPUClass *xcc,
                                      const char *prop_name,
                                      FeatureWord w,
                                      int bitnr)
{
    ObjectClass *oc = OBJECT_CLASS(xcc);
    BitProperty *fp;
    ObjectProperty *op;
    uint64_t mask = (1ULL << bitnr);

    op = object_class_property_find(oc, prop_name);
    if (op) {
        fp = op->opaque;
        assert(fp->w == w);
        fp->mask |= mask;
    } else {
        fp = g_new0(BitProperty, 1);
        fp->w = w;
        fp->mask = mask;
        object_class_property_add(oc, prop_name, "bool",
                                  x86_cpu_get_bit_prop,
                                  x86_cpu_set_bit_prop,
                                  NULL, fp);
    }
}

static void x86_cpu_register_feature_bit_props(X86CPUClass *xcc,
                                               FeatureWord w,
                                               int bitnr)
{
    FeatureWordInfo *fi = &feature_word_info[w];
    const char *name = fi->feat_names[bitnr];

    if (!name) {
        return;
    }

    /* Property names should use "-" instead of "_".
     * Old names containing underscores are registered as aliases
     * using object_property_add_alias()
     */
    assert(!strchr(name, '_'));
    /* aliases don't use "|" delimiters anymore, they are registered
     * manually using object_property_add_alias() */
    assert(!strchr(name, '|'));
    x86_cpu_register_bit_prop(xcc, name, w, bitnr);
}

static void x86_cpu_post_initfn(Object *obj)
{
    static bool first = true;
    uint64_t supported_xcr0;
    int i;

    if (first) {
        first = false;

        supported_xcr0 =
            ((uint64_t) x86_cpu_get_supported_feature_word(NULL, FEAT_XSAVE_XCR0_HI) << 32) |
            x86_cpu_get_supported_feature_word(NULL, FEAT_XSAVE_XCR0_LO);

        for (i = XSTATE_SSE_BIT + 1; i < XSAVE_STATE_AREA_COUNT; i++) {
            ExtSaveArea *esa = &x86_ext_save_areas[i];

            if (!(supported_xcr0 & (1 << i))) {
                esa->size = 0;
            }
        }
    }

    accel_cpu_instance_init(CPU(obj));
}

static void x86_cpu_init_default_topo(X86CPU *cpu)
{
    CPUX86State *env = &cpu->env;

    env->nr_modules = 1;
    env->nr_dies = 1;

    /* thread, core and socket levels are set by default. */
    set_bit(CPU_TOPOLOGY_LEVEL_THREAD, env->avail_cpu_topo);
    set_bit(CPU_TOPOLOGY_LEVEL_CORE, env->avail_cpu_topo);
    set_bit(CPU_TOPOLOGY_LEVEL_SOCKET, env->avail_cpu_topo);
}

static void x86_cpu_initfn(Object *obj)
{
    X86CPU *cpu = X86_CPU(obj);
    X86CPUClass *xcc = X86_CPU_GET_CLASS(obj);
    CPUX86State *env = &cpu->env;

    x86_cpu_init_default_topo(cpu);

    object_property_add(obj, "feature-words", "X86CPUFeatureWordInfo",
                        x86_cpu_get_feature_words,
                        NULL, NULL, (void *)env->features);
    object_property_add(obj, "filtered-features", "X86CPUFeatureWordInfo",
                        x86_cpu_get_feature_words,
                        NULL, NULL, (void *)cpu->filtered_features);

    object_property_add_alias(obj, "sse3", obj, "pni");
    object_property_add_alias(obj, "pclmuldq", obj, "pclmulqdq");
    object_property_add_alias(obj, "sse4-1", obj, "sse4.1");
    object_property_add_alias(obj, "sse4-2", obj, "sse4.2");
    object_property_add_alias(obj, "xd", obj, "nx");
    object_property_add_alias(obj, "ffxsr", obj, "fxsr-opt");
    object_property_add_alias(obj, "i64", obj, "lm");

    object_property_add_alias(obj, "ds_cpl", obj, "ds-cpl");
    object_property_add_alias(obj, "tsc_adjust", obj, "tsc-adjust");
    object_property_add_alias(obj, "fxsr_opt", obj, "fxsr-opt");
    object_property_add_alias(obj, "lahf_lm", obj, "lahf-lm");
    object_property_add_alias(obj, "cmp_legacy", obj, "cmp-legacy");
    object_property_add_alias(obj, "nodeid_msr", obj, "nodeid-msr");
    object_property_add_alias(obj, "perfctr_core", obj, "perfctr-core");
    object_property_add_alias(obj, "perfctr_nb", obj, "perfctr-nb");
    object_property_add_alias(obj, "kvm_nopiodelay", obj, "kvm-nopiodelay");
    object_property_add_alias(obj, "kvm_mmu", obj, "kvm-mmu");
    object_property_add_alias(obj, "kvm_asyncpf", obj, "kvm-asyncpf");
    object_property_add_alias(obj, "kvm_asyncpf_int", obj, "kvm-asyncpf-int");
    object_property_add_alias(obj, "kvm_steal_time", obj, "kvm-steal-time");
    object_property_add_alias(obj, "kvm_pv_eoi", obj, "kvm-pv-eoi");
    object_property_add_alias(obj, "kvm_pv_unhalt", obj, "kvm-pv-unhalt");
    object_property_add_alias(obj, "kvm_poll_control", obj, "kvm-poll-control");
    object_property_add_alias(obj, "svm_lock", obj, "svm-lock");
    object_property_add_alias(obj, "nrip_save", obj, "nrip-save");
    object_property_add_alias(obj, "tsc_scale", obj, "tsc-scale");
    object_property_add_alias(obj, "vmcb_clean", obj, "vmcb-clean");
    object_property_add_alias(obj, "pause_filter", obj, "pause-filter");
    object_property_add_alias(obj, "sse4_1", obj, "sse4.1");
    object_property_add_alias(obj, "sse4_2", obj, "sse4.2");

    object_property_add_alias(obj, "hv-apicv", obj, "hv-avic");
    cpu->lbr_fmt = ~PERF_CAP_LBR_FMT;
    object_property_add_alias(obj, "lbr_fmt", obj, "lbr-fmt");

    if (xcc->model) {
        x86_cpu_load_model(cpu, xcc->model);
    }
}

static int64_t x86_cpu_get_arch_id(CPUState *cs)
{
    X86CPU *cpu = X86_CPU(cs);

    return cpu->apic_id;
}

#if !defined(CONFIG_USER_ONLY)
static bool x86_cpu_get_paging_enabled(const CPUState *cs)
{
    X86CPU *cpu = X86_CPU(cs);

    return cpu->env.cr[0] & CR0_PG_MASK;
}
#endif /* !CONFIG_USER_ONLY */

static void x86_cpu_set_pc(CPUState *cs, vaddr value)
{
    X86CPU *cpu = X86_CPU(cs);

    cpu->env.eip = value;
}

static vaddr x86_cpu_get_pc(CPUState *cs)
{
    X86CPU *cpu = X86_CPU(cs);

    /* Match cpu_get_tb_cpu_state. */
    return cpu->env.eip + cpu->env.segs[R_CS].base;
}

int x86_cpu_pending_interrupt(CPUState *cs, int interrupt_request)
{
    X86CPU *cpu = X86_CPU(cs);
    CPUX86State *env = &cpu->env;

#if !defined(CONFIG_USER_ONLY)
    if (interrupt_request & CPU_INTERRUPT_POLL) {
        return CPU_INTERRUPT_POLL;
    }
#endif
    if (interrupt_request & CPU_INTERRUPT_SIPI) {
        return CPU_INTERRUPT_SIPI;
    }

    if (env->hflags2 & HF2_GIF_MASK) {
        if ((interrupt_request & CPU_INTERRUPT_SMI) &&
            !(env->hflags & HF_SMM_MASK)) {
            return CPU_INTERRUPT_SMI;
        } else if ((interrupt_request & CPU_INTERRUPT_NMI) &&
                   !(env->hflags2 & HF2_NMI_MASK)) {
            return CPU_INTERRUPT_NMI;
        } else if (interrupt_request & CPU_INTERRUPT_MCE) {
            return CPU_INTERRUPT_MCE;
        } else if ((interrupt_request & CPU_INTERRUPT_HARD) &&
                   (((env->hflags2 & HF2_VINTR_MASK) &&
                     (env->hflags2 & HF2_HIF_MASK)) ||
                    (!(env->hflags2 & HF2_VINTR_MASK) &&
                     (env->eflags & IF_MASK &&
                      !(env->hflags & HF_INHIBIT_IRQ_MASK))))) {
            return CPU_INTERRUPT_HARD;
#if !defined(CONFIG_USER_ONLY)
        } else if (env->hflags2 & HF2_VGIF_MASK) {
            if((interrupt_request & CPU_INTERRUPT_VIRQ) &&
                   (env->eflags & IF_MASK) &&
                   !(env->hflags & HF_INHIBIT_IRQ_MASK)) {
                        return CPU_INTERRUPT_VIRQ;
            }
#endif
        }
    }

    return 0;
}

static bool x86_cpu_has_work(CPUState *cs)
{
    return x86_cpu_pending_interrupt(cs, cs->interrupt_request) != 0;
}

int x86_mmu_index_pl(CPUX86State *env, unsigned pl)
{
    int mmu_index_32 = (env->hflags & HF_CS64_MASK) ? 0 : 1;
    int mmu_index_base =
        pl == 3 ? MMU_USER64_IDX :
        !(env->hflags & HF_SMAP_MASK) ? MMU_KNOSMAP64_IDX :
        (env->eflags & AC_MASK) ? MMU_KNOSMAP64_IDX : MMU_KSMAP64_IDX;

    return mmu_index_base + mmu_index_32;
}

static int x86_cpu_mmu_index(CPUState *cs, bool ifetch)
{
    CPUX86State *env = cpu_env(cs);
    return x86_mmu_index_pl(env, env->hflags & HF_CPL_MASK);
}

static int x86_mmu_index_kernel_pl(CPUX86State *env, unsigned pl)
{
    int mmu_index_32 = (env->hflags & HF_LMA_MASK) ? 0 : 1;
    int mmu_index_base =
        !(env->hflags & HF_SMAP_MASK) ? MMU_KNOSMAP64_IDX :
        (pl < 3 && (env->eflags & AC_MASK)
         ? MMU_KNOSMAP64_IDX : MMU_KSMAP64_IDX);

    return mmu_index_base + mmu_index_32;
}

int cpu_mmu_index_kernel(CPUX86State *env)
{
    return x86_mmu_index_kernel_pl(env, env->hflags & HF_CPL_MASK);
}

static void x86_disas_set_info(CPUState *cs, disassemble_info *info)
{
    X86CPU *cpu = X86_CPU(cs);
    CPUX86State *env = &cpu->env;

    info->mach = (env->hflags & HF_CS64_MASK ? bfd_mach_x86_64
                  : env->hflags & HF_CS32_MASK ? bfd_mach_i386_i386
                  : bfd_mach_i386_i8086);

    info->cap_arch = CS_ARCH_X86;
    info->cap_mode = (env->hflags & HF_CS64_MASK ? CS_MODE_64
                      : env->hflags & HF_CS32_MASK ? CS_MODE_32
                      : CS_MODE_16);
    info->cap_insn_unit = 1;
    info->cap_insn_split = 8;
}

void x86_update_hflags(CPUX86State *env)
{
   uint32_t hflags;
#define HFLAG_COPY_MASK \
    ~( HF_CPL_MASK | HF_PE_MASK | HF_MP_MASK | HF_EM_MASK | \
       HF_TS_MASK | HF_TF_MASK | HF_VM_MASK | HF_IOPL_MASK | \
       HF_OSFXSR_MASK | HF_LMA_MASK | HF_CS32_MASK | \
       HF_SS32_MASK | HF_CS64_MASK | HF_ADDSEG_MASK)

    hflags = env->hflags & HFLAG_COPY_MASK;
    hflags |= (env->segs[R_SS].flags >> DESC_DPL_SHIFT) & HF_CPL_MASK;
    hflags |= (env->cr[0] & CR0_PE_MASK) << (HF_PE_SHIFT - CR0_PE_SHIFT);
    hflags |= (env->cr[0] << (HF_MP_SHIFT - CR0_MP_SHIFT)) &
                (HF_MP_MASK | HF_EM_MASK | HF_TS_MASK);
    hflags |= (env->eflags & (HF_TF_MASK | HF_VM_MASK | HF_IOPL_MASK));

    if (env->cr[4] & CR4_OSFXSR_MASK) {
        hflags |= HF_OSFXSR_MASK;
    }

    if (env->efer & MSR_EFER_LMA) {
        hflags |= HF_LMA_MASK;
    }

    if ((hflags & HF_LMA_MASK) && (env->segs[R_CS].flags & DESC_L_MASK)) {
        hflags |= HF_CS32_MASK | HF_SS32_MASK | HF_CS64_MASK;
    } else {
        hflags |= (env->segs[R_CS].flags & DESC_B_MASK) >>
                    (DESC_B_SHIFT - HF_CS32_SHIFT);
        hflags |= (env->segs[R_SS].flags & DESC_B_MASK) >>
                    (DESC_B_SHIFT - HF_SS32_SHIFT);
        if (!(env->cr[0] & CR0_PE_MASK) || (env->eflags & VM_MASK) ||
            !(hflags & HF_CS32_MASK)) {
            hflags |= HF_ADDSEG_MASK;
        } else {
            hflags |= ((env->segs[R_DS].base | env->segs[R_ES].base |
                        env->segs[R_SS].base) != 0) << HF_ADDSEG_SHIFT;
        }
    }
    env->hflags = hflags;
}

static Property x86_cpu_properties[] = {
#ifdef CONFIG_USER_ONLY
    /* apic_id = 0 by default for *-user, see commit 9886e834 */
    DEFINE_PROP_UINT32("apic-id", X86CPU, apic_id, 0),
    DEFINE_PROP_INT32("thread-id", X86CPU, thread_id, 0),
    DEFINE_PROP_INT32("core-id", X86CPU, core_id, 0),
    DEFINE_PROP_INT32("module-id", X86CPU, module_id, 0),
    DEFINE_PROP_INT32("die-id", X86CPU, die_id, 0),
    DEFINE_PROP_INT32("socket-id", X86CPU, socket_id, 0),
#else
    DEFINE_PROP_UINT32("apic-id", X86CPU, apic_id, UNASSIGNED_APIC_ID),
    DEFINE_PROP_INT32("thread-id", X86CPU, thread_id, -1),
    DEFINE_PROP_INT32("core-id", X86CPU, core_id, -1),
    DEFINE_PROP_INT32("module-id", X86CPU, module_id, -1),
    DEFINE_PROP_INT32("die-id", X86CPU, die_id, -1),
    DEFINE_PROP_INT32("socket-id", X86CPU, socket_id, -1),
#endif
    DEFINE_PROP_INT32("node-id", X86CPU, node_id, CPU_UNSET_NUMA_NODE_ID),
    DEFINE_PROP_BOOL("pmu", X86CPU, enable_pmu, false),
    DEFINE_PROP_UINT64_CHECKMASK("lbr-fmt", X86CPU, lbr_fmt, PERF_CAP_LBR_FMT),

    DEFINE_PROP_UINT32("hv-spinlocks", X86CPU, hyperv_spinlock_attempts,
                       HYPERV_SPINLOCK_NEVER_NOTIFY),
    DEFINE_PROP_BIT64("hv-relaxed", X86CPU, hyperv_features,
                      HYPERV_FEAT_RELAXED, 0),
    DEFINE_PROP_BIT64("hv-vapic", X86CPU, hyperv_features,
                      HYPERV_FEAT_VAPIC, 0),
    DEFINE_PROP_BIT64("hv-time", X86CPU, hyperv_features,
                      HYPERV_FEAT_TIME, 0),
    DEFINE_PROP_BIT64("hv-crash", X86CPU, hyperv_features,
                      HYPERV_FEAT_CRASH, 0),
    DEFINE_PROP_BIT64("hv-reset", X86CPU, hyperv_features,
                      HYPERV_FEAT_RESET, 0),
    DEFINE_PROP_BIT64("hv-vpindex", X86CPU, hyperv_features,
                      HYPERV_FEAT_VPINDEX, 0),
    DEFINE_PROP_BIT64("hv-runtime", X86CPU, hyperv_features,
                      HYPERV_FEAT_RUNTIME, 0),
    DEFINE_PROP_BIT64("hv-synic", X86CPU, hyperv_features,
                      HYPERV_FEAT_SYNIC, 0),
    DEFINE_PROP_BIT64("hv-stimer", X86CPU, hyperv_features,
                      HYPERV_FEAT_STIMER, 0),
    DEFINE_PROP_BIT64("hv-frequencies", X86CPU, hyperv_features,
                      HYPERV_FEAT_FREQUENCIES, 0),
    DEFINE_PROP_BIT64("hv-reenlightenment", X86CPU, hyperv_features,
                      HYPERV_FEAT_REENLIGHTENMENT, 0),
    DEFINE_PROP_BIT64("hv-tlbflush", X86CPU, hyperv_features,
                      HYPERV_FEAT_TLBFLUSH, 0),
    DEFINE_PROP_BIT64("hv-evmcs", X86CPU, hyperv_features,
                      HYPERV_FEAT_EVMCS, 0),
    DEFINE_PROP_BIT64("hv-ipi", X86CPU, hyperv_features,
                      HYPERV_FEAT_IPI, 0),
    DEFINE_PROP_BIT64("hv-stimer-direct", X86CPU, hyperv_features,
                      HYPERV_FEAT_STIMER_DIRECT, 0),
    DEFINE_PROP_BIT64("hv-avic", X86CPU, hyperv_features,
                      HYPERV_FEAT_AVIC, 0),
    DEFINE_PROP_BIT64("hv-emsr-bitmap", X86CPU, hyperv_features,
                      HYPERV_FEAT_MSR_BITMAP, 0),
    DEFINE_PROP_BIT64("hv-xmm-input", X86CPU, hyperv_features,
                      HYPERV_FEAT_XMM_INPUT, 0),
    DEFINE_PROP_BIT64("hv-tlbflush-ext", X86CPU, hyperv_features,
                      HYPERV_FEAT_TLBFLUSH_EXT, 0),
    DEFINE_PROP_BIT64("hv-tlbflush-direct", X86CPU, hyperv_features,
                      HYPERV_FEAT_TLBFLUSH_DIRECT, 0),
    DEFINE_PROP_ON_OFF_AUTO("hv-no-nonarch-coresharing", X86CPU,
                            hyperv_no_nonarch_cs, ON_OFF_AUTO_OFF),
#ifdef CONFIG_SYNDBG
    DEFINE_PROP_BIT64("hv-syndbg", X86CPU, hyperv_features,
                      HYPERV_FEAT_SYNDBG, 0),
#endif
    DEFINE_PROP_BOOL("hv-passthrough", X86CPU, hyperv_passthrough, false),
    DEFINE_PROP_BOOL("hv-enforce-cpuid", X86CPU, hyperv_enforce_cpuid, false),

    /* WS2008R2 identify by default */
    DEFINE_PROP_UINT32("hv-version-id-build", X86CPU, hyperv_ver_id_build,
                       0x3839),
    DEFINE_PROP_UINT16("hv-version-id-major", X86CPU, hyperv_ver_id_major,
                       0x000A),
    DEFINE_PROP_UINT16("hv-version-id-minor", X86CPU, hyperv_ver_id_minor,
                       0x0000),
    DEFINE_PROP_UINT32("hv-version-id-spack", X86CPU, hyperv_ver_id_sp, 0),
    DEFINE_PROP_UINT8("hv-version-id-sbranch", X86CPU, hyperv_ver_id_sb, 0),
    DEFINE_PROP_UINT32("hv-version-id-snumber", X86CPU, hyperv_ver_id_sn, 0),

    DEFINE_PROP_BOOL("check", X86CPU, check_cpuid, true),
    DEFINE_PROP_BOOL("enforce", X86CPU, enforce_cpuid, false),
    DEFINE_PROP_BOOL("x-force-features", X86CPU, force_features, false),
    DEFINE_PROP_BOOL("kvm", X86CPU, expose_kvm, true),
    DEFINE_PROP_UINT32("phys-bits", X86CPU, phys_bits, 0),
    DEFINE_PROP_UINT32("guest-phys-bits", X86CPU, guest_phys_bits, -1),
    DEFINE_PROP_BOOL("host-phys-bits", X86CPU, host_phys_bits, false),
    DEFINE_PROP_UINT8("host-phys-bits-limit", X86CPU, host_phys_bits_limit, 0),
    DEFINE_PROP_BOOL("fill-mtrr-mask", X86CPU, fill_mtrr_mask, true),
    DEFINE_PROP_UINT32("level-func7", X86CPU, env.cpuid_level_func7,
                       UINT32_MAX),
    DEFINE_PROP_UINT32("level", X86CPU, env.cpuid_level, UINT32_MAX),
    DEFINE_PROP_UINT32("xlevel", X86CPU, env.cpuid_xlevel, UINT32_MAX),
    DEFINE_PROP_UINT32("xlevel2", X86CPU, env.cpuid_xlevel2, UINT32_MAX),
    DEFINE_PROP_UINT32("min-level", X86CPU, env.cpuid_min_level, 0),
    DEFINE_PROP_UINT32("min-xlevel", X86CPU, env.cpuid_min_xlevel, 0),
    DEFINE_PROP_UINT32("min-xlevel2", X86CPU, env.cpuid_min_xlevel2, 0),
    DEFINE_PROP_UINT8("avx10-version", X86CPU, env.avx10_version, 0),
    DEFINE_PROP_UINT64("ucode-rev", X86CPU, ucode_rev, 0),
    DEFINE_PROP_BOOL("full-cpuid-auto-level", X86CPU, full_cpuid_auto_level, true),
    DEFINE_PROP_STRING("hv-vendor-id", X86CPU, hyperv_vendor),
    DEFINE_PROP_BOOL("cpuid-0xb", X86CPU, enable_cpuid_0xb, true),
    DEFINE_PROP_BOOL("x-vendor-cpuid-only", X86CPU, vendor_cpuid_only, true),
    DEFINE_PROP_BOOL("x-amd-topoext-features-only", X86CPU, amd_topoext_features_only, true),
    DEFINE_PROP_BOOL("lmce", X86CPU, enable_lmce, false),
    DEFINE_PROP_BOOL("l3-cache", X86CPU, enable_l3_cache, true),
    DEFINE_PROP_BOOL("kvm-pv-enforce-cpuid", X86CPU, kvm_pv_enforce_cpuid,
                     false),
    DEFINE_PROP_BOOL("vmware-cpuid-freq", X86CPU, vmware_cpuid_freq, true),
    DEFINE_PROP_BOOL("tcg-cpuid", X86CPU, expose_tcg, true),
    DEFINE_PROP_BOOL("x-migrate-smi-count", X86CPU, migrate_smi_count,
                     true),
    /*
     * lecacy_cache defaults to true unless the CPU model provides its
     * own cache information (see x86_cpu_load_def()).
     */
    DEFINE_PROP_BOOL("legacy-cache", X86CPU, legacy_cache, true),
    DEFINE_PROP_BOOL("legacy-multi-node", X86CPU, legacy_multi_node, false),
    DEFINE_PROP_BOOL("xen-vapic", X86CPU, xen_vapic, false),

    /*
     * From "Requirements for Implementing the Microsoft
     * Hypervisor Interface":
     * https://docs.microsoft.com/en-us/virtualization/hyper-v-on-windows/reference/tlfs
     *
     * "Starting with Windows Server 2012 and Windows 8, if
     * CPUID.40000005.EAX contains a value of -1, Windows assumes that
     * the hypervisor imposes no specific limit to the number of VPs.
     * In this case, Windows Server 2012 guest VMs may use more than
     * 64 VPs, up to the maximum supported number of processors applicable
     * to the specific Windows version being used."
     */
    DEFINE_PROP_INT32("x-hv-max-vps", X86CPU, hv_max_vps, -1),
    DEFINE_PROP_BOOL("x-hv-synic-kvm-only", X86CPU, hyperv_synic_kvm_only,
                     false),
    DEFINE_PROP_BOOL("x-intel-pt-auto-level", X86CPU, intel_pt_auto_level,
                     true),
    DEFINE_PROP_BOOL("x-l1-cache-per-thread", X86CPU, l1_cache_per_core, true),
    DEFINE_PROP_END_OF_LIST()
};

#ifndef CONFIG_USER_ONLY
#include "hw/core/sysemu-cpu-ops.h"

static const struct SysemuCPUOps i386_sysemu_ops = {
    .get_memory_mapping = x86_cpu_get_memory_mapping,
    .get_paging_enabled = x86_cpu_get_paging_enabled,
    .get_phys_page_attrs_debug = x86_cpu_get_phys_page_attrs_debug,
    .asidx_from_attrs = x86_asidx_from_attrs,
    .get_crash_info = x86_cpu_get_crash_info,
    .write_elf32_note = x86_cpu_write_elf32_note,
    .write_elf64_note = x86_cpu_write_elf64_note,
    .write_elf32_qemunote = x86_cpu_write_elf32_qemunote,
    .write_elf64_qemunote = x86_cpu_write_elf64_qemunote,
    .legacy_vmsd = &vmstate_x86_cpu,
};
#endif

static void x86_cpu_common_class_init(ObjectClass *oc, void *data)
{
    X86CPUClass *xcc = X86_CPU_CLASS(oc);
    CPUClass *cc = CPU_CLASS(oc);
    DeviceClass *dc = DEVICE_CLASS(oc);
    ResettableClass *rc = RESETTABLE_CLASS(oc);
    FeatureWord w;

    device_class_set_parent_realize(dc, x86_cpu_realizefn,
                                    &xcc->parent_realize);
    device_class_set_parent_unrealize(dc, x86_cpu_unrealizefn,
                                      &xcc->parent_unrealize);
    device_class_set_props(dc, x86_cpu_properties);

    resettable_class_set_parent_phases(rc, NULL, x86_cpu_reset_hold, NULL,
                                       &xcc->parent_phases);
    cc->reset_dump_flags = CPU_DUMP_FPU | CPU_DUMP_CCOP;

    cc->class_by_name = x86_cpu_class_by_name;
    cc->parse_features = x86_cpu_parse_featurestr;
    cc->has_work = x86_cpu_has_work;
    cc->mmu_index = x86_cpu_mmu_index;
    cc->dump_state = x86_cpu_dump_state;
    cc->set_pc = x86_cpu_set_pc;
    cc->get_pc = x86_cpu_get_pc;
    cc->gdb_read_register = x86_cpu_gdb_read_register;
    cc->gdb_write_register = x86_cpu_gdb_write_register;
    cc->get_arch_id = x86_cpu_get_arch_id;

#ifndef CONFIG_USER_ONLY
    cc->sysemu_ops = &i386_sysemu_ops;
#endif /* !CONFIG_USER_ONLY */

    cc->gdb_arch_name = x86_gdb_arch_name;
#ifdef TARGET_X86_64
    cc->gdb_core_xml_file = "i386-64bit.xml";
#else
    cc->gdb_core_xml_file = "i386-32bit.xml";
#endif
    cc->disas_set_info = x86_disas_set_info;

    dc->user_creatable = true;

    object_class_property_add(oc, "family", "int",
                              x86_cpuid_version_get_family,
                              x86_cpuid_version_set_family, NULL, NULL);
    object_class_property_add(oc, "model", "int",
                              x86_cpuid_version_get_model,
                              x86_cpuid_version_set_model, NULL, NULL);
    object_class_property_add(oc, "stepping", "int",
                              x86_cpuid_version_get_stepping,
                              x86_cpuid_version_set_stepping, NULL, NULL);
    object_class_property_add_str(oc, "vendor",
                                  x86_cpuid_get_vendor,
                                  x86_cpuid_set_vendor);
    object_class_property_add_str(oc, "model-id",
                                  x86_cpuid_get_model_id,
                                  x86_cpuid_set_model_id);
    object_class_property_add(oc, "tsc-frequency", "int",
                              x86_cpuid_get_tsc_freq,
                              x86_cpuid_set_tsc_freq, NULL, NULL);
    /*
     * The "unavailable-features" property has the same semantics as
     * CpuDefinitionInfo.unavailable-features on the "query-cpu-definitions"
     * QMP command: they list the features that would have prevented the
     * CPU from running if the "enforce" flag was set.
     */
    object_class_property_add(oc, "unavailable-features", "strList",
                              x86_cpu_get_unavailable_features,
                              NULL, NULL, NULL);

#if !defined(CONFIG_USER_ONLY)
    object_class_property_add(oc, "crash-information", "GuestPanicInformation",
                              x86_cpu_get_crash_info_qom, NULL, NULL, NULL);
#endif

    for (w = 0; w < FEATURE_WORDS; w++) {
        int bitnr;
        for (bitnr = 0; bitnr < 64; bitnr++) {
            x86_cpu_register_feature_bit_props(xcc, w, bitnr);
        }
    }
}

static const TypeInfo x86_cpu_type_info = {
    .name = TYPE_X86_CPU,
    .parent = TYPE_CPU,
    .instance_size = sizeof(X86CPU),
    .instance_align = __alignof(X86CPU),
    .instance_init = x86_cpu_initfn,
    .instance_post_init = x86_cpu_post_initfn,

    .abstract = true,
    .class_size = sizeof(X86CPUClass),
    .class_init = x86_cpu_common_class_init,
};

/* "base" CPU model, used by query-cpu-model-expansion */
static void x86_cpu_base_class_init(ObjectClass *oc, void *data)
{
    X86CPUClass *xcc = X86_CPU_CLASS(oc);

    xcc->static_model = true;
    xcc->migration_safe = true;
    xcc->model_description = "base CPU model type with no features enabled";
    xcc->ordering = 8;
}

static const TypeInfo x86_base_cpu_type_info = {
        .name = X86_CPU_TYPE_NAME("base"),
        .parent = TYPE_X86_CPU,
        .class_init = x86_cpu_base_class_init,
};

static void x86_cpu_register_types(void)
{
    int i;

    type_register_static(&x86_cpu_type_info);
    for (i = 0; i < ARRAY_SIZE(builtin_x86_defs); i++) {
        x86_register_cpudef_types(&builtin_x86_defs[i]);
    }
    type_register_static(&max_x86_cpu_type_info);
    type_register_static(&x86_base_cpu_type_info);
}

type_init(x86_cpu_register_types)<|MERGE_RESOLUTION|>--- conflicted
+++ resolved
@@ -7193,15 +7193,12 @@
             *ebx |= (sev_get_reduced_phys_bits() & 0x3f) << 6; /* EBX[11:6] */
         }
         break;
-<<<<<<< HEAD
-#endif /* XBOX */
-=======
     case 0x80000021:
         *eax = *ebx = *ecx = *edx = 0;
         *eax = env->features[FEAT_8000_0021_EAX];
         *ebx = env->features[FEAT_8000_0021_EBX];
         break;
->>>>>>> ae35f033
+#endif /* XBOX */
     default:
         /* reserved values: zero */
         *eax = 0;
