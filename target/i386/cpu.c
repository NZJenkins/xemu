--- conflicted
+++ resolved
@@ -1471,13 +1471,9 @@
     },
 };
 
-<<<<<<< HEAD
 #ifndef XBOX
 
-static uint32_t xsave_area_size(uint64_t mask)
-=======
 uint32_t xsave_area_size(uint64_t mask, bool compacted)
->>>>>>> b67b00e6
 {
     uint64_t ret = x86_ext_save_areas[0].size;
     const ExtSaveArea *esa;
