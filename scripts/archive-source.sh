--- conflicted
+++ resolved
@@ -26,23 +26,16 @@
 # independent of what the developer currently has initialized
 # in their checkout, because the build environment is completely
 # different to the host OS.
-<<<<<<< HEAD
-submodules="dtc meson ui/keycodemapdb"
-submodules="$submodules tests/fp/berkeley-softfloat-3 tests/fp/berkeley-testfloat-3"
-
-# xemu extras
-submodules="$submodules ui/thirdparty/imgui ui/thirdparty/implot genconfig"
-
-subprojects="glslang SPIRV-Reflect volk VulkanMemoryAllocator nv2a_vsh_cpu tomlplusplus cpp-httplib xxhash"
-
-=======
 subprojects="keycodemapdb libvfio-user berkeley-softfloat-3
   berkeley-testfloat-3 arbitrary-int-1-rs bilge-0.2-rs
   bilge-impl-0.2-rs either-1-rs itertools-0.11-rs proc-macro2-1-rs
   proc-macro-error-1-rs proc-macro-error-attr-1-rs quote-1-rs
   syn-2-rs unicode-ident-1-rs"
->>>>>>> ae35f033
 sub_deinit=""
+
+# xemu extras
+subprojects="$subprojects glslang SPIRV-Reflect volk VulkanMemoryAllocator
+  nv2a_vsh_cpu tomlplusplus cpp-httplib xxhash"
 
 function cleanup() {
     local status=$?
@@ -89,38 +82,9 @@
 
 for sp in $subprojects; do
     meson subprojects download $sp
-<<<<<<< HEAD
-    sp_dir=$(grep -oP '^directory = \K.*' subprojects/${sp}.wrap || echo ${sp})
     # test $? -ne 0 && error "failed to download subproject $sp"
-    tar --append --file "$tar_file" --exclude=.git subprojects/$sp_dir
-    test $? -ne 0 && error "failed to append subproject $sp to $tar_file"
-done
-
-for sm in $submodules; do
-    status="$(git submodule status "$sm")"
-    smhash="${status#[ +-]}"
-    smhash="${smhash%% *}"
-    case "$status" in
-        -*)
-            sub_deinit="$sub_deinit $sm"
-            git submodule update --init "$sm"
-            test $? -ne 0 && error "failed to update submodule $sm"
-            ;;
-        +*)
-            echo "WARNING: submodule $sm is out of sync"
-            ;;
-    esac
-    (cd "$sm"; git rev-parse HEAD 2>/dev/null >HEAD)
-    (cd $sm; git archive --format tar --prefix "$sm/" $(tree_ish)) > "$sub_file"
-    test $? -ne 0 && error "failed to archive submodule $sm ($smhash)"
-    tar --concatenate --file "$tar_file" "$sub_file"
-    test $? -ne 0 && error "failed append submodule $sm to $tar_file"
-    tar --append --file "$tar_file" "$sm"/HEAD
-=======
-    test $? -ne 0 && error "failed to download subproject $sp"
     tar --append --file "$tar_file" --exclude=.git subprojects/"$(subproject_dir $sp)"
     test $? -ne 0 && error "failed to append subproject $sp to $tar_file"
->>>>>>> ae35f033
 done
 
 git rev-parse HEAD 2>/dev/null | tr -d '\n' > XEMU_COMMIT
